--- conflicted
+++ resolved
@@ -1,19 +1,6 @@
 package(default_visibility = ["//visibility:public"])
 
 java_library(
-<<<<<<< HEAD
-    name = "autofactory",
-    exported_plugins = [
-        ":autofactory_plugin",
-    ],
-    neverlink = 1,
-    visibility = ["//visibility:public"],
-    exports = [
-        "@maven//:com_google_auto_auto_common",
-        "@maven//:com_google_auto_factory_auto_factory",
-        "@maven//:javax_annotation_javax_annotation_api",
-        "@maven//:javax_inject_javax_inject",
-=======
     name = "common",
     exports = ["@maven//:com_google_auto_auto_common"],
 )
@@ -27,7 +14,6 @@
         ":service",
         "@maven//:com_google_guava_guava",
         "@maven//:com_google_auto_value_auto_value",
->>>>>>> b71aa481
     ],
 )
 
@@ -75,17 +61,11 @@
     processor_class = "com.google.auto.factory.processor.AutoFactoryProcessor",
     visibility = ["//visibility:private"],
     deps = [
-<<<<<<< HEAD
-        "@maven//:com_google_auto_auto_common",
-        "@maven//:com_google_auto_factory_auto_factory",
-        "@maven//:javax_annotation_javax_annotation_api",
-=======
         ":common",
         ":service",
         "@maven//:com_google_guava_guava",
         "@maven//:com_squareup_javapoet",
         "@maven//:com_google_auto_factory_auto_factory",
->>>>>>> b71aa481
         "@maven//:javax_inject_javax_inject",
     ],
     visibility = ["//visibility:public"],
