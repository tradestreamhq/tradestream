--- conflicted
+++ resolved
@@ -1,5 +1,3 @@
-<<<<<<< HEAD
-=======
 java_library(
     name = "autofactory",
     exported_plugins = [
@@ -69,5 +67,4 @@
     deps = [
         "@maven//:com_ryanharter_auto_value_auto_value_gson",
     ],
-)
->>>>>>> 6dca07d1
+)