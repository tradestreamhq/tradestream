--- conflicted
+++ resolved
@@ -1,6 +1,3 @@
-<<<<<<< HEAD
- 
-=======
 load("@rules_kotlin//kotlin:core.bzl", "define_kt_toolchain")
 
 define_kt_toolchain(
@@ -8,5 +5,4 @@
     api_version = "1.9",  # "1.1", "1.2", "1.3", "1.4", "1.5" "1.6", "1.7", "1.8", or "1.9"
     jvm_target = "17", # "1.6", "1.8", "9", "10", "11", "12", "13", "15", "16", "17", "18", "19", "20" or "21"
     language_version = "1.9",  # "1.1", "1.2", "1.3", "1.4", "1.5" "1.6", "1.7", "1.8", or "1.9"
-)
->>>>>>> ef75aee2
+)