package com.verlumen.tradestream.pipeline;

import static com.google.protobuf.util.Timestamps.fromMillis;

import com.google.auto.value.AutoValue;
import com.google.inject.AbstractModule;
import com.google.inject.Provides;
import com.verlumen.tradestream.backtesting.BacktestingModule;
import com.verlumen.tradestream.execution.RunMode;
import com.verlumen.tradestream.http.HttpModule;
import com.verlumen.tradestream.instruments.InstrumentsModule;
import com.verlumen.tradestream.kafka.KafkaModule;
import com.verlumen.tradestream.marketdata.MarketDataModule;
import com.verlumen.tradestream.signals.SignalsModule;
import com.verlumen.tradestream.strategies.StrategiesModule;
import com.verlumen.tradestream.ta4j.Ta4jModule;
import java.nio.charset.StandardCharsets;

@AutoValue
abstract class PipelineModule extends AbstractModule {
<<<<<<< HEAD
  static PipelineModule create(PipelineConfig config, String coinMarketCapApiKey, int topCurrencyCount) {
    return new AutoValue_PipelineModule(config, coinMarketCapApiKey, topCurrencyCount);
  }

  abstract PipelineConfig config();
  abstract String coinMarketCapApiKey();
  abstract int topCurrencyCount();
=======
  private static final Trade DRY_RUN_TRADE = Trade.newBuilder()
      .setExchange("FakeExhange")
      .setCurrencyPair("DRY/RUN")
      .setTradeId("trade-123")
      .setTimestamp(fromMillis(1234567))
      .setPrice(50000.0)
      .setVolume(0.1)
      .build();

  static PipelineModule create(
    String bootstrapServers, String signalTopic, String tradeTopic, RunMode runMode) {
    return new AutoValue_PipelineModule(bootstrapServers, signalTopic, tradeTopic, runMode);
  }

  abstract String bootstrapServers();
  abstract String signalTopic();
  abstract String tradeTopic();
  abstract RunMode runMode();
>>>>>>> efafdc19

  @Override
  protected void configure() {
      install(BacktestingModule.create());
<<<<<<< HEAD
      install(HttpModule.create());
      install(InstrumentsModule.create(coinMarketCapApiKey(), topCurrencyCount()));
      install(KafkaModule.create(config().bootstrapServers()));
      install(marketDataModule());
      install(SignalsModule.create(config().signalTopic()));
=======
      install(KafkaModule.create(bootstrapServers()));
      install(SignalsModule.create(signalTopic()));
>>>>>>> efafdc19
      install(StrategiesModule.create());
      install(Ta4jModule.create());
  }

<<<<<<< HEAD
  MarketDataModule marketDataModule() {
    return MarketDataModule.create(config().exchangeName(), config().tradeTopic(), config().runMode());
=======
  @Provides
  KafkaReadTransform<String, byte[]> provideKafkaReadTransform(KafkaReadTransform.Factory factory) {
      if (runMode().equals(RunMode.DRY)) {
        return DryRunKafkaReadTransform
            .<String, byte[]>builder()
            .setBootstrapServers(bootstrapServers())
            .setTopic(tradeTopic())
            .setKeyDeserializerClass(StringDeserializer.class)
            .setValueDeserializerClass(ByteArrayDeserializer.class)
            .setDefaultValue(DRY_RUN_TRADE.toByteArray())
            .build();
      }

      return factory.create(
          tradeTopic(), 
          StringDeserializer.class,
          ByteArrayDeserializer.class);
>>>>>>> efafdc19
  }

  @Provides
  TimingConfig provideTimingConfig() {
    return TimingConfig.create();
  }
}<|MERGE_RESOLUTION|>--- conflicted
+++ resolved
@@ -14,19 +14,9 @@
 import com.verlumen.tradestream.signals.SignalsModule;
 import com.verlumen.tradestream.strategies.StrategiesModule;
 import com.verlumen.tradestream.ta4j.Ta4jModule;
-import java.nio.charset.StandardCharsets;
 
 @AutoValue
 abstract class PipelineModule extends AbstractModule {
-<<<<<<< HEAD
-  static PipelineModule create(PipelineConfig config, String coinMarketCapApiKey, int topCurrencyCount) {
-    return new AutoValue_PipelineModule(config, coinMarketCapApiKey, topCurrencyCount);
-  }
-
-  abstract PipelineConfig config();
-  abstract String coinMarketCapApiKey();
-  abstract int topCurrencyCount();
-=======
   private static final Trade DRY_RUN_TRADE = Trade.newBuilder()
       .setExchange("FakeExhange")
       .setCurrencyPair("DRY/RUN")
@@ -41,51 +31,27 @@
     return new AutoValue_PipelineModule(bootstrapServers, signalTopic, tradeTopic, runMode);
   }
 
+  abstract String coinMarketCapApiKey();
   abstract String bootstrapServers();
   abstract String signalTopic();
   abstract String tradeTopic();
   abstract RunMode runMode();
->>>>>>> efafdc19
+  abstract int topCurrencyCount();
 
   @Override
   protected void configure() {
       install(BacktestingModule.create());
-<<<<<<< HEAD
       install(HttpModule.create());
       install(InstrumentsModule.create(coinMarketCapApiKey(), topCurrencyCount()));
-      install(KafkaModule.create(config().bootstrapServers()));
+      install(KafkaModule.create(bootstrapServers()));
       install(marketDataModule());
-      install(SignalsModule.create(config().signalTopic()));
-=======
-      install(KafkaModule.create(bootstrapServers()));
       install(SignalsModule.create(signalTopic()));
->>>>>>> efafdc19
       install(StrategiesModule.create());
       install(Ta4jModule.create());
   }
 
-<<<<<<< HEAD
   MarketDataModule marketDataModule() {
     return MarketDataModule.create(config().exchangeName(), config().tradeTopic(), config().runMode());
-=======
-  @Provides
-  KafkaReadTransform<String, byte[]> provideKafkaReadTransform(KafkaReadTransform.Factory factory) {
-      if (runMode().equals(RunMode.DRY)) {
-        return DryRunKafkaReadTransform
-            .<String, byte[]>builder()
-            .setBootstrapServers(bootstrapServers())
-            .setTopic(tradeTopic())
-            .setKeyDeserializerClass(StringDeserializer.class)
-            .setValueDeserializerClass(ByteArrayDeserializer.class)
-            .setDefaultValue(DRY_RUN_TRADE.toByteArray())
-            .build();
-      }
-
-      return factory.create(
-          tradeTopic(), 
-          StringDeserializer.class,
-          ByteArrayDeserializer.class);
->>>>>>> efafdc19
   }
 
   @Provides
