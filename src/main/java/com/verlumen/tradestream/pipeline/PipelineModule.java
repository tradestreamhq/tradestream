--- conflicted
+++ resolved
@@ -31,18 +31,17 @@
       install(Ta4jModule.create());
   }
 
+  private MarketDataModule marketDataModule() {
+    return MarketDataModule.create();
+  }
+
   @Provides
   PipelineConfig providePipelineConfig() {
     return config();
   }
 
-<<<<<<< HEAD
-  private MarketDataModule marketDataModule() {
-    return MarketDataModule.create();
-=======
   @Provides
   TimingConfig provideTimingConfig() {
     return TimingConfig.create();
->>>>>>> d6da6b9a
   }
 }