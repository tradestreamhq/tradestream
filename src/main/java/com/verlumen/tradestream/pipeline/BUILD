--- conflicted
+++ resolved
@@ -16,15 +16,10 @@
     deps = [
         ":pipeline_config",
         ":pipeline_module",
-<<<<<<< HEAD
-        "//protos:marketdata_java_proto", # Still needed for Candle/Trade
-        "//src/main/java/com/verlumen/tradestream/marketdata:exchange_client_unbounded_source",
-=======
         ":timing_config",
         "//protos:marketdata_java_proto",
-        "//src/main/java/com/verlumen/tradestream/kafka:kafka_read_transform",
->>>>>>> d6da6b9a
         "//src/main/java/com/verlumen/tradestream/marketdata:candle_stream_with_defaults",
+        "//src/main/java/com/verlumen/tradestream/marketdata:exchange_client_unbounded_source",
         "//src/main/java/com/verlumen/tradestream/marketdata:multi_timeframe_candle_transform",
         "//src/main/java/com/verlumen/tradestream/strategies:strategy_engine_pipeline",
         "//third_party:beam_runners_flink_java",
@@ -107,11 +102,7 @@
     visibility = ["//visibility:public"],
     deps = [
         ":pipeline_config",
-<<<<<<< HEAD
-=======
         ":timing_config",
-        "//protos:marketdata_java_proto",
->>>>>>> d6da6b9a
         "//src/main/java/com/verlumen/tradestream/backtesting:backtesting_module",
         "//src/main/java/com/verlumen/tradestream/execution:run_mode",
         "//src/main/java/com/verlumen/tradestream/kafka:kafka_module",
