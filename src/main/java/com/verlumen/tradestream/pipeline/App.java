package com.verlumen.tradestream.pipeline;

import static com.google.common.base.MoreObjects.firstNonNull;
import static com.google.common.collect.Iterables.getLast;

import com.google.common.collect.ImmutableList;
import com.google.common.flogger.FluentLogger;
import com.google.inject.Guice;
import com.google.inject.Inject;
import com.google.protobuf.util.Timestamps;
import com.verlumen.tradestream.marketdata.Candle;
import com.verlumen.tradestream.marketdata.CandleStreamWithDefaults;
import com.verlumen.tradestream.marketdata.MultiTimeframeCandleTransform;
import com.verlumen.tradestream.marketdata.Trade;
import com.verlumen.tradestream.marketdata.TradeSource;
import com.verlumen.tradestream.strategies.StrategyEnginePipeline;
import java.util.Arrays;
import org.apache.beam.runners.flink.FlinkPipelineOptions;
import org.apache.beam.sdk.Pipeline;
import org.apache.beam.sdk.options.Default;
import org.apache.beam.sdk.options.Description;
import org.apache.beam.sdk.options.PipelineOptionsFactory;
import org.apache.beam.sdk.options.StreamingOptions;
import org.apache.beam.sdk.transforms.DoFn;
import org.apache.beam.sdk.transforms.DoFn.ProcessContext;
import org.apache.beam.sdk.transforms.DoFn.ProcessElement;
import org.apache.beam.sdk.transforms.MapElements;
import org.apache.beam.sdk.transforms.ParDo;
import org.apache.beam.sdk.transforms.WithTimestamps;
import org.apache.beam.sdk.transforms.windowing.DefaultTrigger;
import org.apache.beam.sdk.transforms.windowing.FixedWindows;
import org.apache.beam.sdk.transforms.windowing.Window;
import org.apache.beam.sdk.values.KV;
import org.apache.beam.sdk.values.PCollection;
import org.apache.beam.sdk.values.TypeDescriptor;
import org.joda.time.Duration;
import org.joda.time.Instant;

public final class App {
  private static final FluentLogger logger = FluentLogger.forEnclosingClass();

  private static final String CMC_API_KEY_ENV_VAR = "COINMARKETCAP_API_KEY";

  public interface Options extends StreamingOptions {
    @Description("Comma-separated list of Kafka bootstrap servers.")
    @Default.String("localhost:9092")
    String getBootstrapServers();
    void setBootstrapServers(String value);

    @Description("Name of the exchange.")
    @Default.String("coinbase")
    String getExchangeName();
    void setExchangeName(String value);

    @Description("Kafka topic to publish signal data to.")
    @Default.String("signals")
    String getSignalTopic();
    void setSignalTopic(String value);

    @Description("Run mode: wet or dry.")
    @Default.String("wet")
    String getRunMode();
    void setRunMode(String value);

    @Description("Kafka topic to read trade data from.")
    @Default.String("trades")
    String getTradeTopic();
    void setTradeTopic(String value);

    @Description("CoinMarketCap API Key (default: value of " + CMC_API_KEY_ENV_VAR + " environment variable)")
    @Default.String("")
    String getCoinMarketCapApiKey();
    void setCoinMarketCapApiKey(String value);

    @Description("Number of top cryptocurrencies to track (default: 10)")
    @Default.Integer(10)
    int getCoinMarketCapTopCurrencyCount();
    void setCoinMarketCapTopCurrencyCount(int value);
  }

<<<<<<< HEAD
  private final Duration allowedLateness;
  private final Duration allowedTimestampSkew;
  private final Duration windowDuration;
  private final StrategyEnginePipeline strategyEnginePipeline;
  private final TradeSource tradeSource;
=======
  private final KafkaReadTransform<String, byte[]> kafkaReadTransform;
  private final ParseTrades parseTrades;
  private final StrategyEnginePipeline strategyEnginePipeline;
  private final TimingConfig timingConfig;
>>>>>>> e67d5157

  @Inject
  App(
      PipelineConfig config,
      StrategyEnginePipeline strategyEnginePipeline,
<<<<<<< HEAD
      TimingConfig timingConfig,
      TradeSource tradeSource) {
    this.allowedLateness = timingConfig.allowedLateness();
    this.allowedTimestampSkew = timingConfig.allowedTimestampSkew();
    this.windowDuration = timingConfig.windowDuration();
    this.strategyEnginePipeline = strategyEnginePipeline;
    this.tradeSource = tradeSource;
    logger.atInfo().log(
        "Initialized App with allowedLateness=%s, windowDuration=%s, allowedTimestampSkew=%s",
        allowedLateness, windowDuration, allowedTimestampSkew);
=======
      TimingConfig timingConfig) {
    this.kafkaReadTransform = kafkaReadTransform;
    this.parseTrades = parseTrades;
    this.strategyEnginePipeline = strategyEnginePipeline;
    this.timingConfig = timingConfig;
>>>>>>> e67d5157
  }

  /** Build the Beam pipeline, integrating all components. */
  private Pipeline buildPipeline(Pipeline pipeline) {
    logger.atInfo().log("Starting to build the pipeline.");

    // 1. Read trades.
    PCollection<Trade> trades = pipeline.apply("ReadTrades", tradeSource);

    // 2. Assign event timestamps from the Trade's own timestamp.
    PCollection<Trade> tradesWithTimestamps =
        trades.apply(
            "AssignTimestamps",
            WithTimestamps.<Trade>of(
                    trade -> {
                      long millis = Timestamps.toMillis(trade.getTimestamp());
                      Instant timestamp = new Instant(millis);
                      logger.atFinest().log("Assigned timestamp %s for trade: %s", timestamp, trade);
                      return timestamp;
                    })
                .withAllowedTimestampSkew(timingConfig.allowedTimestampSkew()));

    // 3. Convert trades into KV pairs keyed by currency pair.
    PCollection<KV<String, Trade>> tradePairs =
        tradesWithTimestamps.apply(
            "CreateTradePairs",
            MapElements.into(new TypeDescriptor<KV<String, Trade>>() {})
                .via(
                    (Trade trade) -> {
                      String key = trade.getCurrencyPair(); // Expect currency pair as String.
                      logger.atFinest().log("Mapping trade %s to key: %s", trade, key);
                      return KV.of(key, trade);
                    }));

    // 4. Apply fixed windowing (1 minute windows).
    PCollection<KV<String, Trade>> windowedTradePairs =
        tradePairs.apply(
            "ApplyWindows",
            Window.<KV<String, Trade>>into(FixedWindows.of(timingConfig.windowDuration()))
                .withAllowedLateness(timingConfig.allowedLateness())
                .triggering(DefaultTrigger.of())
                .discardingFiredPanes());

    // 5. Create a base candle stream from the windowed trades.
    // This transform unites real trades with synthetic default trades,
    // aggregates them into 1-minute candles (using SlidingCandleAggregator), and buffers the last
    // N candles.
    PCollection<KV<String, ImmutableList<Candle>>> baseCandleStream =
        windowedTradePairs.apply(
            "CreateBaseCandles",
            new CandleStreamWithDefaults(
                timingConfig.windowDuration(), // Use the same 1-minute window for candle aggregation.
                Duration.standardSeconds(30), // Slide duration for the candle aggregator.
                5, // Buffer size for base candle consolidation.
                Arrays.asList("BTC/USD", "ETH/USD"),
                10000.0 // Default price for synthetic trades.
                ));

    // 6. Convert the buffered list into a single consolidated candle per key.
    // For example, take the last element of the buffered list.
    PCollection<KV<String, Candle>> consolidatedBaseCandles =
        baseCandleStream.apply(
            "ConsolidateBufferedCandles",
            MapElements.into(new TypeDescriptor<KV<String, Candle>>() {})
                .via(
                    (KV<String, ImmutableList<Candle>> kv) -> {
                      ImmutableList<Candle> list =
                          firstNonNull(kv.getValue(), ImmutableList.of());
                      Candle consolidated = getLast(list, Candle.getDefaultInstance());
                      return KV.of(kv.getKey(), consolidated);
                    }));

    // 7. Apply the multi-timeframe view.
    // This transform branches the base candle stream into different timeframes,
    // for example, a 1-hour view (last 60 candles) and a 1-day view (last 1440 candles).
    PCollection<KV<String, ImmutableList<Candle>>> multiTimeframeStream =
        consolidatedBaseCandles.apply("MultiTimeframeView", new MultiTimeframeCandleTransform());

    // 8. Apply strategy engine pipeline to generate and publish trade signals
    strategyEnginePipeline.apply(multiTimeframeStream);

    // Print candles for debugging
    multiTimeframeStream.apply("PrintResults", ParDo.of(new PrintResultsDoFn()));

    logger.atInfo().log("Pipeline building complete. Returning pipeline.");
    return pipeline;
  }

  private void runPipeline(Pipeline pipeline) throws Exception {
    logger.atInfo().log("Running the pipeline.");

    buildPipeline(pipeline);
    pipeline.run();
  }

  private static class PrintResultsDoFn extends DoFn<KV<String, ImmutableList<Candle>>, Void> {
    @ProcessElement
    public void processElement(ProcessContext c) {
      KV<String, ImmutableList<Candle>> element = c.element();
      System.out.println(
          "Currency Pair: " + element.getKey() + " | Timeframe View: " + element.getValue());
    }
  }

  public static void main(String[] args) throws Exception {
    logger.atInfo().log("Application starting with arguments: %s", (Object) args);

    // Parse custom options.
    Options options = PipelineOptionsFactory.fromArgs(args).withValidation().as(Options.class);
    logger.atInfo()
        .log(
            "Parsed options: BootstrapServers=%s, TradeTopic=%s, RunMode=%s",
            options.getBootstrapServers(), options.getTradeTopic(), options.getRunMode());

    // Convert to FlinkPipelineOptions and set required properties.
    FlinkPipelineOptions flinkOptions = options.as(FlinkPipelineOptions.class);
    flinkOptions.setAttachedMode(false);
    flinkOptions.setStreaming(true);
    logger.atInfo()
        .log(
            "Configured FlinkPipelineOptions: AttachedMode=%s, Streaming=%s",
            flinkOptions.getAttachedMode(), flinkOptions.isStreaming());

    // Create PipelineConfig and Guice module.
    PipelineConfig config =
        PipelineConfig.create(
            options.getExchangeName(),
            options.getBootstrapServers(),
            options.getTradeTopic(),
            options.getSignalTopic(),
            options.getRunMode());
    logger.atInfo().log("Created PipelineConfig: %s", config);

    var module = PipelineModule.create(config);
    logger.atInfo().log("Created Guice module.");

    // Initialize the application via Guice.
    var injector = Guice.createInjector(module);
    App app = injector.getInstance(App.class);
    logger.atInfo().log("Retrieved App instance from Guice injector.");

    // Create and run the Beam pipeline.
    Pipeline pipeline = Pipeline.create(options);
    logger.atInfo().log("Created Beam pipeline.");
    app.runPipeline(pipeline);
  }
}<|MERGE_RESOLUTION|>--- conflicted
+++ resolved
@@ -78,41 +78,22 @@
     void setCoinMarketCapTopCurrencyCount(int value);
   }
 
-<<<<<<< HEAD
-  private final Duration allowedLateness;
-  private final Duration allowedTimestampSkew;
-  private final Duration windowDuration;
-  private final StrategyEnginePipeline strategyEnginePipeline;
-  private final TradeSource tradeSource;
-=======
-  private final KafkaReadTransform<String, byte[]> kafkaReadTransform;
-  private final ParseTrades parseTrades;
   private final StrategyEnginePipeline strategyEnginePipeline;
   private final TimingConfig timingConfig;
->>>>>>> e67d5157
+  private final TradeSource tradeSource;
 
   @Inject
   App(
       PipelineConfig config,
       StrategyEnginePipeline strategyEnginePipeline,
-<<<<<<< HEAD
       TimingConfig timingConfig,
       TradeSource tradeSource) {
     this.allowedLateness = timingConfig.allowedLateness();
     this.allowedTimestampSkew = timingConfig.allowedTimestampSkew();
     this.windowDuration = timingConfig.windowDuration();
     this.strategyEnginePipeline = strategyEnginePipeline;
+    this.timingConfig = timingConfig;
     this.tradeSource = tradeSource;
-    logger.atInfo().log(
-        "Initialized App with allowedLateness=%s, windowDuration=%s, allowedTimestampSkew=%s",
-        allowedLateness, windowDuration, allowedTimestampSkew);
-=======
-      TimingConfig timingConfig) {
-    this.kafkaReadTransform = kafkaReadTransform;
-    this.parseTrades = parseTrades;
-    this.strategyEnginePipeline = strategyEnginePipeline;
-    this.timingConfig = timingConfig;
->>>>>>> e67d5157
   }
 
   /** Build the Beam pipeline, integrating all components. */
