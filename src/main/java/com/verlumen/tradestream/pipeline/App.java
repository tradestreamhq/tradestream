--- conflicted
+++ resolved
@@ -134,13 +134,8 @@
 
     // 6. Create a base candle stream from the windowed trades.
     // This transform unites real trades with synthetic default trades,
-<<<<<<< HEAD
-    // aggregates them into 1-minute candles (using SlidingCandleAggregator), and buffers the last N
-    // candles.
-=======
     // aggregates them into 1-minute candles (using SlidingCandleAggregator), and buffers the last
     // N candles.
->>>>>>> 4cb9d200
     PCollection<KV<String, ImmutableList<Candle>>> baseCandleStream =
         windowedTradePairs.apply(
             "CreateBaseCandles",
@@ -160,12 +155,8 @@
             MapElements.into(new TypeDescriptor<KV<String, Candle>>() {})
                 .via(
                     (KV<String, ImmutableList<Candle>> kv) -> {
-<<<<<<< HEAD
-                      ImmutableList<Candle> list = firstNonNull(kv.getValue(), ImmutableList.of());
-=======
                       ImmutableList<Candle> list =
                           firstNonNull(kv.getValue(), ImmutableList.of());
->>>>>>> 4cb9d200
                       Candle consolidated = getLast(list, Candle.getDefaultInstance());
                       return KV.of(kv.getKey(), consolidated);
                     }));
