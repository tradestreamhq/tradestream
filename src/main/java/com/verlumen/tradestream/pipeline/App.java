package com.verlumen.tradestream.pipeline;

import static com.google.common.base.MoreObjects.firstNonNull;
import static com.google.common.base.Strings.isNullOrEmpty;
import static com.google.common.collect.Iterables.getLast;

import com.google.common.collect.ImmutableList;
import com.google.common.flogger.FluentLogger;
import com.google.inject.Guice;
import com.google.inject.Inject;
import com.google.protobuf.util.Timestamps;
import com.verlumen.tradestream.execution.RunMode;
import com.verlumen.tradestream.marketdata.Candle;
import com.verlumen.tradestream.marketdata.CandleStreamWithDefaults;
import com.verlumen.tradestream.marketdata.ExchangeClientUnboundedSource;
import com.verlumen.tradestream.marketdata.MultiTimeframeCandleTransform;
import com.verlumen.tradestream.marketdata.Trade;
import com.verlumen.tradestream.marketdata.TradeSource;
import com.verlumen.tradestream.strategies.StrategyEnginePipeline;
import java.util.Arrays;
import org.apache.beam.runners.flink.FlinkPipelineOptions;
import org.apache.beam.sdk.Pipeline;
import org.apache.beam.sdk.io.Read;
import org.apache.beam.sdk.options.Default;
import org.apache.beam.sdk.options.Description;
import org.apache.beam.sdk.options.PipelineOptionsFactory;
import org.apache.beam.sdk.options.StreamingOptions;
import org.apache.beam.sdk.transforms.DoFn;
import org.apache.beam.sdk.transforms.MapElements;
import org.apache.beam.sdk.transforms.ParDo;
import org.apache.beam.sdk.transforms.WithTimestamps;
import org.apache.beam.sdk.transforms.windowing.DefaultTrigger;
import org.apache.beam.sdk.transforms.windowing.FixedWindows;
import org.apache.beam.sdk.transforms.windowing.Window;
import org.apache.beam.sdk.values.KV;
import org.apache.beam.sdk.values.PCollection;
import org.apache.beam.sdk.values.TypeDescriptor;
import org.joda.time.Duration;
import org.joda.time.Instant;

public final class App {
  private static final FluentLogger logger = FluentLogger.forEnclosingClass();
  private static final String CMC_API_KEY_ENV_VAR = "COINMARKETCAP_API_KEY";

  private static final String CMC_API_KEY_ENV_VAR = "COINMARKETCAP_API_KEY";

  public interface Options extends StreamingOptions {
    @Description("Comma-separated list of Kafka bootstrap servers.")
    @Default.String("localhost:9092")
    String getBootstrapServers();
    void setBootstrapServers(String value);

    @Description("Name of the exchange.")
    @Default.String("coinbase")
    String getExchangeName();
    void setExchangeName(String value);

    @Description("Kafka topic to publish signal data to.")
    @Default.String("signals")
    String getSignalTopic();
    void setSignalTopic(String value);

    @Description("Run mode: wet or dry.")
    @Default.String("wet")
    String getRunMode();
    void setRunMode(String value);

    @Description("CoinMarketCap API Key (default: value of " + CMC_API_KEY_ENV_VAR + " environment variable)")
    @Default.String("")
    String getCoinMarketCapApiKey();
    void setCoinMarketCapApiKey(String value);

    @Description("Number of top cryptocurrencies to track (default: 10)")
    @Default.Integer(10)
    int getCoinMarketCapTopCurrencyCount();
    void setCoinMarketCapTopCurrencyCount(int value);
  }

  private final StrategyEnginePipeline strategyEnginePipeline;
  private final TimingConfig timingConfig;
  private final TradeSource tradeSource;

  @Inject
  App(
      StrategyEnginePipeline strategyEnginePipeline,
<<<<<<< HEAD
      TimingConfig timingConfig) {
=======
      TimingConfig timingConfig,
      TradeSource tradeSource) {
>>>>>>> b1aa17c9
    this.strategyEnginePipeline = strategyEnginePipeline;
    this.timingConfig = timingConfig;
    this.tradeSource = tradeSource;
  }

  /** Build the Beam pipeline, integrating all components. */
  private Pipeline buildPipeline(Pipeline pipeline) {
    logger.atInfo().log("Starting to build the pipeline.");

<<<<<<< HEAD
    // 1. Read from the exchange using the Unbounded Source.
    // The source directly produces Trade objects.
PCollection<Trade> trades = pipeline.apply("ReadFromExchange", Read.from(exchangeClientUnboundedSource));
=======
    // 1. Read trades.
    PCollection<Trade> trades = pipeline.apply("ReadTrades", tradeSource);
>>>>>>> b1aa17c9

    // 2. Assign event timestamps from the Trade's own timestamp.
    PCollection<Trade> tradesWithTimestamps =
        trades.apply(
            "AssignTimestamps",
            WithTimestamps.<Trade>of(
                    trade -> {
                      long millis = Timestamps.toMillis(trade.getTimestamp());
                      Instant timestamp = new Instant(millis);
                      logger.atFinest().log("Assigned timestamp %s for trade: %s", timestamp, trade);
                      return timestamp;
                    })
                .withAllowedTimestampSkew(timingConfig.allowedTimestampSkew()));

    // 3. Convert trades into KV pairs keyed by currency pair.
    PCollection<KV<String, Trade>> tradePairs =
        tradesWithTimestamps.apply(
            "CreateTradePairs",
            MapElements.into(new TypeDescriptor<KV<String, Trade>>() {})
                .via(
                    (Trade trade) -> {
                      String key = trade.getCurrencyPair(); // Expect currency pair as String.
                      logger.atFinest().log("Mapping trade %s to key: %s", trade, key);
                      return KV.of(key, trade);
                    }));

    // 4. Apply fixed windowing (1 minute windows).
    PCollection<KV<String, Trade>> windowedTradePairs =
        tradePairs.apply(
            "ApplyWindows",
            Window.<KV<String, Trade>>into(FixedWindows.of(timingConfig.windowDuration()))
                .withAllowedLateness(timingConfig.allowedLateness())
                .triggering(DefaultTrigger.of())
                .discardingFiredPanes());

    // 5. Create a base candle stream from the windowed trades.
    // This transform unites real trades with synthetic default trades,
    // aggregates them into 1-minute candles (using SlidingCandleAggregator), and buffers the last
    // N candles.
    PCollection<KV<String, ImmutableList<Candle>>> baseCandleStream =
        windowedTradePairs.apply(
            "CreateBaseCandles",
            new CandleStreamWithDefaults(
                timingConfig.windowDuration(), // Use the same 1-minute window for candle aggregation.
                Duration.standardSeconds(30), // Slide duration for the candle aggregator.
                5, // Buffer size for base candle consolidation.
                Arrays.asList("BTC/USD", "ETH/USD"),
                10000.0 // Default price for synthetic trades.
                ));

    // 6. Convert the buffered list into a single consolidated candle per key.
    // For example, take the last element of the buffered list.
    PCollection<KV<String, Candle>> consolidatedBaseCandles =
        baseCandleStream.apply(
            "ConsolidateBufferedCandles",
            MapElements.into(new TypeDescriptor<KV<String, Candle>>() {})
                .via(
                    (KV<String, ImmutableList<Candle>> kv) -> {
                      ImmutableList<Candle> list =
                          firstNonNull(kv.getValue(), ImmutableList.of());
                      Candle consolidated = getLast(list, Candle.getDefaultInstance());
                      return KV.of(kv.getKey(), consolidated);
                    }));

    // 7. Apply the multi-timeframe view.
    // This transform branches the base candle stream into different timeframes,
    // for example, a 1-hour view (last 60 candles) and a 1-day view (last 1440 candles).
    PCollection<KV<String, ImmutableList<Candle>>> multiTimeframeStream =
        consolidatedBaseCandles.apply("MultiTimeframeView", new MultiTimeframeCandleTransform());

    // 8. Apply strategy engine pipeline to generate and publish trade signals
    strategyEnginePipeline.apply(multiTimeframeStream);

    // Print candles for debugging
    multiTimeframeStream.apply("PrintResults", ParDo.of(new PrintResultsDoFn()));

    logger.atInfo().log("Pipeline building complete. Returning pipeline.");
    return pipeline;
  }

  private void runPipeline(Pipeline pipeline) throws Exception {
    logger.atInfo().log("Running the pipeline.");

    buildPipeline(pipeline);
    pipeline.run();
  }

  private static class PrintResultsDoFn extends DoFn<KV<String, ImmutableList<Candle>>, Void> {
    @ProcessElement
    public void processElement(ProcessContext c) {
      KV<String, ImmutableList<Candle>> element = c.element();
      System.out.println(
          "Currency Pair: " + element.getKey() + " | Timeframe View: " + element.getValue());
    }
  }

  private static String getCmcApiKey(Options options) {
      if (isNullOrEmpty(options.getCoinMarketCapApiKey())) {
           return System.getenv().getOrDefault(CMC_API_KEY_ENV_VAR, "INVALID_API_KEY");
      } 

      return options.getCoinMarketCapApiKey();
  }

  public static void main(String[] args) throws Exception {
    logger.atInfo().log("Application starting with arguments: %s", (Object) args);

    // Parse custom options.
    Options options = PipelineOptionsFactory.fromArgs(args).withValidation().as(Options.class);
    logger.atInfo()
        .log(
            "Parsed options: BootstrapServers=%s, RunMode=%s",
            options.getBootstrapServers(), options.getRunMode());

    // Convert to FlinkPipelineOptions and set required properties.
    FlinkPipelineOptions flinkOptions = options.as(FlinkPipelineOptions.class);
    flinkOptions.setAttachedMode(false);
    flinkOptions.setStreaming(true);
    logger.atInfo()
        .log(
            "Configured FlinkPipelineOptions: AttachedMode=%s, Streaming=%s",
            flinkOptions.getAttachedMode(), flinkOptions.isStreaming());

    // Create Guice module.
    RunMode runMode = RunMode.fromString(options.getRunMode());
    var module = PipelineModule.create(
      options.getBootstrapServers(),
      options.getCoinMarketCapApiKey(),
      options.getExchangeName(),
      runMode,
      options.getSignalTopic(),
      options.getCoinMarketCapTopCurrencyCount());
    logger.atInfo().log("Created Guice module.");

    // Initialize the application via Guice.
    var injector = Guice.createInjector(module);
    App app = injector.getInstance(App.class);
    logger.atInfo().log("Retrieved App instance from Guice injector.");

    // Create and run the Beam pipeline.
    Pipeline pipeline = Pipeline.create(options);
    logger.atInfo().log("Created Beam pipeline.");
    app.runPipeline(pipeline);
  }
}<|MERGE_RESOLUTION|>--- conflicted
+++ resolved
@@ -83,12 +83,8 @@
   @Inject
   App(
       StrategyEnginePipeline strategyEnginePipeline,
-<<<<<<< HEAD
-      TimingConfig timingConfig) {
-=======
       TimingConfig timingConfig,
       TradeSource tradeSource) {
->>>>>>> b1aa17c9
     this.strategyEnginePipeline = strategyEnginePipeline;
     this.timingConfig = timingConfig;
     this.tradeSource = tradeSource;
@@ -98,14 +94,8 @@
   private Pipeline buildPipeline(Pipeline pipeline) {
     logger.atInfo().log("Starting to build the pipeline.");
 
-<<<<<<< HEAD
-    // 1. Read from the exchange using the Unbounded Source.
-    // The source directly produces Trade objects.
-PCollection<Trade> trades = pipeline.apply("ReadFromExchange", Read.from(exchangeClientUnboundedSource));
-=======
     // 1. Read trades.
     PCollection<Trade> trades = pipeline.apply("ReadTrades", tradeSource);
->>>>>>> b1aa17c9
 
     // 2. Assign event timestamps from the Trade's own timestamp.
     PCollection<Trade> tradesWithTimestamps =
