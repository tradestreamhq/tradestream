package com.verlumen.tradestream.pipeline;

import static com.google.common.base.MoreObjects.firstNonNull;
import static com.google.common.base.Strings.isNullOrEmpty;
import static com.google.common.collect.Iterables.getLast;

import com.google.common.collect.ImmutableList;
import com.google.common.flogger.FluentLogger;
import com.google.inject.Guice;
import com.google.inject.Inject;
import com.google.protobuf.util.Timestamps;
import com.verlumen.tradestream.marketdata.Candle;
import com.verlumen.tradestream.marketdata.CandleStreamWithDefaults;
import com.verlumen.tradestream.marketdata.ExchangeClientUnboundedSource;
import com.verlumen.tradestream.marketdata.MultiTimeframeCandleTransform;
import com.verlumen.tradestream.marketdata.Trade;
import com.verlumen.tradestream.strategies.StrategyEnginePipeline;
import java.util.Arrays;
import org.apache.beam.runners.flink.FlinkPipelineOptions;
import org.apache.beam.sdk.Pipeline;
import org.apache.beam.sdk.io.Read;
import org.apache.beam.sdk.options.Default;
import org.apache.beam.sdk.options.Description;
import org.apache.beam.sdk.options.PipelineOptionsFactory;
import org.apache.beam.sdk.options.StreamingOptions;
import org.apache.beam.sdk.transforms.DoFn;
import org.apache.beam.sdk.transforms.MapElements;
import org.apache.beam.sdk.transforms.ParDo;
import org.apache.beam.sdk.transforms.WithTimestamps;
import org.apache.beam.sdk.transforms.windowing.DefaultTrigger;
import org.apache.beam.sdk.transforms.windowing.FixedWindows;
import org.apache.beam.sdk.transforms.windowing.Window;
import org.apache.beam.sdk.values.KV;
import org.apache.beam.sdk.values.PCollection;
import org.apache.beam.sdk.values.TypeDescriptor;
import org.joda.time.Duration;
import org.joda.time.Instant;

public final class App {
  private static final FluentLogger logger = FluentLogger.forEnclosingClass();
  private static final String CMC_API_KEY_ENV_VAR = "COINMARKETCAP_API_KEY";

  private static final String CMC_API_KEY_ENV_VAR = "COINMARKETCAP_API_KEY";

  public interface Options extends StreamingOptions {
<<<<<<< HEAD
      @Description("Comma-separated list of Kafka bootstrap servers.")
      @Default.String("localhost:9092")
      String getBootstrapServers();
      void setBootstrapServers(String value);

      @Description("Name of the exchange.")
      @Default.String("coinbase")
      String getExchangeName();
      void setExchangeName(String value);

      @Description("Kafka topic to publish signal data to.")
      @Default.String("signals")
      String getSignalTopic();
      void setSignalTopic(String value);

      @Description("Run mode: wet or dry.")
      @Default.String("wet")
      String getRunMode();
      void setRunMode(String value);

      @Description("CoinMarketCap API Key (default: value of " + CMC_API_KEY_ENV_VAR + " environment variable)")
      @Default.String("")
      String getCoinMarketCapApiKey();
      void setCoinMarketCapApiKey(String value);
=======
    @Description("Comma-separated list of Kafka bootstrap servers.")
    @Default.String("localhost:9092")
    String getBootstrapServers();
    void setBootstrapServers(String value);

    @Description("Name of the exchange.")
    @Default.String("coinbase")
    String getExchangeName();
    void setExchangeName(String value);

    @Description("Kafka topic to publish signal data to.")
    @Default.String("signals")
    String getSignalTopic();
    void setSignalTopic(String value);

    @Description("Run mode: wet or dry.")
    @Default.String("wet")
    String getRunMode();
    void setRunMode(String value);

    @Description("Kafka topic to read trade data from.")
    @Default.String("trades")
    String getTradeTopic();
    void setTradeTopic(String value);

    @Description("CoinMarketCap API Key (default: value of " + CMC_API_KEY_ENV_VAR + " environment variable)")
    @Default.String("")
    String getCoinMarketCapApiKey();
    void setCoinMarketCapApiKey(String value);

    @Description("Number of top cryptocurrencies to track (default: 10)")
    @Default.Integer(10)
    int getCoinMarketCapTopCurrencyCount();
    void setCoinMarketCapTopCurrencyCount(int value);
>>>>>>> dd97af3f
  }

  private final Duration allowedLateness;
  private final Duration allowedTimestampSkew;
  private final Duration windowDuration;
  private final ExchangeClientUnboundedSource exchangeClientUnboundedSource;
  private final StrategyEnginePipeline strategyEnginePipeline;

  @Inject
  App(
      ExchangeClientUnboundedSource exchangeClientUnboundedSource,
      StrategyEnginePipeline strategyEnginePipeline,
      PipelineConfig config) {
    this.allowedLateness = config.allowedLateness();
    this.allowedTimestampSkew = config.allowedTimestampSkew();
    this.windowDuration = config.windowDuration();
    this.exchangeClientUnboundedSource = exchangeClientUnboundedSource;
    this.strategyEnginePipeline = strategyEnginePipeline;
    logger.atInfo().log(
        "Initialized App with allowedLateness=%s, windowDuration=%s, allowedTimestampSkew=%s",
        allowedLateness, windowDuration, allowedTimestampSkew);
  }

  /** Build the Beam pipeline, integrating all components. */
  private Pipeline buildPipeline(Pipeline pipeline) {
    logger.atInfo().log("Starting to build the pipeline.");

    // 1. Read from the exchange using the Unbounded Source.
    // The source directly produces Trade objects.
PCollection<Trade> trades = pipeline.apply("ReadFromExchange", Read.from(exchangeClientUnboundedSource));

    // 3. Assign event timestamps from the Trade's own timestamp.
    PCollection<Trade> tradesWithTimestamps =
        trades.apply(
            "AssignTimestamps",
            WithTimestamps.<Trade>of(
                    trade -> {
                      long millis = Timestamps.toMillis(trade.getTimestamp());
                      Instant timestamp = new Instant(millis);
                      logger.atFinest().log("Assigned timestamp %s for trade: %s", timestamp, trade);
                      return timestamp;
                    })
                .withAllowedTimestampSkew(allowedTimestampSkew));

    // 4. Convert trades into KV pairs keyed by currency pair.
    PCollection<KV<String, Trade>> tradePairs =
        tradesWithTimestamps.apply(
            "CreateTradePairs",
            MapElements.into(new TypeDescriptor<KV<String, Trade>>() {})
                .via(
                    (Trade trade) -> {
                      String key = trade.getCurrencyPair(); // Expect currency pair as String.
                      logger.atFinest().log("Mapping trade %s to key: %s", trade, key);
                      return KV.of(key, trade);
                    }));

    // 5. Apply fixed windowing (1 minute windows).
    PCollection<KV<String, Trade>> windowedTradePairs =
        tradePairs.apply(
            "ApplyWindows",
            Window.<KV<String, Trade>>into(FixedWindows.of(windowDuration))
                .withAllowedLateness(allowedLateness)
                .triggering(DefaultTrigger.of())
                .discardingFiredPanes());

    // 6. Create a base candle stream from the windowed trades.
    // This transform unites real trades with synthetic default trades,
    // aggregates them into 1-minute candles (using SlidingCandleAggregator), and buffers the last
    // N candles.
    PCollection<KV<String, ImmutableList<Candle>>> baseCandleStream =
        windowedTradePairs.apply(
            "CreateBaseCandles",
            new CandleStreamWithDefaults(
                windowDuration, // Use the same 1-minute window for candle aggregation.
                Duration.standardSeconds(30), // Slide duration for the candle aggregator.
                5, // Buffer size for base candle consolidation.
                Arrays.asList("BTC/USD", "ETH/USD"),
                10000.0 // Default price for synthetic trades.
                ));

    // 7. Convert the buffered list into a single consolidated candle per key.
    // For example, take the last element of the buffered list.
    PCollection<KV<String, Candle>> consolidatedBaseCandles =
        baseCandleStream.apply(
            "ConsolidateBufferedCandles",
            MapElements.into(new TypeDescriptor<KV<String, Candle>>() {})
                .via(
                    (KV<String, ImmutableList<Candle>> kv) -> {
                      ImmutableList<Candle> list =
                          firstNonNull(kv.getValue(), ImmutableList.of());
                      Candle consolidated = getLast(list, Candle.getDefaultInstance());
                      return KV.of(kv.getKey(), consolidated);
                    }));

    // 8. Apply the multi-timeframe view.
    // This transform branches the base candle stream into different timeframes,
    // for example, a 1-hour view (last 60 candles) and a 1-day view (last 1440 candles).
    PCollection<KV<String, ImmutableList<Candle>>> multiTimeframeStream =
        consolidatedBaseCandles.apply("MultiTimeframeView", new MultiTimeframeCandleTransform());

    // 9. Apply strategy engine pipeline to generate and publish trade signals
    strategyEnginePipeline.apply(multiTimeframeStream);

    // Print candles for debugging
    multiTimeframeStream.apply("PrintResults", ParDo.of(new PrintResultsDoFn()));

    logger.atInfo().log("Pipeline building complete. Returning pipeline.");
    return pipeline;
  }

  private void runPipeline(Pipeline pipeline) throws Exception {
    logger.atInfo().log("Running the pipeline.");

    buildPipeline(pipeline);
    pipeline.run();
  }

  private static class PrintResultsDoFn extends DoFn<KV<String, ImmutableList<Candle>>, Void> {
    @ProcessElement
    public void processElement(ProcessContext c) {
      KV<String, ImmutableList<Candle>> element = c.element();
      System.out.println(
          "Currency Pair: " + element.getKey() + " | Timeframe View: " + element.getValue());
    }
  }

  private static String getCmcApiKey(Options options) {
      if (isNullOrEmpty(options.getCoinMarketCapApiKey())) {
           return System.getenv().getOrDefault(CMC_API_KEY_ENV_VAR, "INVALID_API_KEY");
      } 

      return options.getCoinMarketCapApiKey();
  }

  public static void main(String[] args) throws Exception {
    logger.atInfo().log("Application starting with arguments: %s", (Object) args);

    // Parse custom options.
    Options options = PipelineOptionsFactory.fromArgs(args).withValidation().as(Options.class);
    logger.atInfo()
        .log(
            "Parsed options: BootstrapServers=%s, RunMode=%s",
            options.getBootstrapServers(), options.getRunMode());

    // Convert to FlinkPipelineOptions and set required properties.
    FlinkPipelineOptions flinkOptions = options.as(FlinkPipelineOptions.class);
    flinkOptions.setAttachedMode(false);
    flinkOptions.setStreaming(true);
    logger.atInfo()
        .log(
            "Configured FlinkPipelineOptions: AttachedMode=%s, Streaming=%s",
            flinkOptions.getAttachedMode(), flinkOptions.isStreaming());

    // Create PipelineConfig and Guice module.
    PipelineConfig config =
        PipelineConfig.create(
            options.getExchangeName(),
            options.getBootstrapServers(),
            options.getSignalTopic(),
            options.getRunMode());
    logger.atInfo().log("Created PipelineConfig: %s", config);

    var module = PipelineModule.create(config);
    logger.atInfo().log("Created Guice module.");

    // Initialize the application via Guice.
    var injector = Guice.createInjector(module);
    App app = injector.getInstance(App.class);
    logger.atInfo().log("Retrieved App instance from Guice injector.");

    // Create and run the Beam pipeline.
    Pipeline pipeline = Pipeline.create(options);
    logger.atInfo().log("Created Beam pipeline.");
    app.runPipeline(pipeline);
  }
}<|MERGE_RESOLUTION|>--- conflicted
+++ resolved
@@ -43,32 +43,6 @@
   private static final String CMC_API_KEY_ENV_VAR = "COINMARKETCAP_API_KEY";
 
   public interface Options extends StreamingOptions {
-<<<<<<< HEAD
-      @Description("Comma-separated list of Kafka bootstrap servers.")
-      @Default.String("localhost:9092")
-      String getBootstrapServers();
-      void setBootstrapServers(String value);
-
-      @Description("Name of the exchange.")
-      @Default.String("coinbase")
-      String getExchangeName();
-      void setExchangeName(String value);
-
-      @Description("Kafka topic to publish signal data to.")
-      @Default.String("signals")
-      String getSignalTopic();
-      void setSignalTopic(String value);
-
-      @Description("Run mode: wet or dry.")
-      @Default.String("wet")
-      String getRunMode();
-      void setRunMode(String value);
-
-      @Description("CoinMarketCap API Key (default: value of " + CMC_API_KEY_ENV_VAR + " environment variable)")
-      @Default.String("")
-      String getCoinMarketCapApiKey();
-      void setCoinMarketCapApiKey(String value);
-=======
     @Description("Comma-separated list of Kafka bootstrap servers.")
     @Default.String("localhost:9092")
     String getBootstrapServers();
@@ -103,7 +77,6 @@
     @Default.Integer(10)
     int getCoinMarketCapTopCurrencyCount();
     void setCoinMarketCapTopCurrencyCount(int value);
->>>>>>> dd97af3f
   }
 
   private final Duration allowedLateness;
