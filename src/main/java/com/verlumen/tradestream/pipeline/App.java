--- conflicted
+++ resolved
@@ -14,7 +14,6 @@
 import org.apache.beam.sdk.options.Description;
 import org.apache.beam.sdk.options.PipelineOptionsFactory;
 import org.apache.beam.sdk.options.StreamingOptions;
-<<<<<<< HEAD
 import org.apache.beam.sdk.transforms.MapElements;
 import org.apache.beam.sdk.transforms.WithTimestamps;
 import org.apache.beam.sdk.transforms.windowing.DefaultTrigger;
@@ -29,11 +28,6 @@
 public final class App {
   private static final FluentLogger logger = FluentLogger.forEnclosingClass();
 
-=======
-import org.apache.beam.sdk.values.PCollection;
-
-public final class App {
->>>>>>> f7d8aa65
   public interface Options extends StreamingOptions {
     @Description("Comma-separated list of Kafka bootstrap servers.")
     @Default.String("localhost:9092")
@@ -54,23 +48,16 @@
     void setRunMode(String value);
   }
 
-<<<<<<< HEAD
   private final Duration allowedLateness;
   private final CreateCandles createCandles;
   private final KafkaReadTransform<String, byte[]> kafkaReadTransform;
   private final ParseTrades parseTrades;
   private final Duration windowDuration;
-=======
-  private final CreateCandles createCandles;
-  private final KafkaReadTransform<String, byte[]> kafkaReadTransform;
-  private final ParseTrades parseTrades;
->>>>>>> f7d8aa65
 
   @Inject
   App(
       CreateCandles createCandles,
       KafkaReadTransform<String, byte[]> kafkaReadTransform,
-<<<<<<< HEAD
       ParseTrades parseTrades,
       PipelineConfig config) {
     this.allowedLateness = config.allowedLateness();
@@ -135,25 +122,10 @@
     PCollection<Candle> candles = windowedInput.apply("Create Candles", createCandles);
 
     logger.atInfo().log("Pipeline building complete. Returning pipeline.");
-=======
-      ParseTrades parseTrades) {
-    this.createCandles = createCandles;
-    this.kafkaReadTransform = kafkaReadTransform;
-    this.parseTrades = parseTrades;
-  }
-
-  private Pipeline buildPipeline(Pipeline pipeline) {
-    PCollection<byte[]> input =
-        pipeline.apply("Read from Kafka", kafkaReadTransform);
-
-    input.apply("Parse Trades", parseTrades);
-
->>>>>>> f7d8aa65
     return pipeline;
   }
 
   private void runPipeline(Pipeline pipeline) {
-<<<<<<< HEAD
     logger.atInfo().log("Running the pipeline.");
     buildPipeline(pipeline);
     try {
@@ -197,27 +169,6 @@
     // Create and run the Beam pipeline.
     Pipeline pipeline = Pipeline.create(options);
     logger.atInfo().log("Created Beam pipeline.");
-=======
-    buildPipeline(pipeline);
-    pipeline.run();
-  }
-
-  public static void main(String[] args) {
-    // Parse custom options
-    var options =
-        PipelineOptionsFactory.fromArgs(args).withValidation().as(Options.class);
-
-    // Convert to FlinkPipelineOptions and set required properties
-    FlinkPipelineOptions flinkOptions = options.as(FlinkPipelineOptions.class);
-    flinkOptions.setAttachedMode(false);
-    flinkOptions.setStreaming(true);
-
-    var module =
-        PipelineModule.create(
-            options.getBootstrapServers(), options.getTradeTopic(), options.getRunMode());
-    var app = Guice.createInjector(module).getInstance(App.class);
-    var pipeline = Pipeline.create(options);
->>>>>>> f7d8aa65
     app.runPipeline(pipeline);
   }
 }