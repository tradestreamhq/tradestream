--- conflicted
+++ resolved
@@ -9,11 +9,7 @@
 import com.google.inject.Guice;
 import com.google.inject.Inject;
 import com.google.protobuf.util.Timestamps;
-<<<<<<< HEAD
-=======
 import com.verlumen.tradestream.execution.RunMode;
-import com.verlumen.tradestream.kafka.KafkaReadTransform;
->>>>>>> efafdc19
 import com.verlumen.tradestream.marketdata.Candle;
 import com.verlumen.tradestream.marketdata.CandleStreamWithDefaults;
 import com.verlumen.tradestream.marketdata.ExchangeClientUnboundedSource;
@@ -225,23 +221,11 @@
             "Configured FlinkPipelineOptions: AttachedMode=%s, Streaming=%s",
             flinkOptions.getAttachedMode(), flinkOptions.isStreaming());
 
-    // Create PipelineConfig and Guice module.
-<<<<<<< HEAD
-    PipelineConfig config =
-        PipelineConfig.create(
-            options.getExchangeName(),
-            options.getBootstrapServers(),
-            options.getSignalTopic(),
-            options.getRunMode());
-    logger.atInfo().log("Created PipelineConfig: %s", config);
-
-    var module = PipelineModule.create(config);
-=======
+    // Create Guice module.
     RunMode runMode = RunMode.fromString(options.getRunMode());
 
     var module = PipelineModule.create(
       options.getBootstrapServers(), options.getSignalTopic(),  options.getTradeTopic(), runMode);
->>>>>>> efafdc19
     logger.atInfo().log("Created Guice module.");
 
     // Initialize the application via Guice.
