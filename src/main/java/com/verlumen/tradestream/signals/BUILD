load("@rules_java//java:defs.bzl", "java_library")

package(default_visibility = ["//visibility:public"])

<<<<<<< HEAD
=======
java_library(
    name = "signals_module",
    srcs = ["SignalsModule.java"],
    deps = [
        "//third_party:guice",
        "//third_party:guice_assistedinject",
        ":trade_signal_publisher",
        ":trade_signal_publisher_impl",
    ],
)

>>>>>>> 43745f7e
java_library(
    name = "trade_signal_publisher",
    srcs = ["TradeSignalPublisher.java"],
    deps = [
        "//protos:trade_signals_java_proto",
    ],
)

java_library(
    name = "trade_signal_publisher_impl",
    srcs = ["TradeSignalPublisherImpl.java"],
    deps = [
        "//protos:trade_signals_java_proto",
        "//third_party:flogger",
        "//third_party:guice",
        "//third_party:guice_assistedinject",
        "//third_party:kafka_clients",
        "//third_party:protobuf_java_util",
        ":trade_signal_publisher",
    ],
    runtime_deps = [
        "//third_party:flogger_system_backend",
    ],
)<|MERGE_RESOLUTION|>--- conflicted
+++ resolved
@@ -2,8 +2,6 @@
 
 package(default_visibility = ["//visibility:public"])
 
-<<<<<<< HEAD
-=======
 java_library(
     name = "signals_module",
     srcs = ["SignalsModule.java"],
@@ -15,7 +13,6 @@
     ],
 )
 
->>>>>>> 43745f7e
 java_library(
     name = "trade_signal_publisher",
     srcs = ["TradeSignalPublisher.java"],
