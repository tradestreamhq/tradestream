--- conflicted
+++ resolved
@@ -23,47 +23,6 @@
         "//protos:marketdata_java_proto",
         "//third_party/java:beam_sdks_java_core",
         "//third_party/java:beam_sdks_java_extensions_protobuf",
-    ],
-)
-
-<<<<<<< HEAD
-# Interface for exchange streaming clients
-java_library(
-    name = "exchange_streaming_client",
-    srcs = ["ExchangeStreamingClient.java"],
-    deps = [
-        "//protos:marketdata_java_proto",
-        "//src/main/java/com/verlumen/tradestream/instruments:currency_pair",
-        "//third_party/java:guava",
-=======
-# Stateful DoFn for filling forward candle gaps
-kt_jvm_library(
-    name = "fill_forward_candles_fn",
-    srcs = ["FillForwardCandlesFn.kt"],
-    deps = [
-        "//protos:marketdata_java_proto",
-        "//third_party/java:beam_sdks_java_core",
-        "//third_party/java:beam_sdks_java_extensions_protobuf",
-        "//third_party/java:flogger",
-        "//third_party/java:guice",
-        "//third_party/java:guice_assistedinject",
-        "//third_party/java:joda_time",
-        "//third_party/java:protobuf_java_util",
-    ],
-)
-
-# PTransform wrapping the FillForwardCandlesFn
-kt_jvm_library(
-    name = "fill_forward_candles",
-    srcs = ["FillForwardCandles.kt"],
-    deps = [
-        ":fill_forward_candles_fn",
-        "//protos:marketdata_java_proto",
-        "//third_party/java:beam_sdks_java_core",
-        "//third_party/java:guice",
-        "//third_party/java:guice_assistedinject",
-        "//third_party/java:joda_time",
->>>>>>> b25f3739
     ],
 )
 
@@ -102,12 +61,6 @@
     srcs = ["MarketDataModule.java"],
     deps = [
         ":candle_fetcher",
-<<<<<<< HEAD
-        ":exchange_streaming_client",
-=======
-        ":fill_forward_candles",
-        ":fill_forward_candles_fn",
->>>>>>> b25f3739
         ":influxdb_candle_fetcher",
         ":tiingo_crypto_candle_transform",
         ":tiingo_crypto_fetcher_fn",
