--- conflicted
+++ resolved
@@ -207,11 +207,6 @@
         ":exchange_client_unbounded_source_impl",
         ":exchange_streaming_client",
         ":exchange_streaming_client_factory",
-<<<<<<< HEAD
-        ":kafka_trade_source",
-        ":market_data_config",
-=======
->>>>>>> 2bc0c5ee
         ":trade_publisher",
         ":trade_publisher_impl",
         ":trade_source",
