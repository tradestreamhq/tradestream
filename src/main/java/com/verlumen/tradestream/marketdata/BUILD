"""Build rules for marketdata components."""

load("@rules_java//java:defs.bzl", "java_library", "java_test")
load("@rules_kotlin//kotlin:jvm.bzl", "kt_jvm_library", "kt_jvm_test")

package(default_visibility = ["//visibility:public"])

kt_jvm_library(
    name = "candle_fetcher",
    srcs = ["CandleFetcher.kt"],
    deps = [
        "//protos:marketdata_java_proto",
        "//third_party/java:protobuf_java",
    ],
)

<<<<<<< HEAD
# Generates default/dummy trades
java_library(
    name = "default_trade_generator",
    srcs = ["DefaultTradeGenerator.java"],
    deps = [
        "//protos:marketdata_java_proto",
        "//third_party/java:beam_sdks_java_core",
        "//third_party/java:beam_sdks_java_extensions_protobuf",
        "//third_party/java:joda_time",
        "//third_party/java:protobuf_java",
        "//third_party/java:protobuf_java_util",
=======
java_library(
    name = "candle_source",
    srcs = ["CandleSource.java"],
    deps = [
        "//protos:marketdata_java_proto",
        "//third_party/java:beam_sdks_java_core",
>>>>>>> 3b5584ab
    ],
)

# Abstract base class for exchange client unbounded sources
kt_jvm_library(
    name = "exchange_client_unbounded_source",
    srcs = ["ExchangeClientUnboundedSource.kt"],
    deps = [
        ":trade_checkpoint_mark",
        "//protos:marketdata_java_proto",
        "//third_party/java:beam_sdks_java_core",
        "//third_party/java:beam_sdks_java_extensions_protobuf",
    ],
)

# Interface for exchange streaming clients
java_library(
    name = "exchange_streaming_client",
    srcs = ["ExchangeStreamingClient.java"],
    deps = [
        "//protos:marketdata_java_proto",
        "//src/main/java/com/verlumen/tradestream/instruments:currency_pair",
        "//third_party/java:guava",
    ],
)

# Stateful DoFn for filling forward candle gaps
kt_jvm_library(
    name = "fill_forward_candles_fn",
    srcs = ["FillForwardCandlesFn.kt"],
    deps = [
        "//protos:marketdata_java_proto",
        "//third_party/java:beam_sdks_java_core",
        "//third_party/java:beam_sdks_java_extensions_protobuf",
        "//third_party/java:flogger",
        "//third_party/java:guice",
        "//third_party/java:guice_assistedinject",
        "//third_party/java:joda_time",
        "//third_party/java:protobuf_java_util",
    ],
)

# PTransform wrapping the FillForwardCandlesFn
kt_jvm_library(
    name = "fill_forward_candles",
    srcs = ["FillForwardCandles.kt"],
    deps = [
        ":fill_forward_candles_fn",
        "//protos:marketdata_java_proto",
        "//third_party/java:beam_sdks_java_core",
        "//third_party/java:guice",
        "//third_party/java:guice_assistedinject",
        "//third_party/java:joda_time",
    ],
)

kt_jvm_library(
    name = "influxdb_candle_fetcher",
    srcs = ["InfluxDbCandleFetcher.kt"],
    deps = [
        ":candle_fetcher",
        "//protos:marketdata_java_proto",
        "//src/main/java/com/verlumen/tradestream/influxdb:influx_db_client_factory",
        "//src/main/java/com/verlumen/tradestream/influxdb:influx_db_config",
        "//third_party/java:flogger",
        "//third_party/java:guice",
        "//third_party/java:guice_assistedinject",
        "//third_party/java:influxdb_client_java",
        "//third_party/java:protobuf_java_util",
    ],
)

# DoFn for buffering the last N candles
java_library(
    name = "last_candles_fn",
    srcs = ["LastCandlesFn.java"],
    deps = [
        "//protos:marketdata_java_proto",
        "//third_party/java:beam_sdks_java_core",
        "//third_party/java:beam_sdks_java_extensions_protobuf",
        "//third_party/java:flogger",
        "//third_party/java:guava",
    ],
)

# Guice module for market data components
java_library(
    name = "market_data_module",
    srcs = ["MarketDataModule.java"],
    deps = [
        ":candle_fetcher",
        ":exchange_streaming_client",
        ":fill_forward_candles",
        ":fill_forward_candles_fn",
        ":influxdb_candle_fetcher",
        ":tiingo_crypto_candle_transform",
        ":tiingo_crypto_fetcher_fn",
        "//protos:marketdata_java_proto",
        "//src/main/java/com/verlumen/tradestream/execution:run_mode",
        "//third_party/java:auto_value",
        "//third_party/java:guava",
        "//third_party/java:guice",
        "//third_party/java:guice_assistedinject",
        "//third_party/java:joda_time",
        "//third_party/java:protobuf_java_util",
    ],
)

kt_jvm_library(
    name = "tiingo_crypto_candle_transform",
    srcs = ["TiingoCryptoCandleTransform.kt"],
    visibility = ["//visibility:public"],
    deps = [
        ":tiingo_crypto_fetcher_fn",
        "//protos:marketdata_java_proto",
        "//src/main/java/com/verlumen/tradestream/instruments:currency_pair",
        "//third_party/java:beam_sdks_java_core",
        "//third_party/java:guice",
        "//third_party/java:guice_assistedinject",
        "//third_party/java:joda_time",
    ],
)

kt_jvm_library(
    name = "tiingo_crypto_fetcher_fn",
    srcs = ["TiingoCryptoFetcherFn.kt"],
    deps = [
        ":tiingo_response_parser",
        "//protos:marketdata_java_proto",
        "//src/main/java/com/verlumen/tradestream/http:http_client",
        "//third_party/java:beam_sdks_java_core",
        "//third_party/java:beam_sdks_java_extensions_protobuf",
        "//third_party/java:flogger",
        "//third_party/java:guice",
        "//third_party/java:guice_assistedinject",
        "//third_party/java:joda_time",
        "//third_party/java:protobuf_java",
        "//third_party/java:protobuf_java_util",
    ],
)

# Tiingo Response Parser
kt_jvm_library(
    name = "tiingo_response_parser",
    srcs = ["TiingoResponseParser.kt"],
    deps = [
        "//protos:marketdata_java_proto",
        "//third_party/java:gson",
        "//third_party/java:protobuf_java",
        "//third_party/java:protobuf_java_util",
    ],
)

# Checkpoint mark for the unbounded source
kt_jvm_library(
    name = "trade_checkpoint_mark",
    srcs = ["TradeCheckpointMark.kt"],
    deps = [
        "//third_party/java:beam_sdks_java_core",
        "//third_party/java:joda_time",
    ],
)<|MERGE_RESOLUTION|>--- conflicted
+++ resolved
@@ -11,29 +11,6 @@
     deps = [
         "//protos:marketdata_java_proto",
         "//third_party/java:protobuf_java",
-    ],
-)
-
-<<<<<<< HEAD
-# Generates default/dummy trades
-java_library(
-    name = "default_trade_generator",
-    srcs = ["DefaultTradeGenerator.java"],
-    deps = [
-        "//protos:marketdata_java_proto",
-        "//third_party/java:beam_sdks_java_core",
-        "//third_party/java:beam_sdks_java_extensions_protobuf",
-        "//third_party/java:joda_time",
-        "//third_party/java:protobuf_java",
-        "//third_party/java:protobuf_java_util",
-=======
-java_library(
-    name = "candle_source",
-    srcs = ["CandleSource.java"],
-    deps = [
-        "//protos:marketdata_java_proto",
-        "//third_party/java:beam_sdks_java_core",
->>>>>>> 3b5584ab
     ],
 )
 
