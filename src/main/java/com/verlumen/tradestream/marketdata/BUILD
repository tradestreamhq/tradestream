--- conflicted
+++ resolved
@@ -180,12 +180,7 @@
     deps = [
         ":candle_source",
         ":dry_run_trade_source",
-<<<<<<< HEAD
-        ":exchange_client_unbounded_source",
-        ":exchange_client_unbounded_source_impl",
-=======
         ":exchange_client_trade_source",
->>>>>>> 99c5d826
         ":exchange_streaming_client",
         ":exchange_streaming_client_factory",
         ":fill_forward_candles",
