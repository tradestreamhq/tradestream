load("@rules_java//java:defs.bzl", "java_library")

package(default_visibility = ["//visibility:public"])

java_library(
  name = "candle_author",
  srcs = ["CandleAuthor.java"],
  deps = [
    "//protos:marketdata_java_proto",
    "//third_party:beam_sdks_java_core",
    "//third_party:beam_sdks_java_extensions_protobuf",
    "//third_party:joda_time",
    "//third_party:protobuf_java_util",
  ],
)

java_library(
<<<<<<< HEAD
  name = "parse_trades",
  srcs = ["ParseTrades.java"],
  deps = [
    "//protos:marketdata_java_proto",
    "//third_party:beam_sdks_java_core",
    "//third_party:beam_sdks_java_extensions_protobuf",
    "//third_party:flogger",
    "//third_party:protobuf_java",
=======
  name = "market_data_module",
  srcs = ["MarketDataModule.java"],
  deps = [
    "//third_party:guice",
>>>>>>> 5c0c857c
  ],
)

java_library(
    name = "trade_publisher",
    srcs = ["TradePublisher.java"],
    deps = [
        "//protos:marketdata_java_proto",
    ],
)

java_library(
    name = "trade_publisher_impl",
    srcs = ["TradePublisherImpl.java"],
    deps = [
        ":trade_publisher",
        "//protos:marketdata_java_proto",
        "//third_party:flogger",
        "//third_party:guice",
        "//third_party:guice_assistedinject",
        "//third_party:kafka_clients",
        "//third_party:protobuf_java_util",
    ],
)<|MERGE_RESOLUTION|>--- conflicted
+++ resolved
@@ -15,7 +15,14 @@
 )
 
 java_library(
-<<<<<<< HEAD
+  name = "market_data_module",
+  srcs = ["MarketDataModule.java"],
+  deps = [
+    "//third_party:guice",
+  ],
+)
+
+java_library(
   name = "parse_trades",
   srcs = ["ParseTrades.java"],
   deps = [
@@ -24,12 +31,6 @@
     "//third_party:beam_sdks_java_extensions_protobuf",
     "//third_party:flogger",
     "//third_party:protobuf_java",
-=======
-  name = "market_data_module",
-  srcs = ["MarketDataModule.java"],
-  deps = [
-    "//third_party:guice",
->>>>>>> 5c0c857c
   ],
 )
 
