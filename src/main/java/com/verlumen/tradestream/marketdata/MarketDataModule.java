package com.verlumen.tradestream.marketdata;

import static com.google.protobuf.util.Timestamps.fromMillis;

import com.google.auto.value.AutoValue;
import com.google.common.collect.ImmutableList;
import com.google.inject.AbstractModule;
import com.google.inject.Key; // Import Key
import com.google.inject.Provider;
import com.google.inject.Provides;
import com.google.inject.Singleton;
import com.google.inject.assistedinject.FactoryModuleBuilder;
import com.verlumen.tradestream.execution.RunMode;

@AutoValue
public abstract class MarketDataModule extends AbstractModule {
  public static MarketDataModule create(String exchangeName, RunMode runMode) {
    return new AutoValue_MarketDataModule(exchangeName, runMode);
  }

  abstract String exchangeName();
  abstract RunMode runMode();

  @Override
  protected void configure() {
    bind(ExchangeClientUnboundedSource.class).to(ExchangeClientUnboundedSourceImpl.class);
    bind(ExchangeStreamingClient.Factory.class).to(ExchangeStreamingClientFactory.class);

<<<<<<< HEAD
    // Install FactoryModuleBuilder for FillForwardCandlesFn (NEW)
    install(new FactoryModuleBuilder()
        .build(FillForwardCandlesFn.Factory.class));

    // Install FactoryModuleBuilder for FillForwardCandles PTransform (NEW)
    install(new FactoryModuleBuilder()
        .implement(FillForwardCandles.class, FillForwardCandles.class)
        .build(FillForwardCandles.Factory.class));
=======
    // Install FactoryModuleBuilder for TradeToCandle
    install(new FactoryModuleBuilder()
        .implement(TradeToCandle.class, TradeToCandle.class)
        .build(TradeToCandle.Factory.class));
>>>>>>> 7d6920f5
  }

  @Provides
  @Singleton
  ExchangeStreamingClient provideExchangeStreamingClient(
      ExchangeStreamingClient.Factory factory) {
    return factory.create(exchangeName());
  }

  @Provides
  @Singleton
  TradeSource provideTradeSource(Provider<ExchangeClientTradeSource> exchangeClientTradeSource) {
    switch (runMode()) {
      case DRY: return DryRunTradeSource.create(
        ImmutableList.of(
          Trade.newBuilder()
          .setExchange(exchangeName())
          .setCurrencyPair("DRY/RUN")
          .setTradeId("trade-123")
          .setTimestamp(fromMillis(1234567))
          .setPrice(50000.0)
          .setVolume(0.1)
          .build()));
      case WET: return exchangeClientTradeSource.get();
      default: throw new UnsupportedOperationException("Unsupported RunMode: " + runMode());
    }
  }
}<|MERGE_RESOLUTION|>--- conflicted
+++ resolved
@@ -26,7 +26,6 @@
     bind(ExchangeClientUnboundedSource.class).to(ExchangeClientUnboundedSourceImpl.class);
     bind(ExchangeStreamingClient.Factory.class).to(ExchangeStreamingClientFactory.class);
 
-<<<<<<< HEAD
     // Install FactoryModuleBuilder for FillForwardCandlesFn (NEW)
     install(new FactoryModuleBuilder()
         .build(FillForwardCandlesFn.Factory.class));
@@ -35,12 +34,10 @@
     install(new FactoryModuleBuilder()
         .implement(FillForwardCandles.class, FillForwardCandles.class)
         .build(FillForwardCandles.Factory.class));
-=======
     // Install FactoryModuleBuilder for TradeToCandle
     install(new FactoryModuleBuilder()
         .implement(TradeToCandle.class, TradeToCandle.class)
         .build(TradeToCandle.Factory.class));
->>>>>>> 7d6920f5
   }
 
   @Provides
