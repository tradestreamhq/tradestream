--- conflicted
+++ resolved
@@ -11,7 +11,6 @@
     return new AutoValue_MarketDataModule(exchangeName, tradeTopic);
   }
 
-<<<<<<< HEAD
   private static final Trade DRY_RUN_TRADE = Trade.newBuilder()
       .setExchange("FakeExhange")
       .setCurrencyPair("DRY/RUN")
@@ -21,11 +20,8 @@
       .setVolume(0.1)
       .build();
 
-  abstract MarketDataConfig config();
-=======
   abstract String exchangeName();
   abstract String tradeTopic();
->>>>>>> d6fb5a6f
 
   @Override
   protected void configure() {
