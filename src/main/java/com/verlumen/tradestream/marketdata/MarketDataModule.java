--- conflicted
+++ resolved
@@ -8,21 +8,13 @@
 
 @AutoValue
 public abstract class MarketDataModule extends AbstractModule {
-<<<<<<< HEAD
   public static MarketDataModule create(String exchangeName, String tradeTopic, RunMode runMode) {
-    return new AutoValue_MarketDataModule(MarketDataConfig.create(exchangeName, tradeTopic), runMode);
-  }
-
-  abstract MarketDataConfig config();
-  abstract RunMode runMode();
-=======
-  public static MarketDataModule create(String exchangeName, String tradeTopic) {
-    return new AutoValue_MarketDataModule(exchangeName, tradeTopic);
+    return new AutoValue_MarketDataModule(exchangeName, tradeTopic, runMode);
   }
 
   abstract String exchangeName();
   abstract String tradeTopic();
->>>>>>> d6fb5a6f
+  abstract RunMode runMode();
 
   @Override
   protected void configure() {
