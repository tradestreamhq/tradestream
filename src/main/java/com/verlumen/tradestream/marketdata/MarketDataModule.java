package com.verlumen.tradestream.marketdata;

import static com.google.protobuf.util.Timestamps.fromMillis;

import com.google.auto.value.AutoValue;
import com.google.common.collect.ImmutableList;
import com.google.inject.AbstractModule;
import com.google.inject.Provider;
import com.google.inject.Provides;
import com.google.inject.Singleton;
import com.google.inject.assistedinject.FactoryModuleBuilder;
import com.verlumen.tradestream.execution.RunMode;
import org.joda.time.Duration;

@AutoValue
public abstract class MarketDataModule extends AbstractModule {
  public static MarketDataModule create(
      String exchangeName, Duration granularity, RunMode runMode, String tiingoApiKey) {
    return new AutoValue_MarketDataModule(exchangeName, granularity, runMode, tiingoApiKey);
  }

  abstract String exchangeName();

  abstract Duration granularity();

  abstract RunMode runMode();

  abstract String tiingoApiKey();

  @Override
  protected void configure() {
<<<<<<< HEAD
    bind(ExchangeClientUnboundedSource.class).to(ExchangeClientUnboundedSourceImpl.class);
=======
    bind(ExchangeStreamingClient.Factory.class).to(ExchangeStreamingClientFactory.class);
>>>>>>> 99c5d826

    install(new FactoryModuleBuilder().build(FillForwardCandlesFn.Factory.class));

    install(
        new FactoryModuleBuilder()
            .implement(FillForwardCandles.class, FillForwardCandles.class)
            .build(FillForwardCandles.Factory.class));

    install(
        new FactoryModuleBuilder()
            .implement(TiingoCryptoCandleSource.class, TiingoCryptoCandleSource.class)
            .build(TiingoCryptoCandleSource.Factory.class));

    install(
        new FactoryModuleBuilder()
            .implement(TiingoCryptoCandleTransform.class, TiingoCryptoCandleTransform.class)
            .build(TiingoCryptoCandleTransform.Factory.class));

    install(new FactoryModuleBuilder().build(TiingoCryptoFetcherFn.Factory.class));

    install(
        new FactoryModuleBuilder()
            .implement(TradeToCandle.class, TradeToCandle.class)
            .build(TradeToCandle.Factory.class));
  }

  @Provides
  @Singleton
  CandleSource provideCandleSource(
      Provider<TradeBackedCandleSource> tradeBackedCandleSource,
      TiingoCryptoCandleSource.Factory tiingoCryptoCandleSourceFactory) {

    switch (runMode()) {
      case DRY:
        return tradeBackedCandleSource.get();
      case WET:
        return tiingoCryptoCandleSourceFactory.create(granularity(), tiingoApiKey());
      default:
        throw new UnsupportedOperationException("Unsupported RunMode: " + runMode());
    }
  }

  @Provides
  @Singleton
<<<<<<< HEAD
=======
  ExchangeStreamingClient provideExchangeStreamingClient(ExchangeStreamingClient.Factory factory) {
    return factory.create(exchangeName());
  }

  @Provides
  @Singleton
>>>>>>> 99c5d826
  TradeSource provideTradeSource() {
    switch (runMode()) {
      case DRY:
        return DryRunTradeSource.create(
            ImmutableList.of(
                Trade.newBuilder()
                    .setExchange(exchangeName())
                    .setCurrencyPair("DRY/RUN")
                    .setTradeId("trade-123")
                    .setTimestamp(fromMillis(1259999L))
                    .setPrice(50000.0)
                    .setVolume(0.1)
                    .build()));
      default:
        throw new UnsupportedOperationException("Unsupported RunMode: " + runMode());
    }
  }
}<|MERGE_RESOLUTION|>--- conflicted
+++ resolved
@@ -29,12 +29,6 @@
 
   @Override
   protected void configure() {
-<<<<<<< HEAD
-    bind(ExchangeClientUnboundedSource.class).to(ExchangeClientUnboundedSourceImpl.class);
-=======
-    bind(ExchangeStreamingClient.Factory.class).to(ExchangeStreamingClientFactory.class);
->>>>>>> 99c5d826
-
     install(new FactoryModuleBuilder().build(FillForwardCandlesFn.Factory.class));
 
     install(
@@ -78,15 +72,6 @@
 
   @Provides
   @Singleton
-<<<<<<< HEAD
-=======
-  ExchangeStreamingClient provideExchangeStreamingClient(ExchangeStreamingClient.Factory factory) {
-    return factory.create(exchangeName());
-  }
-
-  @Provides
-  @Singleton
->>>>>>> 99c5d826
   TradeSource provideTradeSource() {
     switch (runMode()) {
       case DRY:
