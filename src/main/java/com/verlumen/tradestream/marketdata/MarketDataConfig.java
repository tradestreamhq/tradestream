--- conflicted
+++ resolved
@@ -1,10 +1,6 @@
 package com.verlumen.tradestream.marketdata;
 
-<<<<<<< HEAD
-public record MarketDataConfig(String exchangeName, String tradeTopic) {
-=======
 public record MarketDataConfig(String exchangeName) {
->>>>>>> 3a19e8ef
   public static MarketDataConfig create(String exchangeName) {
     return new MarketDataConfig(exchangeName);
   }
