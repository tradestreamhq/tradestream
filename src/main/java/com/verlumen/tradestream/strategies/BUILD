load("@aspect_bazel_lib//lib:tar.bzl", "tar")
load("@container_structure_test//:defs.bzl", "container_structure_test")
load("@rules_java//java:defs.bzl", "java_binary", "java_library")
load("@rules_oci//oci:defs.bzl", "oci_image", "oci_image_index", "oci_push")
load("//platforms:transition.bzl", "multi_arch")

package(default_visibility = ["//visibility:public"])

java_binary(
    name = "app",
    srcs = ["App.java"],
    main_class = "com.verlumen.tradestream.strategies.App",
    deps = [
        "//src/main/java/com/verlumen/tradestream/execution:execution_module",
        "//src/main/java/com/verlumen/tradestream/execution:run_mode",
        "//src/main/java/com/verlumen/tradestream/kafka:kafka_module",
        "//src/main/java/com/verlumen/tradestream/kafka:kafka_properties",
        "//third_party:argparse4j",
        "//third_party:flogger",
        "//third_party:guice",
        ":market_data_consumer",
        ":strategies_module",
        ":strategy_engine",
    ],
    runtime_deps = [
        "//third_party:flogger_system_backend",
    ],
)

java_library(
    name = "candle_buffer",
    srcs = ["CandleBuffer.java"],
    deps = [
        "//protos:marketdata_java_proto",
        "//third_party:guava",
        "//third_party:protobuf_java_util",
        "//third_party:ta4j_core",
    ],
)

container_structure_test(
    name = "container_test",
    configs = ["container-structure-test.yaml"],
    image = ":image",
    tags = ["requires-docker"],
)

genrule(
    name = "hash",
    srcs = [":index"],
    outs = ["sha256.sum"],
    cmd = "$(JQ_BIN) -r '.manifests[0].digest' $(location :index)/index.json > $@",
    toolchains = ["@jq_toolchains//:resolved_toolchain"],
)

oci_image(
    name = "image",
    base = "@openjdk_java",
    entrypoint = [
        "java",
        "-jar",
        "/src/main/java/com/verlumen/tradestream/strategies/app_deploy.jar",
    ],
    tars = [":layer"],
)

multi_arch(
    name = "images",
    image = ":image",
    platforms = [
        "//platforms:linux_arm64",
        "//platforms:linux_amd64",
    ],
)

oci_image_index(
    name = "index",
    images = [
        ":images",
    ],
)

tar(
    name = "layer",
    srcs = [":app_deploy.jar"],
)

java_library(
    name = "market_data_consumer",
    srcs = ["MarketDataConsumer.java"],
    deps = [
        "//protos:marketdata_java_proto",
    ],
)

java_library(
    name = "market_data_consumer_impl",
    srcs = ["MarketDataConsumerImpl.java"],
    deps = [
        "//protos:marketdata_java_proto",
        "//third_party:guice",
        ":market_data_consumer",
    ],
)

oci_push(
    name = "push_image",
    image = ":index",
    remote_tags = ["latest"],
    repository = "tradestreamhq/tradestream-strategy-engine",
)

java_library(
    name = "strategies_module",
    srcs = ["StrategiesModule.java"],
    deps = [
        "//src/main/java/com/verlumen/tradestream/backtesting:backtesting_module",
        "//src/main/java/com/verlumen/tradestream/signals:signals_module",
<<<<<<< HEAD
=======
        "//src/main/java/com/verlumen/tradestream/signals:trade_signal_publisher",
>>>>>>> 25aa1ae3
        "//third_party:auto_value",
        "//third_party:guava",
        "//third_party:guice",
        "//third_party:guice_assistedinject",
        ":market_data_consumer",
        ":market_data_consumer_impl",
        ":strategy_engine",
        ":strategy_engine_impl",
        ":strategy_factories",
        ":strategy_factory",
        ":strategy_manager",
        ":strategy_manager_impl",
    ],
)

java_library(
    name = "strategy_engine",
    srcs = ["StrategyEngine.java"],
    deps = [
        "//protos:marketdata_java_proto",
        "//third_party:ta4j_core",
    ],
)

java_library(
    name = "strategy_engine_impl",
    srcs = ["StrategyEngineImpl.java"],
    deps = [
        "//protos:backtesting_java_proto",
        "//protos:marketdata_java_proto",
        "//protos:strategies_java_proto",
        "//protos:trade_signals_java_proto",
        "//src/main/java/com/verlumen/tradestream/backtesting:ga_service_client",
        "//src/main/java/com/verlumen/tradestream/signals:trade_signal_publisher",
        "//third_party:guava",
        "//third_party:guice",
        "//third_party:guice_assistedinject",
        "//third_party:protobuf_java",
        "//third_party:ta4j_core",
        ":candle_buffer",
        ":strategy_engine",
        ":strategy_manager",
    ],
)

java_library(
    name = "strategy_factories",
    srcs = ["StrategyFactories.java"],
    deps = [
        ":strategy_factory",
        "//src/main/java/com/verlumen/tradestream/strategies/movingaverages:movingaverages_lib",
        "//src/main/java/com/verlumen/tradestream/strategies/oscillators:oscillators_lib",
        "//third_party:guava",
    ],
)

java_library(
    name = "strategy_factory",
    srcs = ["StrategyFactory.java"],
    deps = [
        "//protos:strategies_java_proto",
        "//third_party:protobuf_java",
        "//third_party:ta4j_core",
    ],
)

java_library(
    name = "strategy_manager",
    srcs = ["StrategyManager.java"],
    deps = [
        "//protos:strategies_java_proto",
        "//third_party:guava",
        "//third_party:protobuf_java",
        "//third_party:ta4j_core",
        ":strategy_factory",
    ],
)

java_library(
    name = "strategy_manager_impl",
    srcs = ["StrategyManagerImpl.java"],
    deps = [
        "//protos:strategies_java_proto",
        "//third_party:guava",
        "//third_party:guice",
        "//third_party:mug",
        "//third_party:protobuf_java",
        "//third_party:ta4j_core",
        ":strategy_factory",
        ":strategy_manager",
    ],
)<|MERGE_RESOLUTION|>--- conflicted
+++ resolved
@@ -116,10 +116,7 @@
     deps = [
         "//src/main/java/com/verlumen/tradestream/backtesting:backtesting_module",
         "//src/main/java/com/verlumen/tradestream/signals:signals_module",
-<<<<<<< HEAD
-=======
         "//src/main/java/com/verlumen/tradestream/signals:trade_signal_publisher",
->>>>>>> 25aa1ae3
         "//third_party:auto_value",
         "//third_party:guava",
         "//third_party:guice",
