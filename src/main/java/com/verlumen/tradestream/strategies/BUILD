load("@rules_java//java:defs.bzl", "java_library")
load("@rules_kotlin//kotlin:jvm.bzl", "kt_jvm_library")

package(default_visibility = ["//visibility:public"])

kt_jvm_library(
    name = "strategies_module",
    srcs = ["StrategiesModule.kt"],
    deps = [
        ":strategy_factory",
        "//third_party/java:guava",
        "//third_party/java:guice",
    ],
)

kt_jvm_library(
    name = "strategy_constants",
    srcs = ["StrategyConstants.kt"],
    deps = [
        "//protos:strategies_java_proto",
    ],
)

java_library(
<<<<<<< HEAD
=======
    name = "strategy_factories",
    srcs = ["StrategyFactories.java"],
    deps = [
        ":strategy_factory",
        "//src/main/java/com/verlumen/tradestream/strategies/movingaverages:movingaverages_lib",
        "//third_party/java:guava",
    ],
)

java_library(
>>>>>>> 8ef8c127
    name = "strategy_factory",
    srcs = ["StrategyFactory.java"],
    deps = [
        "//protos:strategies_java_proto",
        "//third_party/java:protobuf_java",
        "//third_party/java:ta4j_core",
    ],
)

kt_jvm_library(
    name = "strategy_specs",
    srcs = [
        "StrategySpec.kt",
        "StrategySpecs.kt",
    ],
    visibility = ["//visibility:public"],
    deps = [
        # Core interfaces required by the spec definitions
        ":strategy_factory",
        "//protos:strategies_java_proto",
        "//src/main/java/com/verlumen/tradestream/discovery:param_config",
        "//third_party/java:protobuf_java",
        "//third_party/java:ta4j_core",

        # Implementations for each strategy included in the map
        "//src/main/java/com/verlumen/tradestream/strategies/adxstochastic:param_config",
        "//src/main/java/com/verlumen/tradestream/strategies/adxstochastic:strategy_factory",
        "//src/main/java/com/verlumen/tradestream/strategies/emamacd:param_config",
        "//src/main/java/com/verlumen/tradestream/strategies/emamacd:strategy_factory",
        "//src/main/java/com/verlumen/tradestream/strategies/smarsi:param_config",
        "//src/main/java/com/verlumen/tradestream/strategies/smarsi:strategy_factory",
    ],
)<|MERGE_RESOLUTION|>--- conflicted
+++ resolved
@@ -21,20 +21,8 @@
     ],
 )
 
-java_library(
-<<<<<<< HEAD
-=======
-    name = "strategy_factories",
-    srcs = ["StrategyFactories.java"],
-    deps = [
-        ":strategy_factory",
-        "//src/main/java/com/verlumen/tradestream/strategies/movingaverages:movingaverages_lib",
-        "//third_party/java:guava",
-    ],
-)
 
 java_library(
->>>>>>> 8ef8c127
     name = "strategy_factory",
     srcs = ["StrategyFactory.java"],
     deps = [
