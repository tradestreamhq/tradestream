load("@rules_java//java:defs.bzl", "java_library")
load("@rules_kotlin//kotlin:jvm.bzl", "kt_jvm_library")

package(default_visibility = ["//visibility:public"])

kt_jvm_library(
    name = "strategies_module",
    srcs = ["StrategiesModule.kt"],
    deps = [
        ":strategy_factory",
        "//third_party/java:guava",
        "//third_party/java:guice",
    ],
)

kt_jvm_library(
    name = "strategy_constants",
    srcs = ["StrategyConstants.kt"],
    deps = [
        "//protos:strategies_java_proto",
    ],
)

<<<<<<< HEAD

=======
>>>>>>> 41b95bb8
java_library(
    name = "strategy_factory",
    srcs = ["StrategyFactory.java"],
    deps = [
        "//protos:strategies_java_proto",
        "//third_party/java:protobuf_java",
        "//third_party/java:ta4j_core",
    ],
)

kt_jvm_library(
    name = "strategy_specs",
    srcs = [
        "StrategySpec.kt",
        "StrategySpecs.kt",
    ],
    visibility = ["//visibility:public"],
    deps = [
        # Core interfaces required by the spec definitions
        ":strategy_factory",
        "//protos:strategies_java_proto",
        "//src/main/java/com/verlumen/tradestream/discovery:param_config",
        "//third_party/java:protobuf_java",
        "//third_party/java:ta4j_core",

        # Implementations for each strategy included in the map
        "//src/main/java/com/verlumen/tradestream/strategies/adxstochastic:param_config",
        "//src/main/java/com/verlumen/tradestream/strategies/adxstochastic:strategy_factory",
        "//src/main/java/com/verlumen/tradestream/strategies/emamacd:param_config",
        "//src/main/java/com/verlumen/tradestream/strategies/emamacd:strategy_factory",
        "//src/main/java/com/verlumen/tradestream/strategies/smarsi:param_config",
        "//src/main/java/com/verlumen/tradestream/strategies/smarsi:strategy_factory",
    ],
)<|MERGE_RESOLUTION|>--- conflicted
+++ resolved
@@ -21,10 +21,6 @@
     ],
 )
 
-<<<<<<< HEAD
-
-=======
->>>>>>> 41b95bb8
 java_library(
     name = "strategy_factory",
     srcs = ["StrategyFactory.java"],
