--- conflicted
+++ resolved
@@ -174,7 +174,6 @@
     name = "strategy_state",
     srcs = ["StrategyState.java"],
     deps = [
-<<<<<<< HEAD
         "//protos:strategies_java_proto",
         "//third_party:protobuf_java",
         "//third_party:ta4j_core",
@@ -187,8 +186,6 @@
     deps = [
         ":strategy_manager",
         ":strategy_state",
-=======
->>>>>>> 75b2da1a
         "//protos:strategies_java_proto",
         "//third_party:guice",
         "//third_party:guice_assistedinject",
