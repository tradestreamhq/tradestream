load("@aspect_bazel_lib//lib:tar.bzl", "tar")
load("@container_structure_test//:defs.bzl", "container_structure_test")
load("@rules_java//java:defs.bzl", "java_binary", "java_library")
load("@rules_oci//oci:defs.bzl", "oci_image", "oci_image_index", "oci_push")
load("//platforms:transition.bzl", "multi_arch")

package(default_visibility = ["//visibility:public"])

java_binary(
    name = "app",
    srcs = ["App.java"],
    main_class = "com.verlumen.tradestream.strategies.App",
    deps = [
        "//third_party:flogger",
        "//third_party:guice",
<<<<<<< HEAD
        ":market_data_consumer",
=======
        ":strategies_module",
>>>>>>> 592a6065
    ],
    runtime_deps = [
        "//third_party:flogger_system_backend",
    ],
)

container_structure_test(
    name = "container_test",
    configs = ["container-structure-test.yaml"],
    image = ":image",
    tags = ["requires-docker"],
)

genrule(
    name = "hash",
    srcs = [":index"],
    outs = ["sha256.sum"],
    cmd = "$(JQ_BIN) -r '.manifests[0].digest' $(location :index)/index.json > $@",
    toolchains = ["@jq_toolchains//:resolved_toolchain"],
)

oci_image(
    name = "image",
    base = "@openjdk_java",
    entrypoint = [
        "java",
        "-jar",
        "/src/main/java/com/verlumen/tradestream/strategies/app_deploy.jar",
    ],
    tars = [":layer"],
)

multi_arch(
    name = "images",
    image = ":image",
    platforms = [
        "//platforms:linux_arm64",
        "//platforms:linux_amd64",
    ],
)

oci_image_index(
    name = "index",
    images = [
        ":images",
    ],
)

tar(
    name = "layer",
    srcs = [":app_deploy.jar"],
)

java_library(
    name = "market_data_consumer",
    srcs = ["MarketDataConsumer.java"],
    deps = [
        "//protos:marketdata_java_proto",
    ],
)

oci_push(
    name = "push_image",
    image = ":index",
    remote_tags = ["latest"],
    repository = "tradestreamhq/tradestream-strategy-engine",
)

java_library(
    name = "strategies_module",
    srcs = ["StrategiesModule.java"],
    deps = [
        "//third_party:auto_value",
        "//third_party:guava",
        "//third_party:guice",
    ],
)

java_library(
    name = "strategy_engine",
    srcs = ["StrategyEngine.java"],
    deps = [
        "//protos:marketdata_java_proto",
        "//third_party:ta4j_core",
    ],
)

java_library(
    name = "strategy_engine_impl",
    srcs = ["StrategyEngineImpl.java"],
    deps = [
        "//protos:marketdata_java_proto",
        "//protos:strategies_java_proto",
        "//src/main/java/com/verlumen/tradestream/backtesting:ga_service_client",
        "//third_party:guice",
        "//third_party:ta4j_core",
        ":strategy_engine",
        ":strategy_manager",
    ],
)

java_library(
    name = "strategy_factory",
    srcs = ["StrategyFactory.java"],
    deps = [
        "//protos:strategies_java_proto",
        "//third_party:protobuf_java",
        "//third_party:ta4j_core",
    ],
)

java_library(
    name = "strategy_manager",
    srcs = ["StrategyManager.java"],
    deps = [
        "//protos:strategies_java_proto",
        "//third_party:protobuf_java",
        "//third_party:ta4j_core",
        ":strategy_factory",
    ],
)

java_library(
    name = "strategy_manager_impl",
    srcs = ["StrategyManagerImpl.java"],
    deps = [
        "//protos:strategies_java_proto",
        "//third_party:auto_value",
        "//third_party:guava",
        "//third_party:guice",
        "//third_party:mug",
        "//third_party:protobuf_java",
        "//third_party:ta4j_core",
        ":strategy_factory",
        ":strategy_manager",
    ],
)<|MERGE_RESOLUTION|>--- conflicted
+++ resolved
@@ -13,11 +13,8 @@
     deps = [
         "//third_party:flogger",
         "//third_party:guice",
-<<<<<<< HEAD
         ":market_data_consumer",
-=======
         ":strategies_module",
->>>>>>> 592a6065
     ],
     runtime_deps = [
         "//third_party:flogger_system_backend",
