load("@aspect_bazel_lib//lib:tar.bzl", "tar")
load("@container_structure_test//:defs.bzl", "container_structure_test")
load("@rules_java//java:defs.bzl", "java_binary", "java_library")
load("@rules_oci//oci:defs.bzl", "oci_image", "oci_image_index", "oci_push")
load("//platforms:transition.bzl", "multi_arch")

package(default_visibility = ["//visibility:public"])

java_binary(
    name = "app",
    srcs = ["App.java"],
    main_class = "com.verlumen.tradestream.strategies.App",
    deps = [
        "//src/main/java/com/verlumen/tradestream/execution:execution_module",
        "//src/main/java/com/verlumen/tradestream/execution:run_mode",
        "//third_party:argparse4j",
        "//third_party:flogger",
        "//third_party:guice",
        ":market_data_consumer",
        ":strategies_module",
    ],
    runtime_deps = [
        "//third_party:flogger_system_backend",
    ],
)

container_structure_test(
    name = "container_test",
    configs = ["container-structure-test.yaml"],
    image = ":image",
    tags = ["requires-docker"],
)

genrule(
    name = "hash",
    srcs = [":index"],
    outs = ["sha256.sum"],
    cmd = "$(JQ_BIN) -r '.manifests[0].digest' $(location :index)/index.json > $@",
    toolchains = ["@jq_toolchains//:resolved_toolchain"],
)

oci_image(
    name = "image",
    base = "@openjdk_java",
    entrypoint = [
        "java",
        "-jar",
        "/src/main/java/com/verlumen/tradestream/strategies/app_deploy.jar",
    ],
    tars = [":layer"],
)

multi_arch(
    name = "images",
    image = ":image",
    platforms = [
        "//platforms:linux_arm64",
        "//platforms:linux_amd64",
    ],
)

oci_image_index(
    name = "index",
    images = [
        ":images",
    ],
)

tar(
    name = "layer",
    srcs = [":app_deploy.jar"],
)

java_library(
    name = "market_data_consumer",
    srcs = ["MarketDataConsumer.java"],
    deps = [
        "//protos:marketdata_java_proto",
    ],
)

java_library(
    name = "market_data_consumer_impl",
    srcs = ["MarketDataConsumerImpl.java"],
    deps = [
        "//protos:marketdata_java_proto",
        "//third_party:guice",
        ":market_data_consumer",
    ],
)

oci_push(
    name = "push_image",
    image = ":index",
    remote_tags = ["latest"],
    repository = "tradestreamhq/tradestream-strategy-engine",
)

java_library(
    name = "strategies_module",
    srcs = ["StrategiesModule.java"],
    deps = [
        "//third_party:auto_value",
        "//third_party:guava",
        "//third_party:guice",
        ":market_data_consumer",
        ":market_data_consumer_impl",
<<<<<<< HEAD
        ":strategy_manager",
        ":strategy_manager_impl",
=======
        ":strategy_factories",
        ":strategy_factory",
>>>>>>> f3a6d7f5
    ],
)

java_library(
    name = "strategy_engine",
    srcs = ["StrategyEngine.java"],
    deps = [
        "//protos:marketdata_java_proto",
        "//third_party:ta4j_core",
    ],
)

java_library(
    name = "strategy_engine_impl",
    srcs = ["StrategyEngineImpl.java"],
    deps = [
        "//protos:marketdata_java_proto",
        "//protos:strategies_java_proto",
        "//src/main/java/com/verlumen/tradestream/backtesting:ga_service_client",
        "//third_party:guice",
        "//third_party:ta4j_core",
        ":strategy_engine",
        ":strategy_manager",
    ],
)

java_library(
    name = "strategy_factories",
    srcs = ["StrategyFactories.java"],
    deps = [
        ":strategy_factory",
        "//src/main/java/com/verlumen/tradestream/strategies/movingaverages:movingaverages_lib",
        "//src/main/java/com/verlumen/tradestream/strategies/oscillators:oscillators_lib",
        "//third_party:guava",
    ],
)

java_library(
    name = "strategy_factory",
    srcs = ["StrategyFactory.java"],
    deps = [
        "//protos:strategies_java_proto",
        "//third_party:protobuf_java",
        "//third_party:ta4j_core",
    ],
)

java_library(
    name = "strategy_manager",
    srcs = ["StrategyManager.java"],
    deps = [
        "//protos:strategies_java_proto",
        "//third_party:protobuf_java",
        "//third_party:ta4j_core",
        ":strategy_factory",
    ],
)

java_library(
    name = "strategy_manager_impl",
    srcs = ["StrategyManagerImpl.java"],
    deps = [
        "//protos:strategies_java_proto",
        "//third_party:auto_value",
        "//third_party:guava",
        "//third_party:guice",
        "//third_party:mug",
        "//third_party:protobuf_java",
        "//third_party:ta4j_core",
        ":strategy_factory",
        ":strategy_manager",
    ],
)<|MERGE_RESOLUTION|>--- conflicted
+++ resolved
@@ -105,13 +105,10 @@
         "//third_party:guice",
         ":market_data_consumer",
         ":market_data_consumer_impl",
-<<<<<<< HEAD
+        ":strategy_factories",
+        ":strategy_factory",
         ":strategy_manager",
         ":strategy_manager_impl",
-=======
-        ":strategy_factories",
-        ":strategy_factory",
->>>>>>> f3a6d7f5
     ],
 )
 
