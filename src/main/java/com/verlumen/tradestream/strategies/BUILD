--- conflicted
+++ resolved
@@ -104,7 +104,6 @@
     name = "strategy_engine_impl",
     srcs = ["StrategyEngineImpl.java"],
     deps = [
-<<<<<<< HEAD
         "//protos:backtesting_java_proto",
         "//protos:marketdata_java_proto",
         "//protos:strategies_java_proto",
@@ -115,13 +114,6 @@
         "//third_party:ta4j_core",
         ":strategy_engine",
         ":trade_signal_publisher",
-=======
-        "//protos:marketdata_java_proto",
-        "//protos:strategies_java_proto",
-        "//third_party:guice",
-        "//third_party:ta4j_core",
-        ":strategy_engine",
->>>>>>> 4ccec700
     ],
 )
 
