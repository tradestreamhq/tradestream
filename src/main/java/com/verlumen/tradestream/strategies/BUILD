--- conflicted
+++ resolved
@@ -16,12 +16,9 @@
         "//third_party:argparse4j",
         "//third_party:flogger",
         "//third_party:guice",
-<<<<<<< HEAD
-        ":strategy_engine",
-=======
         ":market_data_consumer",
         ":strategies_module",
->>>>>>> 8eda3ccf
+        ":strategy_engine",
     ],
     runtime_deps = [
         "//third_party:flogger_system_backend",
