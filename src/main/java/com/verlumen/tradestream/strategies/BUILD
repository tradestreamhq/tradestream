load("@aspect_bazel_lib//lib:tar.bzl", "tar")
load("@container_structure_test//:defs.bzl", "container_structure_test")
load("@rules_java//java:defs.bzl", "java_binary", "java_library")
load("@rules_oci//oci:defs.bzl", "oci_image", "oci_image_index", "oci_push")
load("//platforms:transition.bzl", "multi_arch")

package(default_visibility = ["//visibility:public"])

java_binary(
    name = "app",
    srcs = ["App.java"],
    main_class = "com.verlumen.tradestream.strategies.App",
    deps = [
        "//src/main/java/com/verlumen/tradestream/execution:execution_module",
        "//src/main/java/com/verlumen/tradestream/execution:run_mode",
        "//third_party:argparse4j",
        "//third_party:flogger",
        "//third_party:guice",
        ":market_data_consumer",
        ":strategies_module",
    ],
    runtime_deps = [
        "//third_party:flogger_system_backend",
    ],
)

container_structure_test(
    name = "container_test",
    configs = ["container-structure-test.yaml"],
    image = ":image",
    tags = ["requires-docker"],
)

genrule(
    name = "hash",
    srcs = [":index"],
    outs = ["sha256.sum"],
    cmd = "$(JQ_BIN) -r '.manifests[0].digest' $(location :index)/index.json > $@",
    toolchains = ["@jq_toolchains//:resolved_toolchain"],
)

oci_image(
    name = "image",
    base = "@openjdk_java",
    entrypoint = [
        "java",
        "-jar",
        "/src/main/java/com/verlumen/tradestream/strategies/app_deploy.jar",
    ],
    tars = [":layer"],
)

multi_arch(
    name = "images",
    image = ":image",
    platforms = [
        "//platforms:linux_arm64",
        "//platforms:linux_amd64",
    ],
)

oci_image_index(
    name = "index",
    images = [
        ":images",
    ],
)

tar(
    name = "layer",
    srcs = [":app_deploy.jar"],
)

java_library(
    name = "market_data_consumer",
    srcs = ["MarketDataConsumer.java"],
    deps = [
        "//protos:marketdata_java_proto",
    ],
)

java_library(
    name = "market_data_consumer_impl",
    srcs = ["MarketDataConsumerImpl.java"],
    deps = [
        "//protos:marketdata_java_proto",
        "//third_party:guice",
        ":market_data_consumer",
    ],
)

oci_push(
    name = "push_image",
    image = ":index",
    remote_tags = ["latest"],
    repository = "tradestreamhq/tradestream-strategy-engine",
)

java_library(
    name = "strategies_module",
    srcs = ["StrategiesModule.java"],
    deps = [
        "//third_party:auto_value",
        "//third_party:guava",
        "//third_party:guice",
        ":market_data_consumer",
        ":market_data_consumer_impl",
<<<<<<< HEAD
        ":strategy_engine",
        ":strategy_engine_impl",
=======
        ":strategy_factories",
        ":strategy_factory",
>>>>>>> c0cd722e
    ],
)

java_library(
    name = "strategy_engine",
    srcs = ["StrategyEngine.java"],
    deps = [
        "//protos:marketdata_java_proto",
        "//third_party:ta4j_core",
    ],
)

java_library(
    name = "strategy_engine_impl",
    srcs = ["StrategyEngineImpl.java"],
    deps = [
        "//protos:marketdata_java_proto",
        "//protos:strategies_java_proto",
        "//src/main/java/com/verlumen/tradestream/backtesting:ga_service_client",
        "//third_party:guice",
        "//third_party:ta4j_core",
        ":strategy_engine",
        ":strategy_manager",
    ],
)

java_library(
    name = "strategy_factories",
    srcs = ["StrategyFactories.java"],
    deps = [
        ":strategy_factory",
        "//src/main/java/com/verlumen/tradestream/strategies/movingaverages:movingaverages_lib",
        "//src/main/java/com/verlumen/tradestream/strategies/oscillators:oscillators_lib",
        "//third_party:guava",
    ],
)

java_library(
    name = "strategy_factory",
    srcs = ["StrategyFactory.java"],
    deps = [
        "//protos:strategies_java_proto",
        "//third_party:protobuf_java",
        "//third_party:ta4j_core",
    ],
)

java_library(
    name = "strategy_manager",
    srcs = ["StrategyManager.java"],
    deps = [
        "//protos:strategies_java_proto",
        "//third_party:protobuf_java",
        "//third_party:ta4j_core",
        ":strategy_factory",
    ],
)

java_library(
    name = "strategy_manager_impl",
    srcs = ["StrategyManagerImpl.java"],
    deps = [
        "//protos:strategies_java_proto",
        "//third_party:guava",
        "//third_party:guice",
        "//third_party:mug",
        "//third_party:protobuf_java",
        "//third_party:ta4j_core",
        ":strategy_factory",
        ":strategy_manager",
    ],
)<|MERGE_RESOLUTION|>--- conflicted
+++ resolved
@@ -105,13 +105,10 @@
         "//third_party:guice",
         ":market_data_consumer",
         ":market_data_consumer_impl",
-<<<<<<< HEAD
         ":strategy_engine",
         ":strategy_engine_impl",
-=======
         ":strategy_factories",
         ":strategy_factory",
->>>>>>> c0cd722e
     ],
 )
 
