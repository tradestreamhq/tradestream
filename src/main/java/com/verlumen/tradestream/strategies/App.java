package com.verlumen.tradestream.strategies;

import com.google.common.flogger.FluentLogger;
import com.google.inject.Guice;
import com.google.inject.Inject;
import com.google.inject.Provider;
import com.verlumen.tradestream.execution.ExecutionModule;
import com.verlumen.tradestream.execution.RunMode;
import net.sourceforge.argparse4j.ArgumentParsers;
import net.sourceforge.argparse4j.inf.ArgumentParser;
import net.sourceforge.argparse4j.inf.ArgumentParserException;
import net.sourceforge.argparse4j.inf.Namespace;

/**
 * Main entry point for the Strategy Module. Coordinates data flow between components and manages the
 * lifecycle of the strategy system.
 */
final class App {
  private static final FluentLogger logger = FluentLogger.forEnclosingClass();

  private volatile boolean isRunning = false;
  private final MarketDataConsumer marketDataConsumer;
  private final RunMode runMode;
<<<<<<< HEAD
  private final StrategyEngine strategyEngine;
=======
  private final Provider<StrategyEngine> strategyEngine;
>>>>>>> 1a400eaa

  @Inject
  App(
      MarketDataConsumer marketDataConsumer,
      RunMode runMode,
      Provider<StrategyEngine> strategyEngine) {
    this.marketDataConsumer = marketDataConsumer;
    this.runMode = runMode;
    this.strategyEngine = strategyEngine;
  }

  /** Starts all strategy module components */
  public void start() {
    logger.atInfo().log("Starting real-time strategy discovery...");
    if (RunMode.DRY.equals(runMode)) {
      return;
    }

    try {
      isRunning = true;
      marketDataConsumer.startConsuming(strategyEngine::handleCandle);
      logger.atInfo().log("Strategy Engine service started successfully");
    } catch (Exception e) {
      logger.atSevere().withCause(e).log("Failed to start Strategy Engine service");
      throw new RuntimeException("Service start failed", e);
    }
  }

  /** Gracefully shuts down the strategy engine and stops consuming market data. */
  public void shutdown() {
    logger.atInfo().log("Shutting down Strategy Engine service...");
    try {
      isRunning = false;
      marketDataConsumer.stopConsuming();
      logger.atInfo().log("Strategy Engine service stopped successfully");
    } catch (Exception e) {
      logger.atSevere().withCause(e).log("Error during Strategy Engine service shutdown");
      // Still throw since we're shutting down anyway
      throw new RuntimeException("Service shutdown failed", e);
    }
  }

  public static void main(String[] args) {
    logger.atInfo().log("Initializing Strategy Engine service...");

<<<<<<< HEAD
    // Initialize dependency injection
    App app = Guice.createInjector(StrategiesModule.create()).getInstance(App.class);
=======
    ArgumentParser argumentParser = createArgumentParser();
    Namespace namespace = argumentParser.parseArgs(args);
    String runModeName = namespace.getString("runMode");
    App app =
        Guice.createInjector(ExecutionModule.create(runModeName), StrategiesModule.create())
            .getInstance(App.class);
>>>>>>> 1a400eaa

    // Add shutdown hook for graceful termination
    Runtime.getRuntime()
        .addShutdownHook(
            new Thread(
                () -> {
                  logger.atInfo().log("Shutdown hook triggered");
                  app.shutdown();
                }));
    // Start the service
    app.start();
  }

  private static ArgumentParser createArgumentParser() {
    ArgumentParser parser =
        ArgumentParsers.newFor("TradestreamStrategyEngine")
            .build()
            .defaultHelp(true)
            .description("Configuration for Kafka producer and exchange settings");

    parser.addArgument("--candleTopic")
      .type(String.class)
      .help("Kafka topic to subscribe to candle data");

    // Kafka configuration
    parser.addArgument("--kafka.bootstrap.servers")
      .setDefault("localhost:9092")
      .help("Kafka bootstrap servers");

    parser.addArgument("--kafka.acks")
      .setDefault("all")
      .help("Kafka acknowledgment configuration");

    parser.addArgument("--kafka.retries")
      .type(Integer.class)
      .setDefault(0)
      .help("Number of retries");

    parser.addArgument("--kafka.batch.size")
      .type(Integer.class)
      .setDefault(16384)
      .help("Batch size in bytes");

    parser.addArgument("--kafka.linger.ms")
      .type(Integer.class)
      .setDefault(1)
      .help("Linger time in milliseconds");

    parser.addArgument("--kafka.buffer.memory")
      .type(Integer.class)
      .setDefault(33554432)
      .help("Buffer memory in bytes");

    parser.addArgument("--kafka.key.serializer")
      .setDefault("org.apache.kafka.common.serialization.StringSerializer")
      .help("Key serializer class");

    parser.addArgument("--kafka.value.serializer")
      .setDefault("org.apache.kafka.common.serialization.ByteArraySerializer")
      .help("Value serializer class");

    // SASL configuration
    parser.addArgument("--kafka.security.protocol")
      .setDefault("PLAINTEXT")
      .help("Protocol used to communicate with brokers (e.g., PLAINTEXT, SASL_SSL)");

    parser.addArgument("--kafka.sasl.mechanism")
      .setDefault("")
      .help("SASL mechanism used for authentication (e.g., PLAIN, SCRAM-SHA-256)");

    parser.addArgument("--kafka.sasl.jaas.config")
      .setDefault("")
      .help("SASL JAAS configuration");

    // Run mode configuration
    parser.addArgument("--runMode").choices("wet", "dry").help("Run mode: wet or dry");

    parser.addArgument("--tradeSignalTopic")
      .type(String.class)
      .help("Kafka topic to publish signal data");

    return parser;
  }
}<|MERGE_RESOLUTION|>--- conflicted
+++ resolved
@@ -21,11 +21,7 @@
   private volatile boolean isRunning = false;
   private final MarketDataConsumer marketDataConsumer;
   private final RunMode runMode;
-<<<<<<< HEAD
-  private final StrategyEngine strategyEngine;
-=======
   private final Provider<StrategyEngine> strategyEngine;
->>>>>>> 1a400eaa
 
   @Inject
   App(
@@ -71,17 +67,12 @@
   public static void main(String[] args) {
     logger.atInfo().log("Initializing Strategy Engine service...");
 
-<<<<<<< HEAD
-    // Initialize dependency injection
-    App app = Guice.createInjector(StrategiesModule.create()).getInstance(App.class);
-=======
     ArgumentParser argumentParser = createArgumentParser();
     Namespace namespace = argumentParser.parseArgs(args);
     String runModeName = namespace.getString("runMode");
     App app =
         Guice.createInjector(ExecutionModule.create(runModeName), StrategiesModule.create())
             .getInstance(App.class);
->>>>>>> 1a400eaa
 
     // Add shutdown hook for graceful termination
     Runtime.getRuntime()
