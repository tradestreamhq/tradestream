package com.verlumen.tradestream.strategies;

import com.google.common.flogger.FluentLogger;
import com.google.inject.Guice;
import com.google.inject.Inject;

/**
<<<<<<< HEAD
 * Main entry point for the Strategy Engine service. Coordinates initialization and lifecycle of the
 * strategy system.
=======
 * Main entry point for the Strategy Module. Coordinates data flow between components and manages the
 * lifecycle of the strategy system.
>>>>>>> f3122371
 */
final class App {
  private static final FluentLogger logger = FluentLogger.forEnclosingClass();

  private final StrategyEngine strategyEngine;
  private final MarketDataConsumer marketDataConsumer;
  private volatile boolean isRunning = false;

  @Inject
  App(StrategyEngine strategyEngine, MarketDataConsumer marketDataConsumer) {
    this.strategyEngine = strategyEngine;
    this.marketDataConsumer = marketDataConsumer;
  }

<<<<<<< HEAD
  /** Starts the strategy engine and begins consuming market data. */
=======
  /** Starts all strategy module components */
>>>>>>> f3122371
  public void start() {
    logger.atInfo().log("Starting real-time strategy discovery...");
    try {
      isRunning = true;
      marketDataConsumer.startConsuming(strategyEngine::handleCandle);
      logger.atInfo().log("Strategy Engine service started successfully");
    } catch (Exception e) {
      logger.atSevere().withCause(e).log("Failed to start Strategy Engine service");
      throw new RuntimeException("Service start failed", e);
    }
  }

  /** Gracefully shuts down the strategy engine and stops consuming market data. */
  public void shutdown() {
    logger.atInfo().log("Shutting down Strategy Engine service...");
    try {
      isRunning = false;
      marketDataConsumer.stopConsuming();
      logger.atInfo().log("Strategy Engine service stopped successfully");
    } catch (Exception e) {
      logger.atSevere().withCause(e).log("Error during Strategy Engine service shutdown");
      // Still throw since we're shutting down anyway
      throw new RuntimeException("Service shutdown failed", e);
    }
  }

<<<<<<< HEAD
  public static void main(String[] args) {
    logger.atInfo().log("Initializing Strategy Engine service...");

    // Initialize dependency injection
    App app = Guice.createInjector(StrategiesModule.create()).getInstance(App.class);

    // Add shutdown hook for graceful termination
    Runtime.getRuntime()
        .addShutdownHook(
            new Thread(
                () -> {
                  logger.atInfo().log("Shutdown hook triggered");
                  app.shutdown();
                }));

=======
  /** Gracefully shuts down all strategy module components */
  public void shutdown() {}

  public static void main(String[] args) throws Exception {
    logger.atInfo().log("TradeStream application starting up with %d arguments", args.length);
    App app = Guice.createInjector().getInstance(App.class);

>>>>>>> f3122371
    // Start the service
    app.start();
  }
}<|MERGE_RESOLUTION|>--- conflicted
+++ resolved
@@ -5,13 +5,8 @@
 import com.google.inject.Inject;
 
 /**
-<<<<<<< HEAD
- * Main entry point for the Strategy Engine service. Coordinates initialization and lifecycle of the
- * strategy system.
-=======
  * Main entry point for the Strategy Module. Coordinates data flow between components and manages the
  * lifecycle of the strategy system.
->>>>>>> f3122371
  */
 final class App {
   private static final FluentLogger logger = FluentLogger.forEnclosingClass();
@@ -26,11 +21,7 @@
     this.marketDataConsumer = marketDataConsumer;
   }
 
-<<<<<<< HEAD
-  /** Starts the strategy engine and begins consuming market data. */
-=======
   /** Starts all strategy module components */
->>>>>>> f3122371
   public void start() {
     logger.atInfo().log("Starting real-time strategy discovery...");
     try {
@@ -57,7 +48,6 @@
     }
   }
 
-<<<<<<< HEAD
   public static void main(String[] args) {
     logger.atInfo().log("Initializing Strategy Engine service...");
 
@@ -73,15 +63,6 @@
                   app.shutdown();
                 }));
 
-=======
-  /** Gracefully shuts down all strategy module components */
-  public void shutdown() {}
-
-  public static void main(String[] args) throws Exception {
-    logger.atInfo().log("TradeStream application starting up with %d arguments", args.length);
-    App app = Guice.createInjector().getInstance(App.class);
-
->>>>>>> f3122371
     // Start the service
     app.start();
   }
