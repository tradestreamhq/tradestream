--- conflicted
+++ resolved
@@ -6,11 +6,8 @@
 import com.google.common.collect.ImmutableList;
 import com.google.inject.Inject;
 import com.verlumen.tradestream.backtesting.GAServiceClient;
-<<<<<<< HEAD
 import com.verlumen.tradestream.backtesting.GAOptimizationRequest;
 import com.verlumen.tradestream.backtesting.BestStrategyResponse;
-=======
->>>>>>> ba6916d5
 import com.verlumen.tradestream.marketdata.Candle;
 import com.verlumen.tradestream.signals.TradeSignal;
 import java.util.Map;
@@ -22,7 +19,6 @@
  * processing, and trade signal generation.
  */
 final class StrategyEngineImpl implements StrategyEngine {
-<<<<<<< HEAD
   private final CandleBuffer candleBuffer;
   private final GAServiceClient gaClient;
   private final StrategyManager strategyManager;
@@ -66,15 +62,6 @@
     } catch (Exception e) {
       throw new RuntimeException("Failed to initialize default strategy", e);
     }
-=======
-  private final GAServiceClient gaServiceClient;
-  private final StrategyManager strategyManager;
-
-  @Inject
-  StrategyEngineImpl(GAServiceClient gaServiceClient, StrategyManager strategyManager) {
-    this.gaServiceClient = gaServiceClient;
-    this.strategyManager = strategyManager;
->>>>>>> ba6916d5
   }
 
   @Override
