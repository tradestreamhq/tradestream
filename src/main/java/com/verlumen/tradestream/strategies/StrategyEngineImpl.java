--- conflicted
+++ resolved
@@ -21,7 +21,6 @@
  * processing, and trade signal generation.
  */
 final class StrategyEngineImpl implements StrategyEngine {
-<<<<<<< HEAD
     private final CandleBuffer candleBuffer;
     private final GAServiceClient gaClient;
     private final StrategyManager strategyManager;
@@ -214,24 +213,4 @@
             checkNotNull(strategyType, "Strategy type cannot be null");
         }
     }
-=======
-
-  @Inject
-  StrategyEngineImpl() {}
-
-  @Override
-  public synchronized void handleCandle(Candle candle) {
-    throw new UnsupportedOperationException();
-  }
-
-  @Override
-  public synchronized void optimizeStrategy() {
-    throw new UnsupportedOperationException();
-  }
-
-  @Override
-  public Strategy getCurrentStrategy() {
-    throw new UnsupportedOperationException();
-  }
->>>>>>> 833b3ae6
 }