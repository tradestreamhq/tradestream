package com.verlumen.tradestream.strategies;

import static com.google.common.base.Preconditions.checkArgument;
import static com.google.common.base.Preconditions.checkNotNull;

import com.google.common.collect.ImmutableList;
import com.google.inject.Inject;
<<<<<<< HEAD
import com.google.protobuf.Any;
import com.google.protobuf.InvalidProtocolBufferException;
=======
import com.google.inject.assistedinject.Assisted;
>>>>>>> f2e1508f
import com.verlumen.tradestream.backtesting.GAServiceClient;
import com.verlumen.tradestream.backtesting.GAOptimizationRequest;
import com.verlumen.tradestream.backtesting.BestStrategyResponse;
import com.verlumen.tradestream.marketdata.Candle;
import com.verlumen.tradestream.signals.TradeSignal;
import com.verlumen.tradestream.signals.TradeSignalPublisher;
import java.util.Map;
import java.util.concurrent.ConcurrentHashMap;
import org.ta4j.core.BarSeries;
import org.ta4j.core.TradingRecord;

/**
 * Core implementation of the Strategy Engine that coordinates strategy optimization, candlestick
 * processing, and trade signal generation.
 */
final class StrategyEngineImpl implements StrategyEngine {
<<<<<<< HEAD
  private final CandleBuffer candleBuffer;
=======
  private final Config config;
>>>>>>> f2e1508f
  private final GAServiceClient gaServiceClient;
  private final StrategyManager strategyManager;
  private final TradeSignalPublisher signalPublisher;

  // Thread-safe state management
  private final ConcurrentHashMap<StrategyType, StrategyRecord> strategyRecords =
      new ConcurrentHashMap<>();
  private volatile StrategyType currentStrategyType;
  private volatile org.ta4j.core.Strategy currentStrategy;
  private volatile TradeSignal lastSignal =
      TradeSignal.newBuilder().setType(TradeSignal.TradeSignalType.NONE).build();

  @Inject
  StrategyEngineImpl(
<<<<<<< HEAD
      CandleBuffer candleBuffer,
      GAServiceClient gaServiceClient,
      StrategyManager strategyManager,
      TradeSignalPublisher signalPublisher) {
    this.candleBuffer = candleBuffer;
=======
      GAServiceClient gaServiceClient,
      StrategyManager strategyManager,
      @Assisted Config config) {
    this.config = config;
>>>>>>> f2e1508f
    this.gaServiceClient = gaServiceClient;
    this.strategyManager = strategyManager;
    this.signalPublisher = signalPublisher;
    initializeStrategyRecords();
  }

  @Override
  public synchronized void handleCandle(Candle candle) {
    checkNotNull(candle, "Candle cannot be null");

    // Update market data
    candleBuffer.add(candle);

    // Check if optimization is needed
    if (shouldOptimize()) {
      optimizeAndSelectBestStrategy();
    }

    // Generate and publish trade signal
    TradeSignal signal = generateTradeSignal(candle);
    if (signal.getType() != TradeSignal.TradeSignalType.NONE) {
      signalPublisher.publish(signal);
    }

    lastSignal = signal;
  }

  @Override
  public synchronized void optimizeStrategy() {
    optimizeAndSelectBestStrategy();
  }

  @Override
  public org.ta4j.core.Strategy getCurrentStrategy() {
    return currentStrategy;
  }

  private void initializeStrategyRecords() {
    // Initialize records for all supported strategy types
    for (StrategyType type : strategyManager.getStrategyTypes()) {
      strategyRecords.put(type, new StrategyRecord(type, null, Double.NEGATIVE_INFINITY));
    }

    // Set default strategy
    this.currentStrategyType = StrategyType.SMA_RSI;
    try {
      currentStrategy =
          strategyManager.createStrategy(candleBuffer.toBarSeries(), currentStrategyType, null);
    } catch (Exception e) {
      throw new RuntimeException("Failed to initialize default strategy", e);
    }
  }

  private void optimizeAndSelectBestStrategy() {
    // Optimize all strategy types
    for (StrategyType strategyType : strategyRecords.keySet()) {
      GAOptimizationRequest request =
          GAOptimizationRequest.newBuilder()
              .setStrategyType(strategyType)
              .addAllCandles(candleBuffer.getCandles())
              .build();

      try {
        BestStrategyResponse response = gaServiceClient.requestOptimization(request);
        Any any = response.getBestStrategyParameters();
        updateStrategyRecord(strategyType, any, response.getBestScore());
      } catch (Exception e) {
        // Log error but continue with other strategies
        // TODO: Add proper logging
        System.err.println(
            "Error during optimization for strategy type: "
                + strategyType
                + ". "
                + e.getMessage());
        continue;
      }
    }

    // Select the best performing strategy
    selectBestStrategy();
  }

  private void updateStrategyRecord(
      StrategyType strategyType, Any parameters, double score) {
    strategyRecords.put(strategyType, new StrategyRecord(strategyType, parameters, score));
  }

  private void selectBestStrategy() {
    // Find strategy record with highest score
    StrategyRecord bestRecord =
        strategyRecords.values().stream()
            .max((r1, r2) -> Double.compare(r1.score(), r2.score()))
            .orElseThrow(() -> new IllegalStateException("No optimized strategy found"));

    currentStrategyType = bestRecord.strategyType();
    try {
      currentStrategy =
          strategyManager.createStrategy(
              candleBuffer.toBarSeries(), currentStrategyType, bestRecord.parameters());
    } catch (InvalidProtocolBufferException e) {
      throw new RuntimeException(e);
    }
  }

  private boolean shouldOptimize() {
    // Optimize after SELL signals or if no active position
    return lastSignal.getType() == TradeSignal.TradeSignalType.SELL
        || lastSignal.getType() == TradeSignal.TradeSignalType.NONE;
  }

  private TradeSignal generateTradeSignal(Candle candle) {
    BarSeries barSeries = candleBuffer.toBarSeries();
    int endIndex = barSeries.getEndIndex();
    
    TradeSignal.Builder signalBuilder = TradeSignal.newBuilder();
    
    try {
        if (currentStrategy.shouldEnter(endIndex)) {
            signalBuilder.setType(TradeSignal.TradeSignalType.BUY)
                .setTimestamp(candle.getTimestamp().getSeconds() * 1000)
                .setPrice(candle.getClose());
        } else if (currentStrategy.shouldExit(endIndex)) {
            signalBuilder.setType(TradeSignal.TradeSignalType.SELL)
                .setTimestamp(candle.getTimestamp().getSeconds() * 1000)
                .setPrice(candle.getClose());
        } else {
            signalBuilder.setType(TradeSignal.TradeSignalType.NONE);
        }

        // Convert the current TA4J strategy to a Strategy message
        Strategy strategyMessage = convertTa4jStrategy(currentStrategy, currentStrategyType);
        signalBuilder.setStrategy(strategyMessage);
    } catch (Exception e) {
        System.err.println("Error generating trade signal: " + e.getMessage());
        signalBuilder.setType(TradeSignal.TradeSignalType.ERROR)
            .setReason("Error generating trade signal: " + e.getMessage());
    }

    return signalBuilder.build();
  }

  private Strategy convertTa4jStrategy(org.ta4j.core.Strategy ta4jStrategy, StrategyType strategyType) {
      // Create a new Strategy message
      Strategy.Builder strategyMessageBuilder = Strategy.newBuilder();
    
      // Set the strategy type
      strategyMessageBuilder.setType(strategyType);
    
      // Set the parameters (if available)
      Any parameters = strategyRecords.get(strategyType).parameters();
      if (parameters != null) {
          strategyMessageBuilder.setParameters(parameters);
      }
    
      return strategyMessageBuilder.build();
  }

  /** Immutable record of a strategy's current state and performance */
  private record StrategyRecord(StrategyType strategyType, Any parameters, double score) {
    StrategyRecord {
      checkNotNull(strategyType, "Strategy type cannot be null");
    }
  }
}<|MERGE_RESOLUTION|>--- conflicted
+++ resolved
@@ -5,12 +5,9 @@
 
 import com.google.common.collect.ImmutableList;
 import com.google.inject.Inject;
-<<<<<<< HEAD
+import com.google.inject.assistedinject.Assisted;
 import com.google.protobuf.Any;
 import com.google.protobuf.InvalidProtocolBufferException;
-=======
-import com.google.inject.assistedinject.Assisted;
->>>>>>> f2e1508f
 import com.verlumen.tradestream.backtesting.GAServiceClient;
 import com.verlumen.tradestream.backtesting.GAOptimizationRequest;
 import com.verlumen.tradestream.backtesting.BestStrategyResponse;
@@ -27,11 +24,8 @@
  * processing, and trade signal generation.
  */
 final class StrategyEngineImpl implements StrategyEngine {
-<<<<<<< HEAD
   private final CandleBuffer candleBuffer;
-=======
   private final Config config;
->>>>>>> f2e1508f
   private final GAServiceClient gaServiceClient;
   private final StrategyManager strategyManager;
   private final TradeSignalPublisher signalPublisher;
@@ -46,18 +40,14 @@
 
   @Inject
   StrategyEngineImpl(
-<<<<<<< HEAD
       CandleBuffer candleBuffer,
       GAServiceClient gaServiceClient,
       StrategyManager strategyManager,
-      TradeSignalPublisher signalPublisher) {
+      StrategyManager strategyManager,
+      TradeSignalPublisher signalPublisher,
+      @Assisted Config config) {
     this.candleBuffer = candleBuffer;
-=======
-      GAServiceClient gaServiceClient,
-      StrategyManager strategyManager,
-      @Assisted Config config) {
     this.config = config;
->>>>>>> f2e1508f
     this.gaServiceClient = gaServiceClient;
     this.strategyManager = strategyManager;
     this.signalPublisher = signalPublisher;
