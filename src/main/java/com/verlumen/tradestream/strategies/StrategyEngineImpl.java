--- conflicted
+++ resolved
@@ -9,18 +9,12 @@
  * processing, and trade signal generation.
  */
 final class StrategyEngineImpl implements StrategyEngine {
-<<<<<<< HEAD
-    private final GAServiceClient gaServiceClient;
-
-    @Inject
-    StrategyEngineImpl(GAServiceClient gaServiceClient) {
-        this.gaServiceClient = gaServiceClient;
-    }
-=======
->>>>>>> 8d00ecd2
+  private final GAServiceClient gaServiceClient;
 
   @Inject
-  StrategyEngineImpl() {}
+  StrategyEngineImpl(GAServiceClient gaServiceClient) {
+      this.gaServiceClient = gaServiceClient;
+  }
 
   @Override
   public synchronized void handleCandle(Candle candle) {
