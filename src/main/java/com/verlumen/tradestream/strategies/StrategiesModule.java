--- conflicted
+++ resolved
@@ -16,11 +16,8 @@
   @Override
   protected void configure() {
     bind(MarketDataConsumer.class).to(MarketDataConsumerImpl.class);
-<<<<<<< HEAD
-    bind(StrategyManager.class).to(StrategyManagerImpl.class);
-=======
     bind(new TypeLiteral<ImmutableList<StrategyFactory<?>>>() {})
         .toInstance(StrategyFactories.ALL_FACTORIES);
->>>>>>> f3a6d7f5
+    bind(StrategyManager.class).to(StrategyManagerImpl.class);
   }
 }