--- conflicted
+++ resolved
@@ -26,9 +26,7 @@
     bind(StrategyManager.class).to(StrategyManagerImpl.class);
 
     install(BacktestingModule.create());
-<<<<<<< HEAD
     install(SignalsModule.create());
-=======
     install(new FactoryModuleBuilder()
         .implement(StrategyEngine.class, StrategyEngineImpl.class)
         .build(StrategyEngine.Factory.class));
@@ -38,6 +36,5 @@
   StrategyEngine provideStrategyEngine(StrategyEngine.Factory factory) {
     StrategyEngine.Config config = new StrategyEngine.Config(candleTopic(), signalTopic());
     return factory.create(config);
->>>>>>> f2e1508f
   }
 }