package com.verlumen.tradestream.strategies;

import com.google.auto.value.AutoValue;
import com.google.common.collect.ImmutableList;
import com.google.inject.AbstractModule;
import com.google.inject.TypeLiteral;

@AutoValue
abstract class StrategiesModule extends AbstractModule {
  static StrategiesModule create(String[] commandLineArgs) {
    return new AutoValue_StrategiesModule(ImmutableList.copyOf(commandLineArgs));
  }

  abstract ImmutableList<String> commandLineArgs();
  
  @Override
  protected void configure() {
    bind(MarketDataConsumer.class).to(MarketDataConsumerImpl.class);
<<<<<<< HEAD
    bind(StrategyEngine.class).to(StrategyEngineImpl.class);
=======
    bind(new TypeLiteral<ImmutableList<StrategyFactory<?>>>() {})
        .toInstance(StrategyFactories.ALL_FACTORIES);
>>>>>>> c0cd722e
  }
}<|MERGE_RESOLUTION|>--- conflicted
+++ resolved
@@ -16,11 +16,8 @@
   @Override
   protected void configure() {
     bind(MarketDataConsumer.class).to(MarketDataConsumerImpl.class);
-<<<<<<< HEAD
     bind(StrategyEngine.class).to(StrategyEngineImpl.class);
-=======
     bind(new TypeLiteral<ImmutableList<StrategyFactory<?>>>() {})
         .toInstance(StrategyFactories.ALL_FACTORIES);
->>>>>>> c0cd722e
   }
 }