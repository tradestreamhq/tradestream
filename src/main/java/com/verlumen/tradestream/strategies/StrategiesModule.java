--- conflicted
+++ resolved
@@ -25,11 +25,6 @@
   @Override
   protected void configure() {
     bind(CandleBuffer.class).to(CandleBufferImpl.class);
-<<<<<<< HEAD
-    bind(ExecutorService.class).toProvider(Executors::newSingleThreadExecutor);
-=======
-    bind(StrategyEngine.class).to(StrategyEngineImpl.class);
->>>>>>> 3262b560
     bind(new TypeLiteral<ImmutableList<StrategyFactory<?>>>() {})
         .toInstance(StrategyFactories.ALL_FACTORIES);
     bind(StrategyManager.class).to(StrategyManagerImpl.class);
