package com.verlumen.tradestream.strategies;

import com.google.protobuf.Any;
import com.google.protobuf.InvalidProtocolBufferException;
import java.io.Serializable;
import org.ta4j.core.BarSeries;

/**
 * Interface for maintaining the state for the current strategy and
 * recording performance for all available strategies.
 */
interface StrategyState extends Serializable {    
    /**
     * Reconstruct or return the current strategy.
     *
     * @param series the market data series
     * @return the current TA4J strategy
     * @throws InvalidProtocolBufferException if the strategy parameters are invalid
     */
    org.ta4j.core.Strategy getCurrentStrategy(BarSeries series) throws InvalidProtocolBufferException;
    
    /**
     * Update the record for a given strategy type.
     *
     * @param type the strategy type
     * @param parameters the parameters for the strategy
     * @param score the performance score
     */
    void updateRecord(StrategyType type, Any parameters, double score);
    
    /**
     * Select and initialize the best strategy from the recorded strategies.
     *
     * @param series the market data series
     * @return the updated strategy state
     */
    StrategyState selectBestStrategy(BarSeries series);
    
    /**
     * Convert the current state to a strategy message.
     *
     * @return the strategy message
     */
    Strategy toStrategyMessage();
    
    /**
     * Get all strategy types recorded.
     *
     * @return an iterable of strategy types
     */
    Iterable<StrategyType> getStrategyTypes();
    
    /**
     * Get the type of the currently active strategy.
     *
     * @return the current strategy type
     */
    StrategyType getCurrentStrategyType();

    /**
     * Factory interface for creating instances of {@link StrategyState}.
     * <p>
     * Implementations of this interface should provide a method to
     * create a new instance of {@code StrategyState}, which is used to
     * initialize the state for a trading strategy.
     * </p>
     */
<<<<<<< HEAD
    interface Factory {
=======
    interface Factory extends Serializable {
>>>>>>> 97e771fb
        /**
         * Creates and returns a new instance of {@link StrategyState}.
         *
         * @return a new instance of {@code StrategyState}
         */
        StrategyState create();
    }
}<|MERGE_RESOLUTION|>--- conflicted
+++ resolved
@@ -65,11 +65,7 @@
      * initialize the state for a trading strategy.
      * </p>
      */
-<<<<<<< HEAD
-    interface Factory {
-=======
     interface Factory extends Serializable {
->>>>>>> 97e771fb
         /**
          * Creates and returns a new instance of {@link StrategyState}.
          *
