package com.verlumen.tradestream.strategies.movingaverages;

import com.google.common.collect.ImmutableList;
import com.verlumen.tradestream.strategies.StrategyFactory;

/**
 * Provides a centralized collection of all available moving average-based strategy factories.
 * This class is immutable and thread-safe.
 */
public final class MovingAverageStrategies {
    /**
     * An immutable list of all moving average strategy factories.
     */
    public static final ImmutableList<StrategyFactory<?>> ALL_FACTORIES = ImmutableList.of(
        DoubleEmaCrossoverStrategyFactory.create(),
        MomentumSmaCrossoverStrategyFactory.create(),
<<<<<<< HEAD
        SmaEmaCrossoverStrategyFactory.create(),
        new TripleEmaCrossoverStrategyFactory()
=======
        new SmaEmaCrossoverStrategyFactory(),
        TripleEmaCrossoverStrategyFactory.create()
>>>>>>> 1aebabf8
    );

    // Prevent instantiation
    private MovingAverageStrategies() {}
}<|MERGE_RESOLUTION|>--- conflicted
+++ resolved
@@ -14,13 +14,8 @@
     public static final ImmutableList<StrategyFactory<?>> ALL_FACTORIES = ImmutableList.of(
         DoubleEmaCrossoverStrategyFactory.create(),
         MomentumSmaCrossoverStrategyFactory.create(),
-<<<<<<< HEAD
         SmaEmaCrossoverStrategyFactory.create(),
-        new TripleEmaCrossoverStrategyFactory()
-=======
-        new SmaEmaCrossoverStrategyFactory(),
         TripleEmaCrossoverStrategyFactory.create()
->>>>>>> 1aebabf8
     );
 
     // Prevent instantiation
