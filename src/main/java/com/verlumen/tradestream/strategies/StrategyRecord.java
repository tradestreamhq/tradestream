--- conflicted
+++ resolved
@@ -11,15 +11,11 @@
 record StrategyRecord(StrategyType strategyType, Any parameters, double score)
     implements Serializable {
   static StrategyRecord create(StrategyType strategyType, Any parameters) {
-<<<<<<< HEAD
-      return new StrategyRecord(strategyType, parameters, Double.NEGATIVE_INFINITY);    
-=======
       return create(strategyType, parameters, Double.NEGATIVE_INFINITY);    
   }
 
   static StrategyRecord create(StrategyType strategyType, Any parameters, double score) {
       return new StrategyRecord(strategyType, parameters, score);    
->>>>>>> 97e771fb
   }
 
   StrategyRecord {
