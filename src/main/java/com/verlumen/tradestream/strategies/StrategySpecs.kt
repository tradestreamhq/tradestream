package com.verlumen.tradestream.strategies

import com.google.protobuf.Any
import com.google.protobuf.InvalidProtocolBufferException
import com.verlumen.tradestream.strategies.adxstochastic.AdxStochasticParamConfig
import com.verlumen.tradestream.strategies.adxstochastic.AdxStochasticStrategyFactory
import com.verlumen.tradestream.strategies.atrcci.AtrCciParamConfig
import com.verlumen.tradestream.strategies.atrcci.AtrCciStrategyFactory
import com.verlumen.tradestream.strategies.atrtrailingstop.AtrTrailingStopParamConfig
import com.verlumen.tradestream.strategies.atrtrailingstop.AtrTrailingStopStrategyFactory
import com.verlumen.tradestream.strategies.bbandwr.BbandWRParamConfig
import com.verlumen.tradestream.strategies.bbandwr.BbandWRStrategyFactory
import com.verlumen.tradestream.strategies.chaikinoscillator.ChaikinOscillatorParamConfig
import com.verlumen.tradestream.strategies.chaikinoscillator.ChaikinOscillatorStrategyFactory
import com.verlumen.tradestream.strategies.donchianbreakout.DonchianBreakoutParamConfig
import com.verlumen.tradestream.strategies.donchianbreakout.DonchianBreakoutStrategyFactory
import com.verlumen.tradestream.strategies.doubleemacrossover.DoubleEmaCrossoverParamConfig
import com.verlumen.tradestream.strategies.doubleemacrossover.DoubleEmaCrossoverStrategyFactory
import com.verlumen.tradestream.strategies.emamacd.EmaMacdParamConfig
import com.verlumen.tradestream.strategies.emamacd.EmaMacdStrategyFactory
import com.verlumen.tradestream.strategies.heikenashi.HeikenAshiParamConfig
import com.verlumen.tradestream.strategies.heikenashi.HeikenAshiStrategyFactory
import com.verlumen.tradestream.strategies.ichimokucloud.IchimokuCloudParamConfig
import com.verlumen.tradestream.strategies.ichimokucloud.IchimokuCloudStrategyFactory
import com.verlumen.tradestream.strategies.macdcrossover.MacdCrossoverParamConfig
import com.verlumen.tradestream.strategies.macdcrossover.MacdCrossoverStrategyFactory
import com.verlumen.tradestream.strategies.momentumsmacrossover.MomentumSmaCrossoverParamConfig
import com.verlumen.tradestream.strategies.momentumsmacrossover.MomentumSmaCrossoverStrategyFactory
import com.verlumen.tradestream.strategies.parabolicsarr.ParabolicSarParamConfig
import com.verlumen.tradestream.strategies.parabolicsarr.ParabolicSarStrategyFactory
import com.verlumen.tradestream.strategies.rsiemacrossover.RsiEmaCrossoverParamConfig
import com.verlumen.tradestream.strategies.rsiemacrossover.RsiEmaCrossoverStrategyFactory
import com.verlumen.tradestream.strategies.rvi.RviParamConfig
import com.verlumen.tradestream.strategies.rvi.RviStrategyFactory
import com.verlumen.tradestream.strategies.smaemacrossover.SmaEmaCrossoverParamConfig
import com.verlumen.tradestream.strategies.smaemacrossover.SmaEmaCrossoverStrategyFactory
import com.verlumen.tradestream.strategies.smarsi.SmaRsiParamConfig
import com.verlumen.tradestream.strategies.smarsi.SmaRsiStrategyFactory
import com.verlumen.tradestream.strategies.stochasticsrsi.StochasticRsiParamConfig
import com.verlumen.tradestream.strategies.stochasticsrsi.StochasticRsiStrategyFactory
import com.verlumen.tradestream.strategies.tripleemacrossover.TripleEmaCrossoverParamConfig
import com.verlumen.tradestream.strategies.tripleemacrossover.TripleEmaCrossoverStrategyFactory
import com.verlumen.tradestream.strategies.volatilitystop.VolatilityStopParamConfig
import com.verlumen.tradestream.strategies.volatilitystop.VolatilityStopStrategyFactory
import com.verlumen.tradestream.strategies.vwapcrossover.VwapCrossoverParamConfig
import com.verlumen.tradestream.strategies.vwapcrossover.VwapCrossoverStrategyFactory
import org.ta4j.core.BarSeries
import org.ta4j.core.Strategy

/**
 * The single source of truth for all implemented strategy specifications.
 * The map's keys define which strategies are considered "supported".
 */
private val strategySpecMap: Map<StrategyType, StrategySpec> =
    mapOf(
        StrategyType.ADX_STOCHASTIC to
            StrategySpec(
                paramConfig = AdxStochasticParamConfig(),
                strategyFactory = AdxStochasticStrategyFactory(),
            ),
        StrategyType.SMA_RSI to
            StrategySpec(
                paramConfig = SmaRsiParamConfig(),
                strategyFactory = SmaRsiStrategyFactory(),
            ),
        StrategyType.EMA_MACD to
            StrategySpec(
                paramConfig = EmaMacdParamConfig(),
                strategyFactory = EmaMacdStrategyFactory(),
            ),
        StrategyType.ATR_CCI to
            StrategySpec(
                paramConfig = AtrCciParamConfig(),
                strategyFactory = AtrCciStrategyFactory(),
            ),
        StrategyType.ATR_TRAILING_STOP to
            StrategySpec(
                paramConfig = AtrTrailingStopParamConfig(),
                strategyFactory = AtrTrailingStopStrategyFactory(),
            ),
        StrategyType.BBAND_W_R to
            StrategySpec(
                paramConfig = BbandWRParamConfig(),
                strategyFactory = BbandWRStrategyFactory(),
            ),
        StrategyType.DONCHIAN_BREAKOUT to
            StrategySpec(
                paramConfig = DonchianBreakoutParamConfig(),
                strategyFactory = DonchianBreakoutStrategyFactory(),
            ),
        StrategyType.DOUBLE_EMA_CROSSOVER to
            StrategySpec(
                paramConfig = DoubleEmaCrossoverParamConfig(),
                strategyFactory = DoubleEmaCrossoverStrategyFactory(),
            ),
        StrategyType.ICHIMOKU_CLOUD to
            StrategySpec(
                paramConfig = IchimokuCloudParamConfig(),
                strategyFactory = IchimokuCloudStrategyFactory(),
            ),
        StrategyType.MACD_CROSSOVER to
            StrategySpec(
                paramConfig = MacdCrossoverParamConfig(),
                strategyFactory = MacdCrossoverStrategyFactory(),
            ),
        StrategyType.MOMENTUM_SMA_CROSSOVER to
            StrategySpec(
                paramConfig = MomentumSmaCrossoverParamConfig(),
                strategyFactory = MomentumSmaCrossoverStrategyFactory(),
            ),
        StrategyType.PARABOLIC_SAR to
            StrategySpec(
                paramConfig = ParabolicSarParamConfig(),
                strategyFactory = ParabolicSarStrategyFactory(),
            ),
        StrategyType.RSI_EMA_CROSSOVER to
            StrategySpec(
                paramConfig = RsiEmaCrossoverParamConfig(),
                strategyFactory = RsiEmaCrossoverStrategyFactory(),
            ),
        StrategyType.RVI to
            StrategySpec(
                paramConfig = RviParamConfig(),
                strategyFactory = RviStrategyFactory(),
            ),
        StrategyType.SMA_EMA_CROSSOVER to
            StrategySpec(
                paramConfig = SmaEmaCrossoverParamConfig(),
                strategyFactory = SmaEmaCrossoverStrategyFactory(),
            ),
        StrategyType.STOCHASTIC_RSI to
            StrategySpec(
                paramConfig = StochasticRsiParamConfig(),
                strategyFactory = StochasticRsiStrategyFactory(),
            ),
        StrategyType.TRIPLE_EMA_CROSSOVER to
            StrategySpec(
                paramConfig = TripleEmaCrossoverParamConfig(),
                strategyFactory = TripleEmaCrossoverStrategyFactory(),
            ),
        StrategyType.VOLATILITY_STOP to
            StrategySpec(
                paramConfig = VolatilityStopParamConfig(),
                strategyFactory = VolatilityStopStrategyFactory(),
            ),
        StrategyType.VWAP_CROSSOVER to
            StrategySpec(
                paramConfig = VwapCrossoverParamConfig(),
                strategyFactory = VwapCrossoverStrategyFactory(),
            ),
<<<<<<< HEAD
        StrategyType.CHAIKIN_OSCILLATOR to
            StrategySpec(
                paramConfig = ChaikinOscillatorParamConfig(),
                strategyFactory = ChaikinOscillatorStrategyFactory(),
=======
        StrategyType.HEIKEN_ASHI to
            StrategySpec(
                paramConfig = HeikenAshiParamConfig(),
                strategyFactory = HeikenAshiStrategyFactory(),
>>>>>>> 04cad53c
            ),
        // To add a new strategy, just add a new entry here.
    )

/**
 * An extension property that retrieves the corresponding [StrategySpec] from the central map.
 *
 * @throws NotImplementedError if no spec is defined for the given strategy type.
 */
val StrategyType.spec: StrategySpec
    get() =
        strategySpecMap[this]
            ?: throw NotImplementedError("No StrategySpec defined for strategy type: $this")

/**
 * An extension function that returns `true` if a [StrategySpec] has been
 * implemented for this [StrategyType] by checking for its key in the central map.
 */
fun StrategyType.isSupported(): Boolean = strategySpecMap.containsKey(this)

/**
 * Extension function to create a new Ta4j Strategy instance using default parameters.
 *
 * @param barSeries the bar series to associate with the strategy
 * @return a new instance of a Ta4j Strategy configured with the default parameters
 * @throws InvalidProtocolBufferException if there is an error unpacking the default parameters
 */
@Throws(InvalidProtocolBufferException::class)
fun StrategyType.createStrategy(barSeries: BarSeries): Strategy = createStrategy(barSeries, getDefaultParameters())

/**
 * Extension function to create a new Ta4j Strategy instance using provided parameters.
 *
 * @param barSeries the bar series to associate with the strategy
 * @param parameters the configuration parameters for the strategy, wrapped in an Any message
 * @return a new instance of a Ta4j Strategy configured with the provided parameters
 * @throws InvalidProtocolBufferException if there is an error unpacking the parameters
 */
@Throws(InvalidProtocolBufferException::class)
fun StrategyType.createStrategy(
    barSeries: BarSeries,
    parameters: Any,
): Strategy = getStrategyFactory().createStrategy(barSeries, parameters)

/**
 * Extension function to retrieve the default configuration parameters for this strategy type.
 *
 * This method obtains the default parameters from the associated StrategyFactory and
 * packs them into a protocol buffers Any message.
 *
 * @return an Any message containing the default parameters for this strategy type
 */
fun StrategyType.getDefaultParameters(): Any = Any.pack(getStrategyFactory().getDefaultParameters())

/**
 * Extension function to retrieve the StrategyFactory corresponding to this strategy type.
 *
 * The returned factory is responsible for creating instances of the strategy as well as
 * providing its default configuration parameters.
 *
 * @return the StrategyFactory associated with this strategy type
 */
fun StrategyType.getStrategyFactory(): StrategyFactory<*> = this.spec.strategyFactory

/**
 * Returns a list of all supported strategy types.
 *
 * This list includes every available StrategyType that can be used to create and
 * configure trading strategies.
 *
 * @return a list of supported StrategyType instances
 */
fun getSupportedStrategyTypes(): List<StrategyType> = strategySpecMap.keys.toList()<|MERGE_RESOLUTION|>--- conflicted
+++ resolved
@@ -148,17 +148,10 @@
                 paramConfig = VwapCrossoverParamConfig(),
                 strategyFactory = VwapCrossoverStrategyFactory(),
             ),
-<<<<<<< HEAD
         StrategyType.CHAIKIN_OSCILLATOR to
             StrategySpec(
                 paramConfig = ChaikinOscillatorParamConfig(),
                 strategyFactory = ChaikinOscillatorStrategyFactory(),
-=======
-        StrategyType.HEIKEN_ASHI to
-            StrategySpec(
-                paramConfig = HeikenAshiParamConfig(),
-                strategyFactory = HeikenAshiStrategyFactory(),
->>>>>>> 04cad53c
             ),
         // To add a new strategy, just add a new entry here.
     )
