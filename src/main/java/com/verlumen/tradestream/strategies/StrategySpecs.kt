package com.verlumen.tradestream.strategies

import com.google.protobuf.Any
import com.google.protobuf.InvalidProtocolBufferException
import com.verlumen.tradestream.strategies.adxdmi.AdxDmiParamConfig
import com.verlumen.tradestream.strategies.adxdmi.AdxDmiStrategyFactory
import com.verlumen.tradestream.strategies.adxstochastic.AdxStochasticParamConfig
import com.verlumen.tradestream.strategies.adxstochastic.AdxStochasticStrategyFactory
import com.verlumen.tradestream.strategies.aroonmfi.AroonMfiParamConfig
import com.verlumen.tradestream.strategies.aroonmfi.AroonMfiStrategyFactory
import com.verlumen.tradestream.strategies.atrcci.AtrCciParamConfig
import com.verlumen.tradestream.strategies.atrcci.AtrCciStrategyFactory
import com.verlumen.tradestream.strategies.atrtrailingstop.AtrTrailingStopParamConfig
import com.verlumen.tradestream.strategies.atrtrailingstop.AtrTrailingStopStrategyFactory
import com.verlumen.tradestream.strategies.awesomeoscillator.AwesomeOscillatorParamConfig
import com.verlumen.tradestream.strategies.awesomeoscillator.AwesomeOscillatorStrategyFactory
import com.verlumen.tradestream.strategies.bbandwr.BbandWRParamConfig
import com.verlumen.tradestream.strategies.bbandwr.BbandWRStrategyFactory
import com.verlumen.tradestream.strategies.chaikinoscillator.ChaikinOscillatorParamConfig
import com.verlumen.tradestream.strategies.chaikinoscillator.ChaikinOscillatorStrategyFactory
import com.verlumen.tradestream.strategies.cmfzeroline.CmfZeroLineParamConfig
import com.verlumen.tradestream.strategies.cmfzeroline.CmfZeroLineStrategyFactory
import com.verlumen.tradestream.strategies.cmomfi.CmoMfiParamConfig
import com.verlumen.tradestream.strategies.cmomfi.CmoMfiStrategyFactory
import com.verlumen.tradestream.strategies.dematemacrossover.DemaTemaCrossoverParamConfig
import com.verlumen.tradestream.strategies.dematemacrossover.DemaTemaCrossoverStrategyFactory
import com.verlumen.tradestream.strategies.donchianbreakout.DonchianBreakoutParamConfig
import com.verlumen.tradestream.strategies.donchianbreakout.DonchianBreakoutStrategyFactory
import com.verlumen.tradestream.strategies.doubleemacrossover.DoubleEmaCrossoverParamConfig
import com.verlumen.tradestream.strategies.doubleemacrossover.DoubleEmaCrossoverStrategyFactory
import com.verlumen.tradestream.strategies.doubletopbottom.DoubleTopBottomParamConfig
import com.verlumen.tradestream.strategies.doubletopbottom.DoubleTopBottomStrategyFactory
import com.verlumen.tradestream.strategies.elderrayma.ElderRayMAParamConfig
import com.verlumen.tradestream.strategies.elderrayma.ElderRayMAStrategyFactory
import com.verlumen.tradestream.strategies.emamacd.EmaMacdParamConfig
import com.verlumen.tradestream.strategies.emamacd.EmaMacdStrategyFactory
import com.verlumen.tradestream.strategies.fibonacciretracements.FibonacciRetracementsParamConfig
import com.verlumen.tradestream.strategies.fibonacciretracements.FibonacciRetracementsStrategyFactory
import com.verlumen.tradestream.strategies.frama.FramaParamConfig
import com.verlumen.tradestream.strategies.frama.FramaStrategyFactory
import com.verlumen.tradestream.strategies.heikenashi.HeikenAshiParamConfig
import com.verlumen.tradestream.strategies.heikenashi.HeikenAshiStrategyFactory
import com.verlumen.tradestream.strategies.ichimokucloud.IchimokuCloudParamConfig
import com.verlumen.tradestream.strategies.ichimokucloud.IchimokuCloudStrategyFactory
import com.verlumen.tradestream.strategies.klingervolume.KlingerVolumeParamConfig
import com.verlumen.tradestream.strategies.klingervolume.KlingerVolumeStrategyFactory
import com.verlumen.tradestream.strategies.kstoscillator.KstOscillatorParamConfig
import com.verlumen.tradestream.strategies.kstoscillator.KstOscillatorStrategyFactory
import com.verlumen.tradestream.strategies.linearregressionchannels.LinearRegressionChannelsParamConfig
import com.verlumen.tradestream.strategies.linearregressionchannels.LinearRegressionChannelsStrategyFactory
import com.verlumen.tradestream.strategies.macdcrossover.MacdCrossoverParamConfig
import com.verlumen.tradestream.strategies.macdcrossover.MacdCrossoverStrategyFactory
import com.verlumen.tradestream.strategies.massindex.MassIndexParamConfig
import com.verlumen.tradestream.strategies.massindex.MassIndexStrategyFactory
import com.verlumen.tradestream.strategies.momentumpinball.MomentumPinballParamConfig
import com.verlumen.tradestream.strategies.momentumpinball.MomentumPinballStrategyFactory
import com.verlumen.tradestream.strategies.momentumsmacrossover.MomentumSmaCrossoverParamConfig
import com.verlumen.tradestream.strategies.momentumsmacrossover.MomentumSmaCrossoverStrategyFactory
import com.verlumen.tradestream.strategies.obvema.ObvEmaParamConfig
import com.verlumen.tradestream.strategies.obvema.ObvEmaStrategyFactory
import com.verlumen.tradestream.strategies.parabolicsarr.ParabolicSarParamConfig
import com.verlumen.tradestream.strategies.parabolicsarr.ParabolicSarStrategyFactory
import com.verlumen.tradestream.strategies.pivot.PivotParamConfig
import com.verlumen.tradestream.strategies.pivot.PivotStrategyFactory
import com.verlumen.tradestream.strategies.pricegap.PriceGapParamConfig
import com.verlumen.tradestream.strategies.pricegap.PriceGapStrategyFactory
import com.verlumen.tradestream.strategies.priceoscillatorsignal.PriceOscillatorSignalParamConfig
import com.verlumen.tradestream.strategies.priceoscillatorsignal.PriceOscillatorSignalStrategyFactory
import com.verlumen.tradestream.strategies.pvt.PvtParamConfig
import com.verlumen.tradestream.strategies.pvt.PvtStrategyFactory
import com.verlumen.tradestream.strategies.rainbowoscillator.RainbowOscillatorParamConfig
import com.verlumen.tradestream.strategies.rainbowoscillator.RainbowOscillatorStrategyFactory
import com.verlumen.tradestream.strategies.regressionchannel.RegressionChannelParamConfig
import com.verlumen.tradestream.strategies.regressionchannel.RegressionChannelStrategyFactory
import com.verlumen.tradestream.strategies.renkochart.RenkoChartParamConfig
import com.verlumen.tradestream.strategies.renkochart.RenkoChartStrategyFactory
import com.verlumen.tradestream.strategies.rocma.RocMaCrossoverParamConfig
import com.verlumen.tradestream.strategies.rocma.RocMaCrossoverStrategyFactory
import com.verlumen.tradestream.strategies.rsiemacrossover.RsiEmaCrossoverParamConfig
import com.verlumen.tradestream.strategies.rsiemacrossover.RsiEmaCrossoverStrategyFactory
import com.verlumen.tradestream.strategies.rvi.RviParamConfig
import com.verlumen.tradestream.strategies.rvi.RviStrategyFactory
import com.verlumen.tradestream.strategies.smaemacrossover.SmaEmaCrossoverParamConfig
import com.verlumen.tradestream.strategies.smaemacrossover.SmaEmaCrossoverStrategyFactory
import com.verlumen.tradestream.strategies.smarsi.SmaRsiParamConfig
import com.verlumen.tradestream.strategies.smarsi.SmaRsiStrategyFactory
import com.verlumen.tradestream.strategies.stochasticema.StochasticEmaParamConfig
import com.verlumen.tradestream.strategies.stochasticema.StochasticEmaStrategyFactory
import com.verlumen.tradestream.strategies.stochasticsrsi.StochasticRsiParamConfig
import com.verlumen.tradestream.strategies.stochasticsrsi.StochasticRsiStrategyFactory
import com.verlumen.tradestream.strategies.tickvolumeanalysis.TickVolumeAnalysisParamConfig
import com.verlumen.tradestream.strategies.tickvolumeanalysis.TickVolumeAnalysisStrategyFactory
import com.verlumen.tradestream.strategies.tripleemacrossover.TripleEmaCrossoverParamConfig
import com.verlumen.tradestream.strategies.tripleemacrossover.TripleEmaCrossoverStrategyFactory
import com.verlumen.tradestream.strategies.trixsignalline.TrixSignalLineParamConfig
import com.verlumen.tradestream.strategies.trixsignalline.TrixSignalLineStrategyFactory
import com.verlumen.tradestream.strategies.volatilitystop.VolatilityStopParamConfig
import com.verlumen.tradestream.strategies.volatilitystop.VolatilityStopStrategyFactory
import com.verlumen.tradestream.strategies.volumebreakout.VolumeBreakoutParamConfig
import com.verlumen.tradestream.strategies.volumebreakout.VolumeBreakoutStrategyFactory
import com.verlumen.tradestream.strategies.volumespreadanalysis.VolumeSpreadAnalysisParamConfig
import com.verlumen.tradestream.strategies.volumespreadanalysis.VolumeSpreadAnalysisStrategyFactory
import com.verlumen.tradestream.strategies.volumeweightedmacd.VolumeWeightedMacdParamConfig
import com.verlumen.tradestream.strategies.volumeweightedmacd.VolumeWeightedMacdStrategyFactory
import com.verlumen.tradestream.strategies.vpt.VptParamConfig
import com.verlumen.tradestream.strategies.vpt.VptStrategyFactory
import com.verlumen.tradestream.strategies.vwapcrossover.VwapCrossoverParamConfig
import com.verlumen.tradestream.strategies.vwapcrossover.VwapCrossoverStrategyFactory
import com.verlumen.tradestream.strategies.vwapmeanreversion.VwapMeanReversionParamConfig
import com.verlumen.tradestream.strategies.vwapmeanreversion.VwapMeanReversionStrategyFactory
import org.ta4j.core.BarSeries
import org.ta4j.core.Strategy

/**
 * The single source of truth for all implemented strategy specifications.
 * The map's keys define which strategies are considered "supported".
 */
private val strategySpecMap: Map<StrategyType, StrategySpec> =
    mapOf(
        StrategyType.ADX_STOCHASTIC to
            StrategySpec(
                paramConfig = AdxStochasticParamConfig(),
                strategyFactory = AdxStochasticStrategyFactory(),
            ),
        StrategyType.SMA_RSI to
            StrategySpec(
                paramConfig = SmaRsiParamConfig(),
                strategyFactory = SmaRsiStrategyFactory(),
            ),
        StrategyType.EMA_MACD to
            StrategySpec(
                paramConfig = EmaMacdParamConfig(),
                strategyFactory = EmaMacdStrategyFactory(),
            ),
        StrategyType.ATR_CCI to
            StrategySpec(
                paramConfig = AtrCciParamConfig(),
                strategyFactory = AtrCciStrategyFactory(),
            ),
        StrategyType.ATR_TRAILING_STOP to
            StrategySpec(
                paramConfig = AtrTrailingStopParamConfig(),
                strategyFactory = AtrTrailingStopStrategyFactory(),
            ),
        StrategyType.BBAND_W_R to
            StrategySpec(
                paramConfig = BbandWRParamConfig(),
                strategyFactory = BbandWRStrategyFactory(),
            ),
        StrategyType.CHAIKIN_OSCILLATOR to
            StrategySpec(
                paramConfig = ChaikinOscillatorParamConfig(),
                strategyFactory = ChaikinOscillatorStrategyFactory(),
            ),
        StrategyType.CMF_ZERO_LINE to
            StrategySpec(
                paramConfig = CmfZeroLineParamConfig(),
                strategyFactory = CmfZeroLineStrategyFactory(),
            ),
        StrategyType.CMO_MFI to
            StrategySpec(
                paramConfig = CmoMfiParamConfig(),
                strategyFactory = CmoMfiStrategyFactory(),
            ),
        StrategyType.DONCHIAN_BREAKOUT to
            StrategySpec(
                paramConfig = DonchianBreakoutParamConfig(),
                strategyFactory = DonchianBreakoutStrategyFactory(),
            ),
        StrategyType.DOUBLE_EMA_CROSSOVER to
            StrategySpec(
                paramConfig = DoubleEmaCrossoverParamConfig(),
                strategyFactory = DoubleEmaCrossoverStrategyFactory(),
            ),
        StrategyType.HEIKEN_ASHI to
            StrategySpec(
                paramConfig = HeikenAshiParamConfig(),
                strategyFactory = HeikenAshiStrategyFactory(),
            ),
        StrategyType.ICHIMOKU_CLOUD to
            StrategySpec(
                paramConfig = IchimokuCloudParamConfig(),
                strategyFactory = IchimokuCloudStrategyFactory(),
            ),
        StrategyType.MACD_CROSSOVER to
            StrategySpec(
                paramConfig = MacdCrossoverParamConfig(),
                strategyFactory = MacdCrossoverStrategyFactory(),
            ),
        StrategyType.MOMENTUM_PINBALL to
            StrategySpec(
                paramConfig = MomentumPinballParamConfig(),
                strategyFactory = MomentumPinballStrategyFactory(),
            ),
        StrategyType.MOMENTUM_SMA_CROSSOVER to
            StrategySpec(
                paramConfig = MomentumSmaCrossoverParamConfig(),
                strategyFactory = MomentumSmaCrossoverStrategyFactory(),
            ),
        StrategyType.PARABOLIC_SAR to
            StrategySpec(
                paramConfig = ParabolicSarParamConfig(),
                strategyFactory = ParabolicSarStrategyFactory(),
            ),
        StrategyType.RSI_EMA_CROSSOVER to
            StrategySpec(
                paramConfig = RsiEmaCrossoverParamConfig(),
                strategyFactory = RsiEmaCrossoverStrategyFactory(),
            ),
        StrategyType.RVI to
            StrategySpec(
                paramConfig = RviParamConfig(),
                strategyFactory = RviStrategyFactory(),
            ),
        StrategyType.SMA_EMA_CROSSOVER to
            StrategySpec(
                paramConfig = SmaEmaCrossoverParamConfig(),
                strategyFactory = SmaEmaCrossoverStrategyFactory(),
            ),
        StrategyType.STOCHASTIC_RSI to
            StrategySpec(
                paramConfig = StochasticRsiParamConfig(),
                strategyFactory = StochasticRsiStrategyFactory(),
            ),
        StrategyType.TICK_VOLUME_ANALYSIS to
            StrategySpec(
                paramConfig = TickVolumeAnalysisParamConfig(),
                strategyFactory = TickVolumeAnalysisStrategyFactory(),
            ),
        StrategyType.TRIPLE_EMA_CROSSOVER to
            StrategySpec(
                paramConfig = TripleEmaCrossoverParamConfig(),
                strategyFactory = TripleEmaCrossoverStrategyFactory(),
            ),
        StrategyType.VOLATILITY_STOP to
            StrategySpec(
                paramConfig = VolatilityStopParamConfig(),
                strategyFactory = VolatilityStopStrategyFactory(),
            ),
        StrategyType.VOLUME_WEIGHTED_MACD to
            StrategySpec(
                paramConfig = VolumeWeightedMacdParamConfig(),
                strategyFactory = VolumeWeightedMacdStrategyFactory(),
            ),
        StrategyType.VWAP_CROSSOVER to
            StrategySpec(
                paramConfig = VwapCrossoverParamConfig(),
                strategyFactory = VwapCrossoverStrategyFactory(),
            ),
        StrategyType.KST_OSCILLATOR to
            StrategySpec(
                paramConfig = KstOscillatorParamConfig(),
                strategyFactory = KstOscillatorStrategyFactory(),
            ),
        StrategyType.MASS_INDEX to
            StrategySpec(
                paramConfig = MassIndexParamConfig(),
                strategyFactory = MassIndexStrategyFactory(),
            ),
        StrategyType.ADX_DMI to
            StrategySpec(
                paramConfig = AdxDmiParamConfig(),
                strategyFactory = AdxDmiStrategyFactory(),
            ),
        StrategyType.LINEAR_REGRESSION_CHANNELS to
            StrategySpec(
                paramConfig = LinearRegressionChannelsParamConfig(),
                strategyFactory = LinearRegressionChannelsStrategyFactory(),
            ),
        StrategyType.VWAP_MEAN_REVERSION to
            StrategySpec(
                paramConfig = VwapMeanReversionParamConfig(),
                strategyFactory = VwapMeanReversionStrategyFactory(),
            ),
        StrategyType.STOCHASTIC_EMA to
            StrategySpec(
                paramConfig = StochasticEmaParamConfig(),
                strategyFactory = StochasticEmaStrategyFactory(),
            ),
        StrategyType.OBV_EMA to
            StrategySpec(
                paramConfig = ObvEmaParamConfig(),
                strategyFactory = ObvEmaStrategyFactory(),
            ),
        StrategyType.KLINGER_VOLUME to
            StrategySpec(
                paramConfig = KlingerVolumeParamConfig(),
                strategyFactory = KlingerVolumeStrategyFactory(),
            ),
        StrategyType.VOLUME_BREAKOUT to
            StrategySpec(
                paramConfig = VolumeBreakoutParamConfig(),
                strategyFactory = VolumeBreakoutStrategyFactory(),
            ),
        StrategyType.PVT to
            StrategySpec(
                paramConfig = PvtParamConfig(),
                strategyFactory = PvtStrategyFactory(),
            ),
        StrategyType.VPT to
            StrategySpec(
                paramConfig = VptParamConfig(),
                strategyFactory = VptStrategyFactory(),
            ),
        StrategyType.VOLUME_SPREAD_ANALYSIS to
            StrategySpec(
                paramConfig = VolumeSpreadAnalysisParamConfig(),
                strategyFactory = VolumeSpreadAnalysisStrategyFactory(),
            ),
        StrategyType.TRIX_SIGNAL_LINE to
            StrategySpec(
                paramConfig = TrixSignalLineParamConfig(),
                strategyFactory = TrixSignalLineStrategyFactory(),
            ),
        StrategyType.AROON_MFI to
            StrategySpec(
                paramConfig = AroonMfiParamConfig(),
                strategyFactory = AroonMfiStrategyFactory(),
            ),
        StrategyType.AWESOME_OSCILLATOR to
            StrategySpec(
                paramConfig = AwesomeOscillatorParamConfig(),
                strategyFactory = AwesomeOscillatorStrategyFactory(),
            ),
        StrategyType.DEMA_TEMA_CROSSOVER to
            StrategySpec(
                paramConfig = DemaTemaCrossoverParamConfig(),
                strategyFactory = DemaTemaCrossoverStrategyFactory(),
            ),
        StrategyType.ELDER_RAY_MA to
            StrategySpec(
                paramConfig = ElderRayMAParamConfig(),
                strategyFactory = ElderRayMAStrategyFactory(),
            ),
        StrategyType.FRAMA to
            StrategySpec(
                paramConfig = FramaParamConfig(),
                strategyFactory = FramaStrategyFactory(),
            ),
        StrategyType.RAINBOW_OSCILLATOR to
            StrategySpec(
                paramConfig = RainbowOscillatorParamConfig(),
                strategyFactory = RainbowOscillatorStrategyFactory(),
            ),
        StrategyType.PRICE_OSCILLATOR_SIGNAL to
            StrategySpec(
                paramConfig = PriceOscillatorSignalParamConfig(),
                strategyFactory = PriceOscillatorSignalStrategyFactory(),
            ),
        StrategyType.ROC_MA_CROSSOVER to
            StrategySpec(
                paramConfig = RocMaCrossoverParamConfig(),
                strategyFactory = RocMaCrossoverStrategyFactory(),
            ),
        StrategyType.REGRESSION_CHANNEL to
            StrategySpec(
                paramConfig = RegressionChannelParamConfig(),
                strategyFactory = RegressionChannelStrategyFactory(),
            ),
        StrategyType.PIVOT to
            StrategySpec(
                paramConfig = PivotParamConfig(),
                strategyFactory = PivotStrategyFactory(),
            ),
        StrategyType.DOUBLE_TOP_BOTTOM to
            StrategySpec(
                paramConfig = DoubleTopBottomParamConfig(),
                strategyFactory = DoubleTopBottomStrategyFactory(),
            ),
        StrategyType.FIBONACCI_RETRACEMENTS to
            StrategySpec(
                paramConfig = FibonacciRetracementsParamConfig(),
                strategyFactory = FibonacciRetracementsStrategyFactory(),
            ),
        StrategyType.PRICE_GAP to
            StrategySpec(
                paramConfig = PriceGapParamConfig(),
                strategyFactory = PriceGapStrategyFactory(),
            ),
<<<<<<< HEAD
        StrategyType.RENKO_CHART to
            StrategySpec(
                RenkoChartParamConfig(),
                RenkoChartStrategyFactory(),
            ),
=======
        // To add a new strategy, just add a new entry here.
>>>>>>> 65e50e23
    )

/**
 * An extension property that retrieves the corresponding [StrategySpec] from the central map.
 *
 * @throws NotImplementedError if no spec is defined for the given strategy type.
 */
val StrategyType.spec: StrategySpec
    get() =
        strategySpecMap[this]
            ?: throw NotImplementedError("No StrategySpec defined for strategy type: $this")

/**
 * An extension function that returns `true` if a [StrategySpec] has been
 * implemented for this [StrategyType] by checking for its key in the central map.
 */
fun StrategyType.isSupported(): Boolean = strategySpecMap.containsKey(this)

/**
 * Extension function to create a new Ta4j Strategy instance using default parameters.
 *
 * @param barSeries the bar series to associate with the strategy
 * @return a new instance of a Ta4j Strategy configured with the default parameters
 * @throws InvalidProtocolBufferException if there is an error unpacking the default parameters
 */
@Throws(InvalidProtocolBufferException::class)
fun StrategyType.createStrategy(barSeries: BarSeries): Strategy = createStrategy(barSeries, getDefaultParameters())

/**
 * Extension function to create a new Ta4j Strategy instance using provided parameters.
 *
 * @param barSeries the bar series to associate with the strategy
 * @param parameters the configuration parameters for the strategy, wrapped in an Any message
 * @return a new instance of a Ta4j Strategy configured with the provided parameters
 * @throws InvalidProtocolBufferException if there is an error unpacking the parameters
 */
@Throws(InvalidProtocolBufferException::class)
fun StrategyType.createStrategy(
    barSeries: BarSeries,
    parameters: Any,
): Strategy = getStrategyFactory().createStrategy(barSeries, parameters)

/**
 * Extension function to retrieve the default configuration parameters for this strategy type.
 *
 * This method obtains the default parameters from the associated StrategyFactory and
 * packs them into a protocol buffers Any message.
 *
 * @return an Any message containing the default parameters for this strategy type
 */
fun StrategyType.getDefaultParameters(): Any = Any.pack(getStrategyFactory().getDefaultParameters())

/**
 * Extension function to retrieve the StrategyFactory corresponding to this strategy type.
 *
 * The returned factory is responsible for creating instances of the strategy as well as
 * providing its default configuration parameters.
 *
 * @return the StrategyFactory associated with this strategy type
 */
fun StrategyType.getStrategyFactory(): StrategyFactory<*> = this.spec.strategyFactory

/**
 * Returns a list of all supported strategy types.
 *
 * This list includes every available StrategyType that can be used to create and
 * configure trading strategies.
 *
 * @return a list of supported StrategyType instances
 */
fun getSupportedStrategyTypes(): List<StrategyType> = strategySpecMap.keys.toList()<|MERGE_RESOLUTION|>--- conflicted
+++ resolved
@@ -377,15 +377,12 @@
                 paramConfig = PriceGapParamConfig(),
                 strategyFactory = PriceGapStrategyFactory(),
             ),
-<<<<<<< HEAD
         StrategyType.RENKO_CHART to
             StrategySpec(
                 RenkoChartParamConfig(),
                 RenkoChartStrategyFactory(),
             ),
-=======
         // To add a new strategy, just add a new entry here.
->>>>>>> 65e50e23
     )
 
 /**
