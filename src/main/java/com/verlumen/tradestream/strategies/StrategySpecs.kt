package com.verlumen.tradestream.strategies

import com.google.protobuf.Any
import com.google.protobuf.InvalidProtocolBufferException
import com.verlumen.tradestream.strategies.adxdmi.AdxDmiParamConfig
import com.verlumen.tradestream.strategies.adxdmi.AdxDmiStrategyFactory
import com.verlumen.tradestream.strategies.adxstochastic.AdxStochasticParamConfig
import com.verlumen.tradestream.strategies.adxstochastic.AdxStochasticStrategyFactory
import com.verlumen.tradestream.strategies.atrcci.AtrCciParamConfig
import com.verlumen.tradestream.strategies.atrcci.AtrCciStrategyFactory
import com.verlumen.tradestream.strategies.atrtrailingstop.AtrTrailingStopParamConfig
import com.verlumen.tradestream.strategies.atrtrailingstop.AtrTrailingStopStrategyFactory
import com.verlumen.tradestream.strategies.bbandwr.BbandWRParamConfig
import com.verlumen.tradestream.strategies.bbandwr.BbandWRStrategyFactory
import com.verlumen.tradestream.strategies.chaikinoscillator.ChaikinOscillatorParamConfig
import com.verlumen.tradestream.strategies.chaikinoscillator.ChaikinOscillatorStrategyFactory
import com.verlumen.tradestream.strategies.cmfzeroline.CmfZeroLineParamConfig
import com.verlumen.tradestream.strategies.cmfzeroline.CmfZeroLineStrategyFactory
import com.verlumen.tradestream.strategies.donchianbreakout.DonchianBreakoutParamConfig
import com.verlumen.tradestream.strategies.donchianbreakout.DonchianBreakoutStrategyFactory
import com.verlumen.tradestream.strategies.doubleemacrossover.DoubleEmaCrossoverParamConfig
import com.verlumen.tradestream.strategies.doubleemacrossover.DoubleEmaCrossoverStrategyFactory
import com.verlumen.tradestream.strategies.emamacd.EmaMacdParamConfig
import com.verlumen.tradestream.strategies.emamacd.EmaMacdStrategyFactory
import com.verlumen.tradestream.strategies.heikenashi.HeikenAshiParamConfig
import com.verlumen.tradestream.strategies.heikenashi.HeikenAshiStrategyFactory
import com.verlumen.tradestream.strategies.ichimokucloud.IchimokuCloudParamConfig
import com.verlumen.tradestream.strategies.ichimokucloud.IchimokuCloudStrategyFactory
import com.verlumen.tradestream.strategies.kstoscillator.KstOscillatorParamConfig
import com.verlumen.tradestream.strategies.kstoscillator.KstOscillatorStrategyFactory
import com.verlumen.tradestream.strategies.linearregressionchannels.LinearRegressionChannelsParamConfig
import com.verlumen.tradestream.strategies.linearregressionchannels.LinearRegressionChannelsStrategyFactory
import com.verlumen.tradestream.strategies.macdcrossover.MacdCrossoverParamConfig
import com.verlumen.tradestream.strategies.macdcrossover.MacdCrossoverStrategyFactory
import com.verlumen.tradestream.strategies.massindex.MassIndexParamConfig
import com.verlumen.tradestream.strategies.massindex.MassIndexStrategyFactory
import com.verlumen.tradestream.strategies.momentumpinball.MomentumPinballParamConfig
import com.verlumen.tradestream.strategies.momentumpinball.MomentumPinballStrategyFactory
import com.verlumen.tradestream.strategies.momentumsmacrossover.MomentumSmaCrossoverParamConfig
import com.verlumen.tradestream.strategies.momentumsmacrossover.MomentumSmaCrossoverStrategyFactory
import com.verlumen.tradestream.strategies.parabolicsarr.ParabolicSarParamConfig
import com.verlumen.tradestream.strategies.parabolicsarr.ParabolicSarStrategyFactory
import com.verlumen.tradestream.strategies.rsiemacrossover.RsiEmaCrossoverParamConfig
import com.verlumen.tradestream.strategies.rsiemacrossover.RsiEmaCrossoverStrategyFactory
import com.verlumen.tradestream.strategies.rvi.RviParamConfig
import com.verlumen.tradestream.strategies.rvi.RviStrategyFactory
import com.verlumen.tradestream.strategies.smaemacrossover.SmaEmaCrossoverParamConfig
import com.verlumen.tradestream.strategies.smaemacrossover.SmaEmaCrossoverStrategyFactory
import com.verlumen.tradestream.strategies.smarsi.SmaRsiParamConfig
import com.verlumen.tradestream.strategies.smarsi.SmaRsiStrategyFactory
import com.verlumen.tradestream.strategies.stochasticema.StochasticEmaParamConfig
import com.verlumen.tradestream.strategies.stochasticema.StochasticEmaStrategyFactory
import com.verlumen.tradestream.strategies.stochasticsrsi.StochasticRsiParamConfig
import com.verlumen.tradestream.strategies.stochasticsrsi.StochasticRsiStrategyFactory
import com.verlumen.tradestream.strategies.tripleemacrossover.TripleEmaCrossoverParamConfig
import com.verlumen.tradestream.strategies.tripleemacrossover.TripleEmaCrossoverStrategyFactory
import com.verlumen.tradestream.strategies.volatilitystop.VolatilityStopParamConfig
import com.verlumen.tradestream.strategies.volatilitystop.VolatilityStopStrategyFactory
import com.verlumen.tradestream.strategies.volumeweightedmacd.VolumeWeightedMacdParamConfig
import com.verlumen.tradestream.strategies.volumeweightedmacd.VolumeWeightedMacdStrategyFactory
import com.verlumen.tradestream.strategies.vwapcrossover.VwapCrossoverParamConfig
import com.verlumen.tradestream.strategies.vwapcrossover.VwapCrossoverStrategyFactory
import org.ta4j.core.BarSeries
import org.ta4j.core.Strategy

/**
 * The single source of truth for all implemented strategy specifications.
 * The map's keys define which strategies are considered "supported".
 */
private val strategySpecMap: Map<StrategyType, StrategySpec> =
    mapOf(
        StrategyType.ADX_STOCHASTIC to
            StrategySpec(
                paramConfig = AdxStochasticParamConfig(),
                strategyFactory = AdxStochasticStrategyFactory(),
            ),
        StrategyType.SMA_RSI to
            StrategySpec(
                paramConfig = SmaRsiParamConfig(),
                strategyFactory = SmaRsiStrategyFactory(),
            ),
        StrategyType.EMA_MACD to
            StrategySpec(
                paramConfig = EmaMacdParamConfig(),
                strategyFactory = EmaMacdStrategyFactory(),
            ),
        StrategyType.ATR_CCI to
            StrategySpec(
                paramConfig = AtrCciParamConfig(),
                strategyFactory = AtrCciStrategyFactory(),
            ),
        StrategyType.ATR_TRAILING_STOP to
            StrategySpec(
                paramConfig = AtrTrailingStopParamConfig(),
                strategyFactory = AtrTrailingStopStrategyFactory(),
            ),
        StrategyType.BBAND_W_R to
            StrategySpec(
                paramConfig = BbandWRParamConfig(),
                strategyFactory = BbandWRStrategyFactory(),
            ),
        StrategyType.CHAIKIN_OSCILLATOR to
            StrategySpec(
                paramConfig = ChaikinOscillatorParamConfig(),
                strategyFactory = ChaikinOscillatorStrategyFactory(),
            ),
        StrategyType.CMF_ZERO_LINE to
            StrategySpec(
                paramConfig = CmfZeroLineParamConfig(),
                strategyFactory = CmfZeroLineStrategyFactory(),
            ),
        StrategyType.DONCHIAN_BREAKOUT to
            StrategySpec(
                paramConfig = DonchianBreakoutParamConfig(),
                strategyFactory = DonchianBreakoutStrategyFactory(),
            ),
        StrategyType.DOUBLE_EMA_CROSSOVER to
            StrategySpec(
                paramConfig = DoubleEmaCrossoverParamConfig(),
                strategyFactory = DoubleEmaCrossoverStrategyFactory(),
            ),
        StrategyType.HEIKEN_ASHI to
            StrategySpec(
                paramConfig = HeikenAshiParamConfig(),
                strategyFactory = HeikenAshiStrategyFactory(),
            ),
        StrategyType.ICHIMOKU_CLOUD to
            StrategySpec(
                paramConfig = IchimokuCloudParamConfig(),
                strategyFactory = IchimokuCloudStrategyFactory(),
            ),
        StrategyType.MACD_CROSSOVER to
            StrategySpec(
                paramConfig = MacdCrossoverParamConfig(),
                strategyFactory = MacdCrossoverStrategyFactory(),
            ),
        StrategyType.MOMENTUM_PINBALL to
            StrategySpec(
                paramConfig = MomentumPinballParamConfig(),
                strategyFactory = MomentumPinballStrategyFactory(),
            ),
        StrategyType.MOMENTUM_SMA_CROSSOVER to
            StrategySpec(
                paramConfig = MomentumSmaCrossoverParamConfig(),
                strategyFactory = MomentumSmaCrossoverStrategyFactory(),
            ),
        StrategyType.PARABOLIC_SAR to
            StrategySpec(
                paramConfig = ParabolicSarParamConfig(),
                strategyFactory = ParabolicSarStrategyFactory(),
            ),
        StrategyType.RSI_EMA_CROSSOVER to
            StrategySpec(
                paramConfig = RsiEmaCrossoverParamConfig(),
                strategyFactory = RsiEmaCrossoverStrategyFactory(),
            ),
        StrategyType.RVI to
            StrategySpec(
                paramConfig = RviParamConfig(),
                strategyFactory = RviStrategyFactory(),
            ),
        StrategyType.SMA_EMA_CROSSOVER to
            StrategySpec(
                paramConfig = SmaEmaCrossoverParamConfig(),
                strategyFactory = SmaEmaCrossoverStrategyFactory(),
            ),
        StrategyType.STOCHASTIC_RSI to
            StrategySpec(
                paramConfig = StochasticRsiParamConfig(),
                strategyFactory = StochasticRsiStrategyFactory(),
            ),
        StrategyType.TRIPLE_EMA_CROSSOVER to
            StrategySpec(
                paramConfig = TripleEmaCrossoverParamConfig(),
                strategyFactory = TripleEmaCrossoverStrategyFactory(),
            ),
        StrategyType.VOLATILITY_STOP to
            StrategySpec(
                paramConfig = VolatilityStopParamConfig(),
                strategyFactory = VolatilityStopStrategyFactory(),
            ),
        StrategyType.VOLUME_WEIGHTED_MACD to
            StrategySpec(
                paramConfig = VolumeWeightedMacdParamConfig(),
                strategyFactory = VolumeWeightedMacdStrategyFactory(),
            ),
        StrategyType.VWAP_CROSSOVER to
            StrategySpec(
                paramConfig = VwapCrossoverParamConfig(),
                strategyFactory = VwapCrossoverStrategyFactory(),
            ),
        StrategyType.KST_OSCILLATOR to
            StrategySpec(
                paramConfig = KstOscillatorParamConfig(),
                strategyFactory = KstOscillatorStrategyFactory(),
            ),
        StrategyType.MASS_INDEX to
            StrategySpec(
                paramConfig = MassIndexParamConfig(),
                strategyFactory = MassIndexStrategyFactory(),
            ),
<<<<<<< HEAD
        StrategyType.ADX_DMI to
            StrategySpec(
                paramConfig = AdxDmiParamConfig(),
                strategyFactory = AdxDmiStrategyFactory(),
            ),
        StrategyType.LINEAR_REGRESSION_CHANNELS to
            StrategySpec(
                paramConfig = LinearRegressionChannelsParamConfig(),
                strategyFactory = LinearRegressionChannelsStrategyFactory(),
=======
        StrategyType.STOCHASTIC_EMA to
            StrategySpec(
                paramConfig = StochasticEmaParamConfig(),
                strategyFactory = StochasticEmaStrategyFactory(),
>>>>>>> 49c93e32
            ),
        // To add a new strategy, just add a new entry here.
    )

/**
 * An extension property that retrieves the corresponding [StrategySpec] from the central map.
 *
 * @throws NotImplementedError if no spec is defined for the given strategy type.
 */
val StrategyType.spec: StrategySpec
    get() =
        strategySpecMap[this]
            ?: throw NotImplementedError("No StrategySpec defined for strategy type: $this")

/**
 * An extension function that returns `true` if a [StrategySpec] has been
 * implemented for this [StrategyType] by checking for its key in the central map.
 */
fun StrategyType.isSupported(): Boolean = strategySpecMap.containsKey(this)

/**
 * Extension function to create a new Ta4j Strategy instance using default parameters.
 *
 * @param barSeries the bar series to associate with the strategy
 * @return a new instance of a Ta4j Strategy configured with the default parameters
 * @throws InvalidProtocolBufferException if there is an error unpacking the default parameters
 */
@Throws(InvalidProtocolBufferException::class)
fun StrategyType.createStrategy(barSeries: BarSeries): Strategy = createStrategy(barSeries, getDefaultParameters())

/**
 * Extension function to create a new Ta4j Strategy instance using provided parameters.
 *
 * @param barSeries the bar series to associate with the strategy
 * @param parameters the configuration parameters for the strategy, wrapped in an Any message
 * @return a new instance of a Ta4j Strategy configured with the provided parameters
 * @throws InvalidProtocolBufferException if there is an error unpacking the parameters
 */
@Throws(InvalidProtocolBufferException::class)
fun StrategyType.createStrategy(
    barSeries: BarSeries,
    parameters: Any,
): Strategy = getStrategyFactory().createStrategy(barSeries, parameters)

/**
 * Extension function to retrieve the default configuration parameters for this strategy type.
 *
 * This method obtains the default parameters from the associated StrategyFactory and
 * packs them into a protocol buffers Any message.
 *
 * @return an Any message containing the default parameters for this strategy type
 */
fun StrategyType.getDefaultParameters(): Any = Any.pack(getStrategyFactory().getDefaultParameters())

/**
 * Extension function to retrieve the StrategyFactory corresponding to this strategy type.
 *
 * The returned factory is responsible for creating instances of the strategy as well as
 * providing its default configuration parameters.
 *
 * @return the StrategyFactory associated with this strategy type
 */
fun StrategyType.getStrategyFactory(): StrategyFactory<*> = this.spec.strategyFactory

/**
 * Returns a list of all supported strategy types.
 *
 * This list includes every available StrategyType that can be used to create and
 * configure trading strategies.
 *
 * @return a list of supported StrategyType instances
 */
fun getSupportedStrategyTypes(): List<StrategyType> = strategySpecMap.keys.toList()<|MERGE_RESOLUTION|>--- conflicted
+++ resolved
@@ -199,7 +199,6 @@
                 paramConfig = MassIndexParamConfig(),
                 strategyFactory = MassIndexStrategyFactory(),
             ),
-<<<<<<< HEAD
         StrategyType.ADX_DMI to
             StrategySpec(
                 paramConfig = AdxDmiParamConfig(),
@@ -209,12 +208,10 @@
             StrategySpec(
                 paramConfig = LinearRegressionChannelsParamConfig(),
                 strategyFactory = LinearRegressionChannelsStrategyFactory(),
-=======
         StrategyType.STOCHASTIC_EMA to
             StrategySpec(
                 paramConfig = StochasticEmaParamConfig(),
                 strategyFactory = StochasticEmaStrategyFactory(),
->>>>>>> 49c93e32
             ),
         // To add a new strategy, just add a new entry here.
     )
