package com.verlumen.tradestream.strategies;

import com.google.protobuf.Any;
import com.google.protobuf.InvalidProtocolBufferException;
import com.google.protobuf.Message;
import com.verlumen.tradestream.strategies.StrategyType;
import java.lang.reflect.ParameterizedType;
import java.lang.reflect.Type;
import org.ta4j.core.BarSeries;
import org.ta4j.core.BaseStrategy;
import org.ta4j.core.Rule;
import org.ta4j.core.Strategy;

/**
 * A factory interface for creating {@link Strategy} instances from provided parameters.
 * Implementations of this interface are responsible for instantiating a specific type of
 * trading strategy based on configuration data, often represented as a Protocol Buffer message.
 *
 * @param <T> The specific type of {@link Message} that holds the parameters for the strategy.
 */
public interface StrategyFactory<T extends Message> {
  /**
   * Creates a Ta4j Strategy object from the provided {@link BarSeries} and parameters.
   *
   * @param series     The {@link BarSeries} to associate with the created strategy.
   * @param parameters The parameters for configuring the strategy.
   * @return The created {@link Strategy} object.
   * @throws InvalidProtocolBufferException If there is an error when unpacking the parameters.
   */
  Strategy createStrategy(BarSeries series, T parameters) throws InvalidProtocolBufferException;

  /**
   * Creates a Ta4j Strategy object from the provided {@link BarSeries} and parameters.
   * This is a convenience method that unpacks the parameters from an {@link Any} message
   * before invoking {@link #createStrategy(BarSeries, Message)}.
   *
   * @param series     The {@link BarSeries} to associate with the created strategy.
   * @param parameters The parameters for the strategy wrapped in an {@link Any} message.
   * @return The created {@link Strategy} object.
   * @throws InvalidProtocolBufferException If there is an error when unpacking the {@link Any} message.
   */
  default Strategy createStrategy(BarSeries series, Any parameters) throws InvalidProtocolBufferException {
    return createStrategy(series, parameters.unpack(getParameterClass()));
  }

  /**
   * Creates a Ta4j Strategy object from the provided entry and exit rules.
   *
<<<<<<< HEAD
   * @param entryRule     The {@link Rule} that signals an entry into a position.
   * @param exitRule The {@link Rule} that signals an exit from a position.
   * @param unstableBars strategy will ignore possible signals at {@code index < unstableBars}
   * @return The created {@link Strategy} object.
   */
  default Strategy createStrategy(Rule entryRule, Rule exitRule, int unstableBars) {
    return new BaseStrategy(getStrategyType().name(), entryRule, exitRule);
=======
   * @param entryRule     The {@link Rule} that triggers the opening of a new position.
   * @param exitRule      The {@link Rule} that triggers the closing of an existing position.
   * @param unstableBars The number of initial bars to ignore when evaluating the strategy. This helps to avoid early, possibly misleading, signals.
   * @return The newly created {@link Strategy} object.
   */
  default Strategy createStrategy(Rule entryRule, Rule exitRule, int unstableBars) {
    return new BaseStrategy(getStrategyType().name(), entryRule, exitRule, unstableBars);
>>>>>>> 99ca137d
  }
  
  /**
   * Gets the {@link StrategyType} that this factory handles.
   *
   * @return The {@link StrategyType} this factory is responsible for creating.
   */
  StrategyType getStrategyType();

  /**
   * Returns the {@link Class} of the parameter message that this strategy factory uses.
   * This is determined using reflection on the generic type parameter of the interface.
   *
   * @return The {@link Class} that this factory unpacks {@link Any} into.
   */
  default Class<T> getParameterClass() {
    Type genericSuperclass = getClass().getGenericInterfaces()[0];
    ParameterizedType parameterizedType = (ParameterizedType) genericSuperclass;
    Type actualTypeArgument = parameterizedType.getActualTypeArguments()[0];
    return (Class<T>) actualTypeArgument;
  }
}<|MERGE_RESOLUTION|>--- conflicted
+++ resolved
@@ -46,15 +46,6 @@
   /**
    * Creates a Ta4j Strategy object from the provided entry and exit rules.
    *
-<<<<<<< HEAD
-   * @param entryRule     The {@link Rule} that signals an entry into a position.
-   * @param exitRule The {@link Rule} that signals an exit from a position.
-   * @param unstableBars strategy will ignore possible signals at {@code index < unstableBars}
-   * @return The created {@link Strategy} object.
-   */
-  default Strategy createStrategy(Rule entryRule, Rule exitRule, int unstableBars) {
-    return new BaseStrategy(getStrategyType().name(), entryRule, exitRule);
-=======
    * @param entryRule     The {@link Rule} that triggers the opening of a new position.
    * @param exitRule      The {@link Rule} that triggers the closing of an existing position.
    * @param unstableBars The number of initial bars to ignore when evaluating the strategy. This helps to avoid early, possibly misleading, signals.
@@ -62,7 +53,6 @@
    */
   default Strategy createStrategy(Rule entryRule, Rule exitRule, int unstableBars) {
     return new BaseStrategy(getStrategyType().name(), entryRule, exitRule, unstableBars);
->>>>>>> 99ca137d
   }
   
   /**
