--- conflicted
+++ resolved
@@ -4,11 +4,7 @@
 
 java_library(
     name = "params_lib",
-<<<<<<< HEAD
-    srcs = ["ParamConfig.java"],
-=======
     srcs = glob(["*.java"]),
->>>>>>> c40c1c69
     deps = [
         "//third_party:guava",
         "//third_party:jenetics",
