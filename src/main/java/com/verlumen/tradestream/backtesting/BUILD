load("@rules_java//java:defs.bzl", "java_binary", "java_library")
load("@rules_kotlin//kotlin:jvm.bzl", "kt_jvm_library")

package(default_visibility = ["//visibility:public"])

kt_jvm_library(
    name = "backtest_request_factory",
    srcs = ["BacktestRequestFactory.kt"],
    deps = [
        "//protos:backtesting_java_proto",
        "//protos:marketdata_java_proto",
        "//protos:strategies_java_proto",
    ],
)

kt_jvm_library(
    name = "backtest_request_factory_impl",
    srcs = ["BacktestRequestFactoryImpl.kt"],
    deps = [
        ":backtest_request_factory",
        "//protos:backtesting_java_proto",
        "//protos:marketdata_java_proto",
        "//protos:strategies_java_proto",
        "//third_party/java:flogger",
        "//third_party/java:guice",
    ],
)

java_library(
    name = "backtest_runner",
    srcs = ["BacktestRunner.java"],
    deps = [
        "//protos:backtesting_java_proto",
        "//third_party/java:protobuf_java",
    ],
)

kt_jvm_library(
    name = "backtest_runner_impl",
    srcs = ["BacktestRunnerImpl.kt"],
    deps = [
        ":backtest_runner",
        "//protos:backtesting_java_proto",
        "//protos:strategies_java_proto",
        "//src/main/java/com/verlumen/tradestream/strategies:strategy_manager",
        "//src/main/java/com/verlumen/tradestream/ta4j:bar_series_factory",
        "//third_party/java:guice",
        "//third_party/java:protobuf_java",
        "//third_party/java:ta4j_core",
    ],
)

java_library(
    name = "backtesting_module",
    srcs = ["BacktestingModule.java"],
    deps = [
        ":backtest_request_factory",
        ":backtest_request_factory_impl",
        ":backtest_runner",
        ":backtest_runner_impl",
        "//third_party/java:guava",
        "//third_party/java:guice",
    ],
)

java_library(
    name = "ga_constants",
    srcs = ["GAConstants.java"],
)

java_library(
<<<<<<< HEAD
=======
    name = "ga_engine_factory",
    srcs = ["GAEngineFactory.java"],
    deps = [
        "//protos:backtesting_java_proto",
        "//third_party/java:jenetics",
    ],
)

java_library(
    name = "ga_engine_factory_impl",
    srcs = ["GAEngineFactoryImpl.java"],
    deps = [
        ":ga_constants",
        ":ga_engine_factory",
        "//protos:backtesting_java_proto",
        "//src/main/java/com/verlumen/tradestream/discovery:fitness_calculator",
        "//src/main/java/com/verlumen/tradestream/discovery:param_config",
        "//src/main/java/com/verlumen/tradestream/discovery:param_config_manager",
        "//third_party/java:guava",
        "//third_party/java:guice",
        "//third_party/java:jenetics",
    ],
)

java_library(
>>>>>>> 3be46dd4
    name = "run_backtest",
    srcs = ["RunBacktest.java"],
    deps = [
        ":backtest_runner",
        "//protos:backtesting_java_proto",
        "//third_party/java:beam_sdks_java_core",
        "//third_party/java:guice",
        "//third_party/java:protobuf_java",
    ],
)<|MERGE_RESOLUTION|>--- conflicted
+++ resolved
@@ -69,8 +69,6 @@
 )
 
 java_library(
-<<<<<<< HEAD
-=======
     name = "ga_engine_factory",
     srcs = ["GAEngineFactory.java"],
     deps = [
@@ -96,7 +94,6 @@
 )
 
 java_library(
->>>>>>> 3be46dd4
     name = "run_backtest",
     srcs = ["RunBacktest.java"],
     deps = [
