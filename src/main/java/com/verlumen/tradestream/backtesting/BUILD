load("@rules_java//java:defs.bzl", "java_binary", "java_library")

package(default_visibility = ["//visibility:public"])

java_library(
    name = "backtest_runner",
    srcs = ["BacktestRunner.java"],
    deps = [
        "//protos:backtesting_java_proto",
        "//third_party:protobuf_java",
    ],
)

java_library(
    name = "backtest_runner_impl",
    srcs = ["BacktestRunnerImpl.java"],
    deps = [
        ":backtest_runner",
        "//protos:backtesting_java_proto",
        "//protos:strategies_java_proto",
        "//src/main/java/com/verlumen/tradestream/strategies:strategy_manager",
        "//src/main/java/com/verlumen/tradestream/ta4j:bar_series_factory",
        "//third_party:guava",
        "//third_party:guice",
        "//third_party:protobuf_java",
        "//third_party:ta4j_core",
    ],
)

java_library(
    name = "backtesting_module",
    srcs = ["BacktestingModule.java"],
    deps = [
        ":backtest_runner",
        ":backtest_runner_impl",
        ":fitness_calculator",
        ":fitness_calculator_impl",
        "ga_engine_factory",
        "ga_engine_factory_impl",
        ":genetic_algorithm_orchestrator",
        ":genetic_algorithm_orchestrator_impl",
        ":genotype_converter",
        ":genotype_converter_impl",
        "//third_party:guice",
    ],
)

java_library(
    name = "chromosome_spec",
    srcs = [
        "ChromosomeSpec.java",
        "DoubleChromosomeSpec.java",
        "IntegerChromosomeSpec.java",
    ],
    deps = [
        "//third_party:guava",
        "//third_party:jenetics",
    ],
)

java_library(
    name = "fitness_calculator",
    srcs = ["FitnessCalculator.java"],
    deps = [
        "//protos:backtesting_java_proto",
        "//third_party:jenetics",
    ],
)

java_library(
    name = "fitness_calculator_impl",
    srcs = ["FitnessCalculatorImpl.java"],
    deps = [
        ":backtest_runner",
        ":fitness_calculator",
        ":genotype_converter",
        "//protos:backtesting_java_proto",
        "//protos:strategies_java_proto",
        "//third_party:guice",
        "//third_party:jenetics",
        "//third_party:protobuf_java",
    ],
)

java_library(
    name = "ga_constants",
    srcs = ["GAConstants.java"],
)

java_library(
    name = "ga_engine_factory",
    srcs = ["GAEngineFactory.java"],
    deps = [
        "//protos:backtesting_java_proto",
        "//third_party:jenetics",
    ],
)

java_library(
    name = "ga_engine_factory_impl",
    srcs = ["GAEngineFactoryImpl.java"],
    deps = [
        ":chromosome_spec",
        ":fitness_calculator",
        ":ga_constants",
        ":ga_engine_factory",
        ":param_config_manager",
        "//protos:backtesting_java_proto",
        "//src/main/java/com/verlumen/tradestream/backtesting/params:params_lib",
        "//third_party:guice",
        "//third_party:jenetics",
    ],
)

java_library(
    name = "genetic_algorithm_orchestrator",
    srcs = ["GeneticAlgorithmOrchestrator.java"],
    deps = [
        "//protos:backtesting_java_proto",
    ],
)

java_library(
    name = "genetic_algorithm_orchestrator_impl",
    srcs = ["GeneticAlgorithmOrchestratorImpl.java"],
    deps = [
        ":ga_constants",
        ":ga_engine_factory",
        ":genetic_algorithm_orchestrator",
        ":genotype_converter",
        "//protos:backtesting_java_proto",
        "//third_party:guava",
        "//third_party:guice",
        "//third_party:jenetics",
        "//third_party:protobuf_java",
    ],
)

java_library(
    name = "genotype_converter",
    srcs = ["GenotypeConverter.java"],
    deps = [
        "//protos:strategies_java_proto",
        "//third_party:jenetics",
        "//third_party:protobuf_java",
    ],
)

java_library(
    name = "genotype_converter_impl",
    srcs = ["GenotypeConverterImpl.java"],
    deps = [
        ":genotype_converter",
<<<<<<< HEAD
        ":param_config",
=======
        ":param_config_manager",
>>>>>>> d2556e52
        "//protos:strategies_java_proto",
        "//src/main/java/com/verlumen/tradestream/backtesting/params:params_lib",
        "//third_party:guava",
        "//third_party:guice",
        "//third_party:jenetics",
        "//third_party:protobuf_java",
    ],
)

java_library(
<<<<<<< HEAD
    name = "param_config",
    srcs = ["ParamConfig.java"],
    deps = [
        ":chromosome_spec",
        "//protos:strategies_java_proto",
        "//third_party:guava",
        "//third_party:jenetics",
        "//third_party:protobuf_java",
=======
    name = "param_config_manager",
    srcs = ["ParamConfigManager.java"],
    deps = [
        "//protos:strategies_java_proto",
        "//src/main/java/com/verlumen/tradestream/backtesting/params:params_lib",
>>>>>>> d2556e52
    ],
)

java_library(
    name = "run_backtest",
    srcs = ["RunBacktest.java"],
    deps = [
        ":backtest_runner",
        "//protos:backtesting_java_proto",
        "//third_party:beam_sdks_java_core",
        "//third_party:guice",
        "//third_party:protobuf_java",
    ],
)<|MERGE_RESOLUTION|>--- conflicted
+++ resolved
@@ -151,11 +151,8 @@
     srcs = ["GenotypeConverterImpl.java"],
     deps = [
         ":genotype_converter",
-<<<<<<< HEAD
         ":param_config",
-=======
         ":param_config_manager",
->>>>>>> d2556e52
         "//protos:strategies_java_proto",
         "//src/main/java/com/verlumen/tradestream/backtesting/params:params_lib",
         "//third_party:guava",
@@ -166,7 +163,6 @@
 )
 
 java_library(
-<<<<<<< HEAD
     name = "param_config",
     srcs = ["ParamConfig.java"],
     deps = [
@@ -175,13 +171,15 @@
         "//third_party:guava",
         "//third_party:jenetics",
         "//third_party:protobuf_java",
-=======
+    ],
+)
+
+java_library(
     name = "param_config_manager",
     srcs = ["ParamConfigManager.java"],
     deps = [
         "//protos:strategies_java_proto",
         "//src/main/java/com/verlumen/tradestream/backtesting/params:params_lib",
->>>>>>> d2556e52
     ],
 )
 
