--- conflicted
+++ resolved
@@ -45,7 +45,6 @@
 )
 
 java_library(
-<<<<<<< HEAD
     name = "fitness_calculator_impl",
     srcs = ["FitnessCalculatorImpl.java"],
     deps = [
@@ -58,10 +57,11 @@
         "//third_party:jenetics",
         "//third_party:protobuf_java",
     ],
-=======
+)
+
+java_library(
     name = "ga_constants",
     srcs = ["GAConstants.java"],
->>>>>>> 2c963eb3
 )
 
 java_library(
