load("@rules_kotlin//kotlin:jvm.bzl", "kt_jvm_library")
load("@rules_java//java:defs.bzl", "java_binary", "java_library")

package(default_visibility = ["//visibility:public"])

java_library(
    name = "backtest_runner",
    srcs = ["BacktestRunner.java"],
    deps = [
        "//protos:backtesting_java_proto",
        "//third_party:protobuf_java",
    ],
)

kt_jvm_library(
    name = "backtest_runner_impl",
    srcs = ["BacktestRunnerImpl.kt"],
    deps = [
        ":backtest_runner",
        "//protos:backtesting_java_proto",
        "//protos:strategies_java_proto",
        "//src/main/java/com/verlumen/tradestream/strategies:strategy_manager",
        "//src/main/java/com/verlumen/tradestream/ta4j:bar_series_factory",
        "//third_party:guice",
        "//third_party:protobuf_java",
        "//third_party:ta4j_core",
    ],
)

java_library(
    name = "backtesting_module",
    srcs = ["BacktestingModule.java"],
    deps = [
        ":backtest_runner",
        ":backtest_runner_impl",
        ":fitness_calculator",
        ":fitness_calculator_impl",
        "ga_engine_factory",
        "ga_engine_factory_impl",
        ":genetic_algorithm_orchestrator",
        ":genetic_algorithm_orchestrator_impl",
        ":genotype_converter",
        ":genotype_converter_impl",
        ":param_config",
        ":param_configs",
        ":param_config_manager",
        ":param_config_manager_impl",
        "//third_party:guava",
        "//third_party:guice",
    ],
)

java_library(
    name = "chromosome_spec",
    srcs = [
        "ChromosomeSpec.java",
        "DoubleChromosomeSpec.java",
        "IntegerChromosomeSpec.java",
    ],
    deps = [
        "//third_party:guava",
        "//third_party:jenetics",
    ],
)

java_library(
    name = "fitness_calculator",
    srcs = ["FitnessCalculator.java"],
    deps = [
        "//protos:backtesting_java_proto",
        "//third_party:jenetics",
    ],
)

java_library(
    name = "fitness_calculator_impl",
    srcs = ["FitnessCalculatorImpl.java"],
    deps = [
        ":backtest_runner",
        ":fitness_calculator",
        ":genotype_converter",
        "//protos:backtesting_java_proto",
        "//protos:strategies_java_proto",
        "//third_party:guice",
        "//third_party:jenetics",
        "//third_party:protobuf_java",
    ],
)

java_library(
    name = "ga_constants",
    srcs = ["GAConstants.java"],
)

java_library(
    name = "ga_engine_factory",
    srcs = ["GAEngineFactory.java"],
    deps = [
        "//protos:backtesting_java_proto",
        "//third_party:jenetics",
    ],
)

java_library(
    name = "ga_engine_factory_impl",
    srcs = ["GAEngineFactoryImpl.java"],
    deps = [
        ":chromosome_spec",
        ":fitness_calculator",
        ":ga_constants",
        ":ga_engine_factory",
        ":param_config",
        ":param_config_manager",
        "//protos:backtesting_java_proto",
        "//third_party:guava",
        "//third_party:guice",
        "//third_party:jenetics",
    ],
)

java_library(
    name = "genetic_algorithm_orchestrator",
    srcs = ["GeneticAlgorithmOrchestrator.java"],
    deps = [
        "//protos:backtesting_java_proto",
    ],
)

java_library(
    name = "genetic_algorithm_orchestrator_impl",
    srcs = ["GeneticAlgorithmOrchestratorImpl.java"],
    deps = [
        ":ga_constants",
        ":ga_engine_factory",
        ":genetic_algorithm_orchestrator",
        ":genotype_converter",
        "//protos:backtesting_java_proto",
        "//third_party:guava",
        "//third_party:guice",
        "//third_party:jenetics",
        "//third_party:protobuf_java",
    ],
)

java_library(
    name = "genotype_converter",
    srcs = ["GenotypeConverter.java"],
    deps = [
        "//protos:strategies_java_proto",
        "//third_party:jenetics",
        "//third_party:protobuf_java",
    ],
)

java_library(
    name = "genotype_converter_impl",
    srcs = ["GenotypeConverterImpl.java"],
    deps = [
        ":genotype_converter",
        ":param_config",
        ":param_config_manager",
        "//protos:strategies_java_proto",
        "//third_party:guava",
        "//third_party:guice",
        "//third_party:jenetics",
        "//third_party:protobuf_java",
    ],
)

java_library(
    name = "param_config",
    srcs = ["ParamConfig.java"],
    deps = [
        ":chromosome_spec",
        "//protos:strategies_java_proto",
        "//third_party:guava",
        "//third_party:jenetics",
        "//third_party:protobuf_java",
    ],
)

java_library(
    name = "param_config_manager",
    srcs = ["ParamConfigManager.java"],
    deps = [
        ":param_config",
        "//protos:strategies_java_proto",
    ],
)

java_library(
    name = "param_config_manager_impl",
    srcs = ["ParamConfigManagerImpl.java"],
    deps = [
        ":param_config",
        ":param_config_manager",
        "//protos:strategies_java_proto",
        "//third_party:guava",
        "//third_party:guice",
        "//third_party:mug",
    ],
)

java_library(
    name = "param_configs",
    srcs = [
        "ParamConfigs.java",
    ],
    deps = [
        ":param_config",
        "//src/main/java/com/verlumen/tradestream/backtesting/momentumoscillators:momentum_oscillator_params",
<<<<<<< HEAD
        "//src/main/java/com/verlumen/tradestream/backtesting/trendfollowing:trend_following_params",
=======
        "//src/main/java/com/verlumen/tradestream/backtesting/movingaverages:moving_average_params",
>>>>>>> 46074de7
        "//third_party:guava",
    ],
)

java_library(
    name = "run_backtest",
    srcs = ["RunBacktest.java"],
    deps = [
        ":backtest_runner",
        "//protos:backtesting_java_proto",
        "//third_party:beam_sdks_java_core",
        "//third_party:guice",
        "//third_party:protobuf_java",
    ],
)<|MERGE_RESOLUTION|>--- conflicted
+++ resolved
@@ -209,11 +209,8 @@
     deps = [
         ":param_config",
         "//src/main/java/com/verlumen/tradestream/backtesting/momentumoscillators:momentum_oscillator_params",
-<<<<<<< HEAD
+        "//src/main/java/com/verlumen/tradestream/backtesting/movingaverages:moving_average_params",
         "//src/main/java/com/verlumen/tradestream/backtesting/trendfollowing:trend_following_params",
-=======
-        "//src/main/java/com/verlumen/tradestream/backtesting/movingaverages:moving_average_params",
->>>>>>> 46074de7
         "//third_party:guava",
     ],
 )
