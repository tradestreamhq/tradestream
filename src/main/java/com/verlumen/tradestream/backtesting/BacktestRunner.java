--- conflicted
+++ resolved
@@ -18,31 +18,5 @@
    * @param request Parameters and configuration for the backtest run
    * @return Results of the backtest analysis
    */
-<<<<<<< HEAD
-  BacktestResult runBacktest(BacktestRequest request);
-
-  /**
-   * Configuration for a backtest run.
-   */
-  @AutoValue
-  abstract class BacktestRequest implements Serializable {
-    abstract BarSeries barSeries();
-    abstract Strategy strategy();
-    abstract StrategyType strategyType();
-
-    static Builder builder() {
-      return new AutoValue_BacktestRunner_BacktestRequest.Builder();
-    }
-
-    @AutoValue.Builder
-    abstract static class Builder {
-      abstract Builder setBarSeries(BarSeries barSeries);
-      abstract Builder setStrategy(Strategy strategy);
-      abstract Builder setStrategyType(StrategyType strategyType);
-      abstract BacktestRequest build();
-    }
-  }
-=======
   BacktestResult runBacktest(BacktestRequest request) throws InvalidProtocolBufferException;
->>>>>>> d3ef0874
 }