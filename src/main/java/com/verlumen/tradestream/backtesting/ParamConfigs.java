package com.verlumen.tradestream.backtesting;

import com.google.common.collect.ImmutableList;
import com.verlumen.tradestream.backtesting.momentumoscillators.MomentumOscillatorParams;
import com.verlumen.tradestream.backtesting.movingaverages.MovingAverageParams;

final class ParamConfigs {
    static final ImmutableList<ParamConfig> ALL_CONFIGS = 
        ImmutableList.<ParamConfig>builder()
<<<<<<< HEAD
            .addAll(MomentumOscillatorParams.ALL_CONFIGS)
            .addAll(MovingAverageParams.allConfigs)
=======
            .addAll(MomentumOscillatorParams.allConfigs)
>>>>>>> d099c68f
            .build();

    // Prevent instantiation
    private ParamConfigs() {}
}<|MERGE_RESOLUTION|>--- conflicted
+++ resolved
@@ -7,12 +7,8 @@
 final class ParamConfigs {
     static final ImmutableList<ParamConfig> ALL_CONFIGS = 
         ImmutableList.<ParamConfig>builder()
-<<<<<<< HEAD
-            .addAll(MomentumOscillatorParams.ALL_CONFIGS)
+            .addAll(MomentumOscillatorParams.allConfigs)
             .addAll(MovingAverageParams.allConfigs)
-=======
-            .addAll(MomentumOscillatorParams.allConfigs)
->>>>>>> d099c68f
             .build();
 
     // Prevent instantiation
