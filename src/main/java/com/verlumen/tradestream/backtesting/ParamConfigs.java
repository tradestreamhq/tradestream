package com.verlumen.tradestream.backtesting;

import com.google.common.collect.ImmutableList;
import com.verlumen.tradestream.backtesting.momentumoscillators.MomentumOscillatorParams;
import com.verlumen.tradestream.backtesting.movingaverages.MovingAverageParams;
<<<<<<< HEAD
import com.verlumen.tradestream.backtesting.patternrecognition.PatternRecognitionParams;
=======
import com.verlumen.tradestream.backtesting.trendfollowing.TrendFollowingParams;
>>>>>>> e1fb41f2

final class ParamConfigs {
    static final ImmutableList<ParamConfig> ALL_CONFIGS = 
        ImmutableList.<ParamConfig>builder()
            .addAll(MomentumOscillatorParams.allConfigs)
            .addAll(MovingAverageParams.allConfigs)
<<<<<<< HEAD
            .addAll(PatternRecognitionParams.allConfigs)
=======
            .addAll(TrendFollowingParams.allConfigs)
>>>>>>> e1fb41f2
            .build();

    // Prevent instantiation
    private ParamConfigs() {}
}<|MERGE_RESOLUTION|>--- conflicted
+++ resolved
@@ -3,22 +3,16 @@
 import com.google.common.collect.ImmutableList;
 import com.verlumen.tradestream.backtesting.momentumoscillators.MomentumOscillatorParams;
 import com.verlumen.tradestream.backtesting.movingaverages.MovingAverageParams;
-<<<<<<< HEAD
 import com.verlumen.tradestream.backtesting.patternrecognition.PatternRecognitionParams;
-=======
 import com.verlumen.tradestream.backtesting.trendfollowing.TrendFollowingParams;
->>>>>>> e1fb41f2
 
 final class ParamConfigs {
     static final ImmutableList<ParamConfig> ALL_CONFIGS = 
         ImmutableList.<ParamConfig>builder()
             .addAll(MomentumOscillatorParams.allConfigs)
             .addAll(MovingAverageParams.allConfigs)
-<<<<<<< HEAD
             .addAll(PatternRecognitionParams.allConfigs)
-=======
             .addAll(TrendFollowingParams.allConfigs)
->>>>>>> e1fb41f2
             .build();
 
     // Prevent instantiation
