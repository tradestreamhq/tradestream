--- conflicted
+++ resolved
@@ -16,13 +16,9 @@
   
   @Override
   protected void configure() {
-<<<<<<< HEAD
-=======
-    bind(KafkaProperties.class).toProvider(this::kafkaProperties);
->>>>>>> 134e40c3
     bind(new TypeLiteral<KafkaProducer<String, byte[]>>() {})
         .toProvider(KafkaProducerProvider.class);
-    bind(KafkaProperties.class).toProvider(KafkaProperties::create);
+    bind(KafkaProperties.class).toProvider(this::kafkaProperties);
     bind(KafkaReadTransform.Factory.class).to(KafkaReadTransformFactory.class);
   }
 }