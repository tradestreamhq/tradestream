package com.verlumen.tradestream.kafka;

import com.google.auto.value.AutoValue;
import com.google.inject.assistedinject.FactoryModuleBuilder;
import com.google.inject.AbstractModule;
import com.google.inject.Provides;
import com.google.inject.TypeLiteral;
import org.apache.kafka.clients.producer.KafkaProducer;

@AutoValue
public abstract class KafkaModule extends AbstractModule {
  public static KafkaModule create() {
    return new AutoValue_KafkaModule();
  }
  
  @Override
  protected void configure() {
<<<<<<< HEAD
=======
    bind(KafkaProperties.class).toProvider(KafkaProperties::create);
>>>>>>> d5846c19
    bind(new TypeLiteral<KafkaProducer<String, byte[]>>() {})
        .toProvider(KafkaProducerProvider.class);
    bind(KafkaProperties.class).toProvider(this::kafkaProperties);
    bind(KafkaReadTransform.class).to(KafkaReadTransformImpl.class);
  }

  @Provides
  KafkaReadTransform provideKafkaReadTransform(KafkaProperties kafkaProperties) {
    return KafkaReadTransformImpl.builder()
      .set();
  }
}<|MERGE_RESOLUTION|>--- conflicted
+++ resolved
@@ -15,13 +15,9 @@
   
   @Override
   protected void configure() {
-<<<<<<< HEAD
-=======
-    bind(KafkaProperties.class).toProvider(KafkaProperties::create);
->>>>>>> d5846c19
     bind(new TypeLiteral<KafkaProducer<String, byte[]>>() {})
         .toProvider(KafkaProducerProvider.class);
-    bind(KafkaProperties.class).toProvider(this::kafkaProperties);
+    bind(KafkaProperties.class).toProvider(KafkaProperties::create);
     bind(KafkaReadTransform.class).to(KafkaReadTransformImpl.class);
   }
 
