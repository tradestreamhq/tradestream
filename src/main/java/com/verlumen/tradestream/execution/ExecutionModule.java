--- conflicted
+++ resolved
@@ -1,7 +1,3 @@
-<<<<<<< HEAD
-=======
-package com.verlumen.tradestream.execution;
-
 import com.google.auto.value.AutoValue;
 import com.google.inject.AbstractModule;
 
@@ -18,5 +14,4 @@
   protected void configure() {
     bind(RunMode.class).toInstance(runMode());
   }
-}
->>>>>>> c8108b50
+}