--- conflicted
+++ resolved
@@ -5,11 +5,8 @@
 import com.verlumen.tradestream.strategies.StrategyType
 import org.apache.beam.sdk.Pipeline
 import org.apache.beam.sdk.options.PipelineOptionsFactory
-<<<<<<< HEAD
 import org.apache.beam.sdk.transforms.Create
 import org.apache.beam.sdk.transforms.MapElements
-=======
->>>>>>> 25110f47
 import org.apache.beam.sdk.transforms.ParDo
 
 /**
@@ -35,39 +32,8 @@
 
         val pipeline = Pipeline.create(options)
 
-<<<<<<< HEAD
-        val input =
-            if (options.dryRun) {
-                pipeline.apply(
-                    "CreateTestData",
-                    Create.of(createTestDiscoveryRequests()),
-                )
-            } else {
-                pipeline
-                    .apply(
-                        "ReadDiscoveryRequestsFromKafka",
-                        KafkaIO
-                            .read<String, ByteArray>()
-                            .withBootstrapServers(kafkaBootstrapServers)
-                            .withTopic(strategyDiscoveryRequestTopic)
-                            .withKeyDeserializer(StringDeserializer::class.java)
-                            .withValueDeserializer(ByteArrayDeserializer::class.java),
-                    ).apply(
-                        "ExtractKVFromRecord",
-                        MapElements.via(
-                            object : SimpleFunction<KafkaRecord<String, ByteArray>, KV<String, ByteArray>>() {
-                                override fun apply(input: KafkaRecord<String, ByteArray>): KV<String, ByteArray> = input.kv
-                            },
-                        ),
-                    )
-            }
-
-        input
-            .apply("DeserializeProtoRequests", ParDo.of(deserializeFn))
-=======
         pipeline
             .apply("ReadDiscoveryRequests", discoveryRequestSource)
->>>>>>> 25110f47
             .apply("RunGAStrategyDiscovery", ParDo.of(runGAFn))
             .apply("ExtractStrategies", ParDo.of(extractFn))
             .apply("WriteToPostgreSQL", ParDo.of(writeFn))
@@ -96,7 +62,7 @@
                         .build(),
                 ).build()
 
-        return listOf(KV.of("test-key", requestProto.toByteArray()))
+        return listOf(requestProto.toByteArray()))
     }
 
     companion object {
