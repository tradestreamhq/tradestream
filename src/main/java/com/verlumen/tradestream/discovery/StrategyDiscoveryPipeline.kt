package com.verlumen.tradestream.discovery

import com.google.common.flogger.FluentLogger
import com.google.inject.Inject
import com.verlumen.tradestream.influxdb.InfluxDbConfig
import com.verlumen.tradestream.marketdata.InfluxDbCandleFetcher
import com.verlumen.tradestream.sql.DataSourceConfig
import org.apache.beam.sdk.Pipeline
import org.apache.beam.sdk.transforms.ParDo

/**
 * Builds and executes the strategy-discovery Beam pipeline.
 *
 * Flow:
 * 1. Read discovery requests from source (e.g., Kafka)
 * 2. Run GA optimization for each request
 * 3. Extract discovered strategies
 * 4. Persist strategies to PostgreSQL
 *
 * All transforms arrive through the factory pattern with Guice.
 */
class StrategyDiscoveryPipeline
    @Inject
    constructor(
        private val runGADiscoveryFnFactory: RunGADiscoveryFnFactory,
        private val extractFn: ExtractDiscoveredStrategiesFn,
        private val sinkFactory: DiscoveredStrategySinkFactory,
        private val discoveryRequestSourceFactory: DiscoveryRequestSourceFactory,
        private val candleFetcherFactory: InfluxDbCandleFetcher.Factory,
    ) {
        fun run(options: StrategyDiscoveryPipelineOptions) {
            val username = requireNotNull(options.databaseUsername) { "Database username is required." }
            val password = requireNotNull(options.databasePassword) { "Database password is required." }

            val dataSourceConfig =
                DataSourceConfig(
                    serverName = options.dbServerName,
                    databaseName = options.dbDatabaseName,
                    username = username,
                    password = password,
                    portNumber = options.dbPortNumber,
                    applicationName = null,
                    connectTimeout = null,
                    socketTimeout = null,
                    readOnly = null,
                )

            val influxDbConfig =
                InfluxDbConfig(
                    url = options.influxDbUrl,
                    token = requireNotNull(options.influxDbToken) { "InfluxDB token is required." },
                    org = options.influxDbOrg,
                    bucket = options.influxDbBucket,
                )
            val candleFetcher = candleFetcherFactory.create(influxDbConfig)
            val discoveryRequestSource = discoveryRequestSourceFactory.create(options)
<<<<<<< HEAD
            val runGaFn = runGADiscoveryFnFactory.create(candleFetcher)
            val writeFn = writeFnFactory.create(dataSourceConfig)
=======
            val sink = sinkFactory.create(dataSourceConfig)
>>>>>>> 11f9024e

            val pipeline = Pipeline.create(options)

            pipeline
                .apply("ReadDiscoveryRequests", discoveryRequestSource)
                .apply("RunGAStrategyDiscovery", ParDo.of(runGaFn))
                .apply("ExtractStrategies", ParDo.of(extractFn))
                .apply("WriteToSink", ParDo.of(sink))

            pipeline.run().waitUntilFinish()
        }

        companion object {
            private val logger = FluentLogger.forEnclosingClass()
        }
    }<|MERGE_RESOLUTION|>--- conflicted
+++ resolved
@@ -54,12 +54,8 @@
                 )
             val candleFetcher = candleFetcherFactory.create(influxDbConfig)
             val discoveryRequestSource = discoveryRequestSourceFactory.create(options)
-<<<<<<< HEAD
             val runGaFn = runGADiscoveryFnFactory.create(candleFetcher)
-            val writeFn = writeFnFactory.create(dataSourceConfig)
-=======
             val sink = sinkFactory.create(dataSourceConfig)
->>>>>>> 11f9024e
 
             val pipeline = Pipeline.create(options)
 
