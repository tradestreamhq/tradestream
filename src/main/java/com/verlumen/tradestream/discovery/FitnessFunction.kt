package com.verlumen.tradestream.discovery

import io.jenetics.Genotype

<<<<<<< HEAD
/**
 * Type alias for fitness functions used in genetic algorithms.
 * Takes a Genotype and returns a Double fitness score.
 */
=======
>>>>>>> f74552f7
typealias FitnessFunction = (Genotype<*>) -> Double<|MERGE_RESOLUTION|>--- conflicted
+++ resolved
@@ -2,11 +2,4 @@
 
 import io.jenetics.Genotype
 
-<<<<<<< HEAD
-/**
- * Type alias for fitness functions used in genetic algorithms.
- * Takes a Genotype and returns a Double fitness score.
- */
-=======
->>>>>>> f74552f7
 typealias FitnessFunction = (Genotype<*>) -> Double