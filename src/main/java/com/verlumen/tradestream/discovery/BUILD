load("@rules_java//java:defs.bzl", "java_library")
load("@rules_kotlin//kotlin:jvm.bzl", "kt_jvm_library")

package(default_visibility = [
    "//src/test/java/com/verlumen/tradestream/discovery:__pkg__",
])

java_library(
    name = "chromosome_spec",
    srcs = [
        "ChromosomeSpec.java",
        "DoubleChromosomeSpec.java",
        "IntegerChromosomeSpec.java",
    ],
    visibility = [
        "//src/main/java/com/verlumen/tradestream/backtesting:__subpackages__",
        "//src/test/java/com/verlumen/tradestream/backtesting:__subpackages__",
        "//src/test/java/com/verlumen/tradestream/discovery:__pkg__",
    ],
    deps = [
        "//third_party/java:guava",
        "//third_party/java:jenetics",
    ],
)

kt_jvm_library(
    name = "discovery_module",
    srcs = ["DiscoveryModule.kt"],
    visibility = [
        "//src/main/java/com/verlumen/tradestream/pipeline:__pkg__",
    ],
    deps = [
        ":fitness_calculator",
        ":fitness_calculator_impl",
        ":genotype_converter",
        ":genotype_converter_impl",
        ":param_config",
        ":param_config_manager",
        ":param_config_manager_impl",
        ":param_configs",
        "//third_party/java:guava",
        "//third_party/java:guice",
    ],
)

java_library(
<<<<<<< HEAD
    name = "ga_engine_factory",
    srcs = ["GAEngineFactory.java"],
=======
    name = "fitness_calculator",
    srcs = ["FitnessCalculator.java"],
    visibility = [
        "//src/main/java/com/verlumen/tradestream/backtesting:__pkg__",
        "//src/test/java/com/verlumen/tradestream/backtesting:__pkg__",
        "//src/test/java/com/verlumen/tradestream/discovery:__pkg__",
    ],
>>>>>>> 3be46dd4
    deps = [
        "//protos:backtesting_java_proto",
        "//third_party/java:jenetics",
    ],
)

java_library(
<<<<<<< HEAD
    name = "ga_engine_factory_impl",
    srcs = ["GAEngineFactoryImpl.java"],
    deps = [
        ":ga_constants",
        ":ga_engine_factory",
        ":param_config",
        ":param_config_manager",
        "//protos:backtesting_java_proto",
        "//src/main/java/com/verlumen/tradestream/backtesting:chromosome_spec",
        "//src/main/java/com/verlumen/tradestream/backtesting:fitness_calculator",
        "//third_party/java:guava",
        "//third_party/java:guice",
        "//third_party/java:jenetics",
=======
    name = "fitness_calculator_impl",
    srcs = ["FitnessCalculatorImpl.java"],
    deps = [
        ":fitness_calculator",
        ":genotype_converter",
        "//protos:backtesting_java_proto",
        "//protos:strategies_java_proto",
        "//src/main/java/com/verlumen/tradestream/backtesting:backtest_request_factory",
        "//src/main/java/com/verlumen/tradestream/backtesting:backtest_runner",
        "//third_party/java:guice",
        "//third_party/java:jenetics",
        "//third_party/java:protobuf_java",
>>>>>>> 3be46dd4
    ],
)

java_library(
    name = "genotype_converter",
    srcs = ["GenotypeConverter.java"],
    visibility = [
        "//src/main/java/com/verlumen/tradestream/backtesting:__pkg__",
        "//src/test/java/com/verlumen/tradestream/backtesting:__pkg__",
        "//src/test/java/com/verlumen/tradestream/discovery:__pkg__",
    ],
    deps = [
        "//protos:strategies_java_proto",
        "//third_party/java:jenetics",
        "//third_party/java:protobuf_java",
    ],
)

java_library(
    name = "genotype_converter_impl",
    srcs = ["GenotypeConverterImpl.java"],
    deps = [
        ":genotype_converter",
        ":param_config",
        ":param_config_manager",
        "//protos:strategies_java_proto",
        "//third_party/java:guava",
        "//third_party/java:guice",
        "//third_party/java:jenetics",
        "//third_party/java:protobuf_java",
    ],
)

java_library(
    name = "param_config",
    srcs = ["ParamConfig.java"],
    visibility = [
        "//src/main/java/com/verlumen/tradestream/backtesting:__subpackages__",
        "//src/test/java/com/verlumen/tradestream/backtesting:__pkg__",
        "//src/test/java/com/verlumen/tradestream/discovery:__pkg__",
    ],
    deps = [
        ":chromosome_spec",
        "//protos:strategies_java_proto",
        "//third_party/java:guava",
        "//third_party/java:jenetics",
        "//third_party/java:protobuf_java",
    ],
)

java_library(
    name = "param_config_manager",
    srcs = ["ParamConfigManager.java"],
    visibility = [
        "//src/main/java/com/verlumen/tradestream/backtesting:__subpackages__",
        "//src/test/java/com/verlumen/tradestream/backtesting:__pkg__",
        "//src/test/java/com/verlumen/tradestream/discovery:__pkg__",
    ],
    deps = [
        ":param_config",
        "//protos:strategies_java_proto",
    ],
)

java_library(
    name = "param_config_manager_impl",
    srcs = ["ParamConfigManagerImpl.java"],
    deps = [
        ":param_config",
        ":param_config_manager",
        "//protos:strategies_java_proto",
        "//third_party/java:guava",
        "//third_party/java:guice",
        "//third_party/java:mug",
    ],
)

java_library(
    name = "param_configs",
    srcs = [
        "ParamConfigs.java",
    ],
    deps = [
        ":param_config",
        "//src/main/java/com/verlumen/tradestream/backtesting/momentumoscillators:momentum_oscillator_params",
        "//src/main/java/com/verlumen/tradestream/backtesting/movingaverages:moving_average_params",
        "//src/main/java/com/verlumen/tradestream/backtesting/patternrecognition:pattern_recognition_params",
        "//src/main/java/com/verlumen/tradestream/backtesting/trendfollowing:trend_following_params",
        "//third_party/java:guava",
    ],
)<|MERGE_RESOLUTION|>--- conflicted
+++ resolved
@@ -44,10 +44,6 @@
 )
 
 java_library(
-<<<<<<< HEAD
-    name = "ga_engine_factory",
-    srcs = ["GAEngineFactory.java"],
-=======
     name = "fitness_calculator",
     srcs = ["FitnessCalculator.java"],
     visibility = [
@@ -55,7 +51,6 @@
         "//src/test/java/com/verlumen/tradestream/backtesting:__pkg__",
         "//src/test/java/com/verlumen/tradestream/discovery:__pkg__",
     ],
->>>>>>> 3be46dd4
     deps = [
         "//protos:backtesting_java_proto",
         "//third_party/java:jenetics",
@@ -63,7 +58,31 @@
 )
 
 java_library(
-<<<<<<< HEAD
+    name = "fitness_calculator_impl",
+    srcs = ["FitnessCalculatorImpl.java"],
+    deps = [
+        ":fitness_calculator",
+        ":genotype_converter",
+        "//protos:backtesting_java_proto",
+        "//protos:strategies_java_proto",
+        "//src/main/java/com/verlumen/tradestream/backtesting:backtest_request_factory",
+        "//src/main/java/com/verlumen/tradestream/backtesting:backtest_runner",
+        "//third_party/java:guice",
+        "//third_party/java:jenetics",
+        "//third_party/java:protobuf_java",
+    ],
+)
+
+java_library(
+    name = "ga_engine_factory",
+    srcs = ["GAEngineFactory.java"],
+    deps = [
+        "//protos:backtesting_java_proto",
+        "//third_party/java:jenetics",
+    ],
+)
+
+java_library(
     name = "ga_engine_factory_impl",
     srcs = ["GAEngineFactoryImpl.java"],
     deps = [
@@ -77,20 +96,6 @@
         "//third_party/java:guava",
         "//third_party/java:guice",
         "//third_party/java:jenetics",
-=======
-    name = "fitness_calculator_impl",
-    srcs = ["FitnessCalculatorImpl.java"],
-    deps = [
-        ":fitness_calculator",
-        ":genotype_converter",
-        "//protos:backtesting_java_proto",
-        "//protos:strategies_java_proto",
-        "//src/main/java/com/verlumen/tradestream/backtesting:backtest_request_factory",
-        "//src/main/java/com/verlumen/tradestream/backtesting:backtest_runner",
-        "//third_party/java:guice",
-        "//third_party/java:jenetics",
-        "//third_party/java:protobuf_java",
->>>>>>> 3be46dd4
     ],
 )
 
