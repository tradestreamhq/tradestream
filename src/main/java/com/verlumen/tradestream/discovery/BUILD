load("@rules_java//java:defs.bzl", "java_library")
load("@rules_kotlin//kotlin:jvm.bzl", "kt_jvm_library")
load("@aspect_bazel_lib//lib:tar.bzl", "tar")
load("@container_structure_test//:defs.bzl", "container_structure_test")
load("@rules_oci//oci:defs.bzl", "oci_image", "oci_image_index", "oci_push")
load("//platforms:transition.bzl", "multi_arch")

package(default_visibility = [
    "//src/test/java/com/verlumen/tradestream/discovery:__pkg__",
])

java_binary(
    name = "app",
    main_class = "com.verlumen.tradestream.discovery.StrategyDiscoveryPipelineRunner",
    runtime_deps = [":strategy_discovery_pipeline_runner"],
)

java_library(
    name = "chromosome_spec",
    srcs = [
        "ChromosomeSpec.java",
        "DoubleChromosomeSpec.java",
        "IntegerChromosomeSpec.java",
    ],
    visibility = [
        "//src/main/java/com/verlumen/tradestream/backtesting:__subpackages__",
        "//src/test/java/com/verlumen/tradestream/backtesting:__subpackages__",
        "//src/test/java/com/verlumen/tradestream/discovery:__pkg__",
    ],
    deps = [
        "//third_party/java:guava",
        "//third_party/java:jenetics",
    ],
)

container_structure_test(
    name = "container_test",
    configs = ["container-structure-test.yaml"],
    image = ":image",
    tags = ["requires-docker"],
)

kt_jvm_library(
    name = "deserialize_strategy_discovery_request_fn",
    srcs = ["DeserializeStrategyDiscoveryRequestFn.kt"],
    deps = [
        "//protos:discovery_java_proto",
        "//third_party/java:beam_sdks_java_core",
        "//third_party/java:flogger",
        "//third_party/java:protobuf_java",
    ],
)

kt_jvm_library(
    name = "discovery_module",
    srcs = ["DiscoveryModule.kt"],
    visibility = [
        "//src/main/java/com/verlumen/tradestream/pipeline:__pkg__",
    ],
    deps = [
        ":discovery_request_source",
<<<<<<< HEAD
=======
        ":dry_run_discovery_request_source",
>>>>>>> 8602d70b
        ":fitness_function_factory",
        ":fitness_function_factory_impl",
        ":ga_engine_factory",
        ":ga_engine_factory_impl",
        ":genotype_converter",
        ":genotype_converter_impl",
        ":kafka_discovery_request_source",
        ":param_config",
        ":param_config_manager",
        ":param_config_manager_impl",
        ":param_configs",
        ":run_ga_discovery_fn",
        ":strategy_discovery_pipeline",
        ":write_discovered_strategies_to_postgres_fn",
        "//protos:discovery_java_proto",
<<<<<<< HEAD
        "//src/main/java/com/verlumen/tradestream/instruments:currency_pair",
=======
>>>>>>> 8602d70b
        "//src/main/java/com/verlumen/tradestream/marketdata:market_data_module",
        "//third_party/java:guava",
        "//third_party/java:guice",
        "//third_party/java:guice_assistedinject",
        "//third_party/java:protobuf_java",
    ],
)

kt_jvm_library(
    name = "discovery_request_source",
    srcs = ["DiscoveryRequestSource.kt"],
    deps = [
        ":strategy_discovery_pipeline_options",
        "//protos:discovery_java_proto",
        "//third_party/java:beam_sdks_java_core",
    ],
)

kt_jvm_library(
    name = "dry_run_discovery_request_source",
    srcs = ["DryRunDiscoveryRequestSource.kt"],
    deps = [
        ":deserialize_strategy_discovery_request_fn",
        ":discovery_request_source",
        ":strategy_discovery_pipeline_options",
        "//protos:discovery_java_proto",
        "//third_party/java:beam_sdks_java_core",
        "//third_party/java:guice",
        "//third_party/java:guice_assistedinject",
    ],
)

kt_jvm_library(
    name = "extract_discovered_strategies_fn",
    srcs = ["ExtractDiscoveredStrategiesFn.kt"],
    deps = [
        "//protos:discovery_java_proto",
        "//third_party/java:beam_sdks_java_core",
    ],
)

kt_jvm_library(
    name = "fitness_function",
    srcs = ["FitnessFunction.kt"],
    deps = [
        "//third_party/java:jenetics",
    ],
)

kt_jvm_library(
    name = "fitness_function_factory",
    srcs = ["FitnessFunctionFactory.kt"],
    visibility = [
        "//src/main/java/com/verlumen/tradestream/backtesting:__pkg__",
        "//src/test/java/com/verlumen/tradestream/backtesting:__pkg__",
        "//src/test/java/com/verlumen/tradestream/discovery:__pkg__",
    ],
    deps = [
        ":fitness_function",
        "//protos:backtesting_java_proto",
        "//protos:marketdata_java_proto",
        "//protos:strategies_java_proto",
    ],
)

kt_jvm_library(
    name = "fitness_function_factory_impl",
    srcs = ["FitnessFunctionFactoryImpl.kt"],
    deps = [
        ":fitness_function",
        ":fitness_function_factory",
        ":genotype_converter",
        "//protos:backtesting_java_proto",
        "//protos:marketdata_java_proto",
        "//protos:strategies_java_proto",
        "//src/main/java/com/verlumen/tradestream/backtesting:backtest_request_factory",
        "//src/main/java/com/verlumen/tradestream/backtesting:backtest_runner",
        "//third_party/java:guice",
        "//third_party/java:protobuf_java",
    ],
)

java_library(
    name = "ga_constants",
    srcs = ["GAConstants.java"],
)

kt_jvm_library(
    name = "ga_engine_factory",
    srcs = ["GAEngineFactory.kt"],
    deps = [
        ":ga_engine_params",
        "//third_party/java:jenetics",
    ],
)

java_library(
    name = "ga_engine_factory_impl",
    srcs = ["GAEngineFactoryImpl.java"],
    deps = [
        ":chromosome_spec",
        ":fitness_function_factory",
        ":ga_constants",
        ":ga_engine_factory",
        ":ga_engine_params",
        ":param_config",
        ":param_config_manager",
        "//protos:marketdata_java_proto",  # For Candle in GAEngineParams
        "//protos:strategies_java_proto",  # For StrategyType in GAEngineParams
        "//third_party/java:guava",
        "//third_party/java:guice",
        "//third_party/java:jenetics",
    ],
)

kt_jvm_library(
    name = "ga_engine_params",
    srcs = ["GAEngineParams.kt"],
    deps = [
        "//protos:marketdata_java_proto",  # For Candle
        "//protos:strategies_java_proto",  # For StrategyType
    ],
)

java_library(
    name = "genotype_converter",
    srcs = ["GenotypeConverter.java"],
    visibility = [
        "//src/main/java/com/verlumen/tradestream/backtesting:__pkg__",
        "//src/test/java/com/verlumen/tradestream/backtesting:__pkg__",
        "//src/test/java/com/verlumen/tradestream/discovery:__pkg__",
    ],
    deps = [
        "//protos:strategies_java_proto",
        "//third_party/java:jenetics",
        "//third_party/java:protobuf_java",
    ],
)

java_library(
    name = "genotype_converter_impl",
    srcs = ["GenotypeConverterImpl.java"],
    deps = [
        ":genotype_converter",
        ":param_config",
        ":param_config_manager",
        "//protos:strategies_java_proto",
        "//third_party/java:guava",
        "//third_party/java:guice",
        "//third_party/java:jenetics",
        "//third_party/java:protobuf_java",
    ],
)

oci_image(
    name = "image",
    base = "@flink_java17",
    entrypoint = [
        "java",
        "-jar",
        "/src/main/java/com/verlumen/tradestream/discovery/app_deploy.jar",
    ],
    tars = [
        ":layer",
    ],
)

multi_arch(
    name = "images",
    image = ":image",
    platforms = [
        "//platforms:linux_arm64",
        "//platforms:linux_amd64",
    ],
)

oci_image_index(
    name = "index",
    images = [
        ":images",
    ],
)

kt_jvm_library(
    name = "kafka_discovery_request_source",
    srcs = ["KafkaDiscoveryRequestSource.kt"],
    deps = [
        ":deserialize_strategy_discovery_request_fn",
        ":discovery_request_source",
        ":strategy_discovery_pipeline_options",
        "//protos:discovery_java_proto",
        "//third_party/java:beam_sdks_java_core",
        "//third_party/java:beam_sdks_java_io_kafka",
        "//third_party/java:guice",
        "//third_party/java:guice_assistedinject",
        "//third_party/java:kafka_clients",
    ],
)

tar(
    name = "layer",
    srcs = [":app_deploy.jar"],
)

java_library(
    name = "param_config",
    srcs = ["ParamConfig.java"],
    visibility = [
        "//src/main/java/com/verlumen/tradestream/backtesting:__subpackages__",
        "//src/test/java/com/verlumen/tradestream/backtesting:__pkg__",
        "//src/test/java/com/verlumen/tradestream/discovery:__pkg__",
    ],
    deps = [
        ":chromosome_spec",
        "//protos:strategies_java_proto",
        "//third_party/java:guava",
        "//third_party/java:jenetics",
        "//third_party/java:protobuf_java",
    ],
)

java_library(
    name = "param_config_manager",
    srcs = ["ParamConfigManager.java"],
    visibility = [
        "//src/main/java/com/verlumen/tradestream/backtesting:__subpackages__",
        "//src/test/java/com/verlumen/tradestream/backtesting:__pkg__",
        "//src/test/java/com/verlumen/tradestream/discovery:__pkg__",
    ],
    deps = [
        ":param_config",
        "//protos:strategies_java_proto",
    ],
)

java_library(
    name = "param_config_manager_impl",
    srcs = ["ParamConfigManagerImpl.java"],
    deps = [
        ":param_config",
        ":param_config_manager",
        "//protos:strategies_java_proto",
        "//third_party/java:guava",
        "//third_party/java:guice",
        "//third_party/java:mug",
    ],
)

java_library(
    name = "param_configs",
    srcs = [
        "ParamConfigs.java",
    ],
    deps = [
        ":param_config",
        "//src/main/java/com/verlumen/tradestream/backtesting/momentumoscillators:momentum_oscillator_params",
        "//src/main/java/com/verlumen/tradestream/backtesting/movingaverages:moving_average_params",
        "//src/main/java/com/verlumen/tradestream/backtesting/patternrecognition:pattern_recognition_params",
        "//src/main/java/com/verlumen/tradestream/backtesting/trendfollowing:trend_following_params",
        "//third_party/java:guava",
    ],
)

oci_push(
    name = "push_image",
    image = ":index",
    repository = "tradestreamhq/strategy-discovery-pipeline",
)

kt_jvm_library(
    name = "run_ga_discovery_fn",
    srcs = ["RunGADiscoveryFn.kt"],
    deps = [
        ":ga_engine_factory",
        ":genotype_converter",
        "//protos:backtesting_java_proto",
        "//protos:discovery_java_proto",
        "//protos:strategies_java_proto",
        "//src/main/java/com/verlumen/tradestream/marketdata:candle_fetcher",
        "//third_party/java:beam_sdks_java_core",
        "//third_party/java:flogger",
        "//third_party/java:guice",
        "//third_party/java:guice_assistedinject",
        "//third_party/java:jenetics",
        "//third_party/java:protobuf_java_util",
    ],
)

kt_jvm_library(
    name = "strategy_discovery_pipeline",
    srcs = [
        "StrategyDiscoveryPipeline.kt",
    ],
    deps = [
        ":discovery_request_source",
        ":dry_run_discovery_request_source",
        ":extract_discovered_strategies_fn",
        ":run_ga_discovery_fn",
        ":strategy_discovery_pipeline_options",
        ":write_discovered_strategies_to_postgres_fn",
        "//protos:strategies_java_proto",
        "//src/main/java/com/verlumen/tradestream/influxdb:influx_db_config",
        "//src/main/java/com/verlumen/tradestream/marketdata:influxdb_candle_fetcher",
        "//src/main/java/com/verlumen/tradestream/sql:data_source_factory",
        "//third_party/java:beam_sdks_java_core",
        "//third_party/java:beam_sdks_java_io_kafka",
        "//third_party/java:flogger",
        "//third_party/java:guice",
        "//third_party/java:kafka_clients",
        "//third_party/java:protobuf_java",
        "//third_party/java:protobuf_java_util",
    ],
)

kt_jvm_library(
    name = "strategy_discovery_pipeline_options",
    srcs = ["StrategyDiscoveryPipelineOptions.kt"],
    deps = [
        "//third_party/java:beam_sdks_java_core",
    ],
)

kt_jvm_library(
    name = "strategy_discovery_pipeline_runner",
    srcs = [
        "StrategyDiscoveryPipelineRunner.kt",
    ],
    deps = [
        ":discovery_module",
        ":strategy_discovery_pipeline",
        ":strategy_discovery_pipeline_options",
        "//src/main/java/com/verlumen/tradestream/backtesting:backtesting_module",
        "//src/main/java/com/verlumen/tradestream/influxdb:influx_db_module",
        "//src/main/java/com/verlumen/tradestream/postgres:postgres_module",
        "//src/main/java/com/verlumen/tradestream/strategies:strategies_module",
        "//src/main/java/com/verlumen/tradestream/ta4j:ta4j_module",
        "//third_party/java:beam_runners_direct_java",
        "//third_party/java:beam_sdks_java_core",
        "//third_party/java:beam_sdks_java_io_kafka",
        "//third_party/java:guice",
    ],
)

kt_jvm_library(
    name = "temporary_currency_pair_module",
    srcs = ["TemporaryCurrencyPairModule.kt"],
    deps = [
        "//src/main/java/com/verlumen/tradestream/instruments:currency_pair",
        "//third_party/java:guava",
        "//third_party/java:guice",
    ],
)

kt_jvm_library(
    name = "write_discovered_strategies_to_postgres_fn",
    srcs = ["WriteDiscoveredStrategiesToPostgresFn.kt"],
    deps = [
        "//protos:discovery_java_proto",
        "//protos:strategies_java_proto",
        "//src/main/java/com/verlumen/tradestream/marketdata:candle_fetcher",
        "//src/main/java/com/verlumen/tradestream/sql:bulk_copier_factory",
        "//src/main/java/com/verlumen/tradestream/sql:data_source_factory",
        "//third_party/java:beam_sdks_java_core",
        "//third_party/java:flogger",
        "//third_party/java:guice",
        "//third_party/java:guice_assistedinject",
        "//third_party/java:protobuf_java",
        "//third_party/java:protobuf_java_util",
    ],
)<|MERGE_RESOLUTION|>--- conflicted
+++ resolved
@@ -59,10 +59,7 @@
     ],
     deps = [
         ":discovery_request_source",
-<<<<<<< HEAD
-=======
         ":dry_run_discovery_request_source",
->>>>>>> 8602d70b
         ":fitness_function_factory",
         ":fitness_function_factory_impl",
         ":ga_engine_factory",
@@ -78,10 +75,6 @@
         ":strategy_discovery_pipeline",
         ":write_discovered_strategies_to_postgres_fn",
         "//protos:discovery_java_proto",
-<<<<<<< HEAD
-        "//src/main/java/com/verlumen/tradestream/instruments:currency_pair",
-=======
->>>>>>> 8602d70b
         "//src/main/java/com/verlumen/tradestream/marketdata:market_data_module",
         "//third_party/java:guava",
         "//third_party/java:guice",
