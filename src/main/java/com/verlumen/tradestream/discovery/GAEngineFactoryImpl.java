--- conflicted
+++ resolved
@@ -34,13 +34,7 @@
     Genotype<?> gtf = createGenotype(request);
 
     // Build and return the GA engine with the specified settings
-<<<<<<< HEAD
-    FitnessCalculationParams fitnessCalculationParams =
-        new FitnessCalculationParams(request.getStrategyType(), request.getCandlesList());
-    return Engine.builder(fitnessCalculator.createFitnessFunction(fitnessCalculationParams), gtf)
-=======
-    return Engine.builder(fitnessCalculator.create(request), gtf)
->>>>>>> 594182c3
+    return Engine.builder(fitnessCalculator.createFitnessFunction(request.getStrategyType(), request.getCandlesList()), gtf)
         .populationSize(getPopulationSize(request))
         .selector(new TournamentSelector<>(GAConstants.TOURNAMENT_SIZE))
         .alterers(
