<<<<<<< HEAD
package com.verlumen.tradestream.discovery

import com.google.common.collect.ImmutableList
import com.google.inject.AbstractModule
import com.google.inject.TypeLiteral
import com.google.inject.assistedinject.FactoryModuleBuilder

class DiscoveryModule : AbstractModule() {
    override fun configure() {
        bind(FitnessFunctionFactory::class.java).to(FitnessFunctionFactoryImpl::class.java)
        bind(GAEngineFactory::class.java).to(GAEngineFactoryImpl::class.java)
        bind(GenotypeConverter::class.java).to(GenotypeConverterImpl::class.java)
        bind(ParamConfigManager::class.java).to(ParamConfigManagerImpl::class.java)
        bind(StrategyDiscoveryPipelineFactory::class.java).to(StrategyDiscoveryPipelineFactoryImpl::class.java)
        bind(object : TypeLiteral<ImmutableList<ParamConfig>>() {}).toInstance(ParamConfigs.ALL_CONFIGS)

        install(
            FactoryModuleBuilder()
                .implement(
                    WriteDiscoveredStrategiesToPostgresFn::class.java,
                    WriteDiscoveredStrategiesToPostgresFn::class.java,
                ).build(WriteDiscoveredStrategiesToPostgresFnFactory::class.java),
        )
    }
}
=======
package com.verlumen.tradestream.discovery

import com.google.common.collect.ImmutableList
import com.google.inject.AbstractModule
import com.google.inject.TypeLiteral
import com.google.inject.assistedinject.FactoryModuleBuilder

class DiscoveryModule : AbstractModule() {
    override fun configure() {
        bind(FitnessFunctionFactory::class.java).to(FitnessFunctionFactoryImpl::class.java)
        bind(GAEngineFactory::class.java).to(GAEngineFactoryImpl::class.java)
        bind(GenotypeConverter::class.java).to(GenotypeConverterImpl::class.java)
        bind(ParamConfigManager::class.java).to(ParamConfigManagerImpl::class.java)
        bind(object : TypeLiteral<ImmutableList<ParamConfig>>() {}).toInstance(ParamConfigs.ALL_CONFIGS)

        install(
            FactoryModuleBuilder()
                .implement(
                    WriteDiscoveredStrategiesToPostgresFn::class.java,
                    WriteDiscoveredStrategiesToPostgresFn::class.java,
                ).build(WriteDiscoveredStrategiesToPostgresFnFactory::class.java),
        )
    }
}
>>>>>>> b4b6eac3
<|MERGE_RESOLUTION|>--- conflicted
+++ resolved
@@ -1,30 +1,3 @@
-<<<<<<< HEAD
-package com.verlumen.tradestream.discovery
-
-import com.google.common.collect.ImmutableList
-import com.google.inject.AbstractModule
-import com.google.inject.TypeLiteral
-import com.google.inject.assistedinject.FactoryModuleBuilder
-
-class DiscoveryModule : AbstractModule() {
-    override fun configure() {
-        bind(FitnessFunctionFactory::class.java).to(FitnessFunctionFactoryImpl::class.java)
-        bind(GAEngineFactory::class.java).to(GAEngineFactoryImpl::class.java)
-        bind(GenotypeConverter::class.java).to(GenotypeConverterImpl::class.java)
-        bind(ParamConfigManager::class.java).to(ParamConfigManagerImpl::class.java)
-        bind(StrategyDiscoveryPipelineFactory::class.java).to(StrategyDiscoveryPipelineFactoryImpl::class.java)
-        bind(object : TypeLiteral<ImmutableList<ParamConfig>>() {}).toInstance(ParamConfigs.ALL_CONFIGS)
-
-        install(
-            FactoryModuleBuilder()
-                .implement(
-                    WriteDiscoveredStrategiesToPostgresFn::class.java,
-                    WriteDiscoveredStrategiesToPostgresFn::class.java,
-                ).build(WriteDiscoveredStrategiesToPostgresFnFactory::class.java),
-        )
-    }
-}
-=======
 package com.verlumen.tradestream.discovery
 
 import com.google.common.collect.ImmutableList
@@ -48,5 +21,4 @@
                 ).build(WriteDiscoveredStrategiesToPostgresFnFactory::class.java),
         )
     }
-}
->>>>>>> b4b6eac3
+}