load("@aspect_bazel_lib//lib:tar.bzl", "tar")
load("@container_structure_test//:defs.bzl", "container_structure_test")
load("@rules_java//java:defs.bzl", "java_binary", "java_library")
<<<<<<< HEAD
load("@rules_oci//oci:defs.bzl", "oci_image", "oci_push")
=======
load("@rules_oci//oci:defs.bzl", "oci_image", "oci_image_index", "oci_push")
>>>>>>> 01579aab
load("//platforms:transition.bzl", "multi_arch")

package(default_visibility = ["//visibility:public"])

java_library(
    name = "app-lib",
    srcs = ["App.java"],
    deps = [
        "@maven//:com_google_guava_guava",
        "@maven//:com_google_inject_guice",
        ":ingestion_module",
        ":market-data-ingestion",
        ":real-time-data-ingestion",
    ],
)

java_binary(
    name = "app",
    main_class = "com.verlumen.tradestream.ingestion.App",
    runtime_deps = [":app-lib"],
)

java_library(
    name = "candle-key",
    srcs = ["CandleKey.java"],
)

container_structure_test(
    name = "container_test",
    configs = ["container-structure-test.yaml"],
    image = ":image",
    tags = ["requires-docker"],
)

oci_image(
    name = "image",
    base = "@openjdk_java",
    entrypoint = [
        "java",
        "-jar",
        "/src/main/java/com/verlumen/tradestream/ingestion/app_deploy.jar",
    ],
    tars = [":layer"],
)

multi_arch(
    name = "images",
    image = ":image",
    platforms = [
        "//platforms:linux_arm64",
        "//platforms:linux_amd64",
    ],
)

<<<<<<< HEAD
=======
oci_image_index(
    name = "index",
    images = [
        ":images",
    ],
)

genrule(
    name = "hash",
    srcs = [":index"],
    outs = ["sha256.sum"],
    cmd = "$(JQ_BIN) -r '.manifests[0].digest' $(location :index)/index.json > $@",
    toolchains = ["@jq_toolchains//:resolved_toolchain"],
)

>>>>>>> 01579aab
java_library(
    name = "ingestion_module",
    srcs = ["IngestionModule.java"],
    deps = [
        "@maven//:com_google_inject_guice",
        ":market-data-ingestion",
        ":real-time-data-ingestion",
    ],
)

tar(
    name = "layer",
    srcs = [":app_deploy.jar"],
)

java_library(
    name = "market-data-ingestion",
    srcs = ["MarketDataIngestion.java"],
)

oci_push(
    name = "push_image",
    image = ":index",
    remote_tags = ["latest"],
    repository = "tradestreamhq/tradestream-data-ingestion",
)

java_library(
    name = "real-time-data-ingestion",
    srcs = ["RealTimeDataIngestion.java"],
    deps = [
        "@maven//:com_google_inject_guice",
        ":market-data-ingestion",
    ]
)<|MERGE_RESOLUTION|>--- conflicted
+++ resolved
@@ -1,11 +1,7 @@
 load("@aspect_bazel_lib//lib:tar.bzl", "tar")
 load("@container_structure_test//:defs.bzl", "container_structure_test")
 load("@rules_java//java:defs.bzl", "java_binary", "java_library")
-<<<<<<< HEAD
-load("@rules_oci//oci:defs.bzl", "oci_image", "oci_push")
-=======
 load("@rules_oci//oci:defs.bzl", "oci_image", "oci_image_index", "oci_push")
->>>>>>> 01579aab
 load("//platforms:transition.bzl", "multi_arch")
 
 package(default_visibility = ["//visibility:public"])
@@ -60,8 +56,6 @@
     ],
 )
 
-<<<<<<< HEAD
-=======
 oci_image_index(
     name = "index",
     images = [
@@ -77,7 +71,6 @@
     toolchains = ["@jq_toolchains//:resolved_toolchain"],
 )
 
->>>>>>> 01579aab
 java_library(
     name = "ingestion_module",
     srcs = ["IngestionModule.java"],
