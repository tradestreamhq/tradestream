load("@aspect_bazel_lib//lib:tar.bzl", "tar")
load("@container_structure_test//:defs.bzl", "container_structure_test")
load("@rules_java//java:defs.bzl", "java_binary", "java_library")
load("@rules_oci//oci:defs.bzl", "oci_image", "oci_image_index", "oci_push")
load("//platforms:transition.bzl", "multi_arch")

package(default_visibility = ["//visibility:public"])

java_binary(
    name = "app",
    srcs = ["App.java"],
    main_class = "com.verlumen.tradestream.ingestion.App",
    deps = [
        "@maven//:com_google_flogger_flogger",
        "@maven//:com_google_guava_guava",
        "@maven//:com_google_inject_guice",
        ":ingestion_module",
        ":real_time_data_ingestion",
        ":real_time_data_ingestion_impl",
        ":run_mode",
    ],
    runtime_deps = [
        "@maven//:com_google_flogger_flogger_system_backend",
    ],
)

java_library(
    name = "candle_builder",
    srcs = ["CandleBuilder.java"],
    deps = [
        "@maven//:com_google_flogger_flogger",
        "//protos:marketdata_java_proto",
    ],
    runtime_deps = [
        "@maven//:com_google_flogger_flogger_system_backend",
    ],
)

java_library(
    name = "candle_manager",
    srcs = ["CandleManager.java"],
    deps = [
        "//protos:marketdata_java_proto",
        ":candle_publisher",
    ],
)

java_library(
    name = "candle_manager_impl",
    srcs = ["CandleManagerImpl.java"],
    deps = [
        "@maven//:com_google_flogger_flogger",
        "@maven//:com_google_inject_extensions_guice_assistedinject",
        "@maven//:com_google_inject_guice",
        "//protos:marketdata_java_proto",
        ":candle_builder",
        ":candle_manager",
        ":candle_publisher",
        ":price_tracker",
    ],
    runtime_deps = [
        "@maven//:com_google_flogger_flogger_system_backend",
    ],
)

java_library(
    name = "candle_publisher",
    srcs = ["CandlePublisher.java"],
    deps = [
        "//protos:marketdata_java_proto",
    ],
)

java_library(
    name = "candle_publisher_impl",
    srcs = ["CandlePublisherImpl.java"],
    deps = [
        "@maven//:com_google_flogger_flogger",
        "@maven//:com_google_inject_extensions_guice_assistedinject",
        "@maven//:com_google_inject_guice",
        "@maven//:org_apache_kafka_kafka_clients",
        "//protos:marketdata_java_proto",
        ":candle_publisher",
    ],
    runtime_deps = [
        "@maven//:com_google_flogger_flogger_system_backend",
    ],
)

java_library(
    name = "coinbase_streaming_client",
    srcs = ["CoinbaseStreamingClient.java"],
    deps = [
        "@maven//:com_google_flogger_flogger",
        "@maven//:com_google_guava_guava",
        "@maven//:com_google_inject_guice",
        "@maven//:com_google_code_gson_gson",
        "//protos:marketdata_java_proto",
        "//src/main/java/com/verlumen/tradestream/instruments:currency_pair",
        ":exchange_streaming_client",
    ],
    runtime_deps = [
        "@maven//:com_google_flogger_flogger_system_backend",
    ],
)

java_library(
    name = "coin_market_cap_config",
    srcs = ["CoinMarketCapConfig.java"],
    deps = [
        "//:autovalue",
    ],
)

java_library(
    name = "config_arguments",
    srcs = ["ConfigArguments.java"],
    deps = [
        "@maven//:com_google_guava_guava",
        "@maven//:com_google_inject_guice",
        "@maven//:net_sourceforge_argparse4j_argparse4j",
        "//:autovalue",
    ],
)

container_structure_test(
    name = "container_test",
    configs = ["container-structure-test.yaml"],
    image = ":image",
    tags = ["requires-docker"],
)

java_library(
    name = "currency_pair_metadata",
    srcs = ["CurrencyPairMetadata.java"],
    deps = [
        "@maven//:org_knowm_xchange_xchange_core",
        "//:autovalue",
    ],
)

java_library(
    name = "currency_pair_supply",
    srcs = ["CurrencyPairSupply.java"],
    deps = [
        "@maven//:com_google_guava_guava",
        "@maven//:org_knowm_xchange_xchange_core",        
<<<<<<< HEAD
        "//src/main/java/com/verlumen/tradestream/instruments:currency_pair",
        ":currency_pair_metadata",
    ],
)

java_library(
    name = "currency_pair_supply_impl",
    srcs = ["CurrencyPairSupplyImpl.java"],
    deps = [
        "@maven//:com_google_guava_guava",
=======
>>>>>>> 7facbb64
        "//:autovalue",
        ":currency_pair_metadata",
    ],
)

java_library(
    name = "currency_pair_supply_provider",
    srcs = ["CurrencyPairSupplyProvider.java"],
    deps = [
        "@maven//:com_google_code_gson_gson",
        "@maven//:com_google_guava_guava",
        "@maven//:com_google_inject_guice",
        "@maven//:org_knowm_xchange_xchange_core",
        ":coin_market_cap_config",
        ":currency_pair_metadata",
        ":currency_pair_supply",
        ":http_client",
    ],
)

java_library(
    name = "exchange_streaming_client",
    srcs = ["ExchangeStreamingClient.java"],
    deps = [
        "@maven//:com_google_guava_guava",
        "//protos:marketdata_java_proto",
        "//src/main/java/com/verlumen/tradestream/instruments:currency_pair",
    ],
)

java_library(
    name = "exchange_streaming_client_factory",
    srcs = ["ExchangeStreamingClientFactory.java"],
    deps = [
        "@maven//:com_google_guava_guava",
        "@maven//:com_google_inject_guice",
        ":coinbase_streaming_client",
        ":exchange_streaming_client",
    ],
)

genrule(
    name = "hash",
    srcs = [":index"],
    outs = ["sha256.sum"],
    cmd = "$(JQ_BIN) -r '.manifests[0].digest' $(location :index)/index.json > $@",
    toolchains = ["@jq_toolchains//:resolved_toolchain"],
)

java_library(
    name = "http_client",
    srcs = ["HttpClient.java"],
)

java_library(
    name = "http_client_impl",
    srcs = ["HttpClientImpl.java"],
    deps = [
        "@maven//:com_google_flogger_flogger",
        "@maven//:com_google_inject_guice",
        ":http_client",
        ":http_url_connection_factory",
    ],
    runtime_deps = [
        "@maven//:com_google_flogger_flogger_system_backend",
    ],
)

java_library(
    name = "http_url_connection_factory",
    srcs = ["HttpURLConnectionFactory.java"],
)

java_library(
    name = "http_url_connection_factory_impl",
    srcs = ["HttpURLConnectionFactoryImpl.java"],
    deps = [
        "@maven//:com_google_inject_guice",
        ":http_url_connection_factory",
    ],
)

oci_image(
    name = "image",
    base = "@openjdk_java",
    entrypoint = [
        "java",
        "-jar",
        "/src/main/java/com/verlumen/tradestream/ingestion/app_deploy.jar",
    ],
    tars = [":layer"],
)

multi_arch(
    name = "images",
    image = ":image",
    platforms = [
        "//platforms:linux_arm64",
        "//platforms:linux_amd64",
    ],
)

oci_image_index(
    name = "index",
    images = [
        ":images",
    ],
)

java_library(
    name = "ingestion_module",
    srcs = ["IngestionModule.java"],
    deps = [
        "@maven//:com_google_guava_guava",
        "@maven//:com_google_inject_extensions_guice_assistedinject",
        "@maven//:com_google_inject_guice",
        "@maven//:net_sourceforge_argparse4j_argparse4j",
        "@maven//:org_apache_kafka_kafka_clients",
        "@maven//:org_knowm_xchange_xchange_stream_core",
        "//:autovalue",
        ":candle_manager",
        ":candle_manager_impl",
        ":candle_publisher",
        ":candle_publisher_impl",
        ":coin_market_cap_config",
        ":config_arguments",
        ":currency_pair_supply",
        ":currency_pair_supply_provider",
        ":exchange_streaming_client",
        ":exchange_streaming_client_factory",
        ":http_client",
        ":http_client_impl",
        ":http_url_connection_factory",
        ":http_url_connection_factory_impl",
        ":kafka_producer_provider",
        ":real_time_data_ingestion",
        ":real_time_data_ingestion_impl",
        ":run_mode",
        ":thin_market_timer",
        ":thin_market_timer_impl",
        ":thin_market_timer_task",
        ":thin_market_timer_task_impl",
        ":trade_processor",
    ],
)

java_library(
    name = "kafka_producer_provider",
    srcs = ["KafkaProducerProvider.java"],
    deps = [
        "@maven//:com_google_inject_guice",
        "@maven//:org_apache_kafka_kafka_clients",
        ":kafka_properties",
    ],    
)

java_library(
    name = "kafka_properties",
    srcs = ["KafkaProperties.java"],
    deps = [
        "@maven//:com_google_inject_guice",
        "@maven//:net_sourceforge_argparse4j_argparse4j",
    ],    
)

tar(
    name = "layer",
    srcs = [":app_deploy.jar"],
)

java_library(
    name = "price_tracker",
    srcs = ["PriceTracker.java"],
    deps = [
        "@maven//:com_google_inject_guice",        
    ],
)

oci_push(
    name = "push_image",
    image = ":index",
    remote_tags = ["latest"],
    repository = "tradestreamhq/tradestream-data-ingestion",
)

java_library(
    name = "real_time_data_ingestion",
    srcs = ["RealTimeDataIngestion.java"],
)

java_library(
    name = "real_time_data_ingestion_impl",
    srcs = ["RealTimeDataIngestionImpl.java"],
    deps = [
        "@maven//:com_google_flogger_flogger",
        "@maven//:com_google_inject_guice",
        "//protos:marketdata_java_proto",
        ":candle_manager",
        ":candle_publisher",
        ":currency_pair_supply",
        ":exchange_streaming_client",
        ":real_time_data_ingestion",
        ":thin_market_timer",
        ":trade_processor",
    ],
    runtime_deps = [
        "@maven//:com_google_flogger_flogger_system_backend",
    ],
)

java_library(
    name = "run_mode",
    srcs = ["RunMode.java"],
)

java_library(
    name = "thin_market_timer",
    srcs = ["ThinMarketTimer.java"],
)

java_library(
    name = "thin_market_timer_impl",
    srcs = ["ThinMarketTimerImpl.java"],
    deps = [
        "@maven//:com_google_flogger_flogger",
        "@maven//:com_google_inject_guice",
        "@maven//:org_knowm_xchange_xchange_core",
        ":thin_market_timer",
        ":thin_market_timer_task",
    ],
    runtime_deps = [
        "@maven//:com_google_flogger_flogger_system_backend",
    ],
)

java_library(
    name = "thin_market_timer_task",
    srcs = ["ThinMarketTimerTask.java"],
)

java_library(
    name = "thin_market_timer_task_impl",
    srcs = ["ThinMarketTimerTaskImpl.java"],
    deps = [
        "@maven//:com_google_guava_guava",
        "@maven//:com_google_inject_guice",
        ":candle_manager",
        ":currency_pair_supply",
        ":thin_market_timer_task",
    ],
)

java_library(
    name = "trade_processor",
    srcs = ["TradeProcessor.java"],
    deps = [
        "@maven//:com_google_flogger_flogger",
        "//:autovalue",
        "//protos:marketdata_java_proto",
    ],
    runtime_deps = [
        "@maven//:com_google_flogger_flogger_system_backend",
    ],
)<|MERGE_RESOLUTION|>--- conflicted
+++ resolved
@@ -144,21 +144,8 @@
     srcs = ["CurrencyPairSupply.java"],
     deps = [
         "@maven//:com_google_guava_guava",
-        "@maven//:org_knowm_xchange_xchange_core",        
-<<<<<<< HEAD
+        "//:autovalue",
         "//src/main/java/com/verlumen/tradestream/instruments:currency_pair",
-        ":currency_pair_metadata",
-    ],
-)
-
-java_library(
-    name = "currency_pair_supply_impl",
-    srcs = ["CurrencyPairSupplyImpl.java"],
-    deps = [
-        "@maven//:com_google_guava_guava",
-=======
->>>>>>> 7facbb64
-        "//:autovalue",
         ":currency_pair_metadata",
     ],
 )
