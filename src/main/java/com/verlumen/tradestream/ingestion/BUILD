--- conflicted
+++ resolved
@@ -272,10 +272,6 @@
         ":currency_pair_supply",
         ":exchange_streaming_client",
         ":real_time_data_ingestion",
-<<<<<<< HEAD
-        ":trade_processor",
-=======
->>>>>>> d5c18a74
         "//protos:marketdata_java_proto",
         "//src/main/java/com/verlumen/tradestream/instruments:currency_pair",
         "//src/main/java/com/verlumen/tradestream/marketdata:trade_publisher",
