load("@aspect_bazel_lib//lib:tar.bzl", "tar")
load("@container_structure_test//:defs.bzl", "container_structure_test")
load("@rules_java//java:defs.bzl", "java_binary", "java_library")
load("@rules_oci//oci:defs.bzl", "oci_image", "oci_image_index", "oci_push")
load("//platforms:transition.bzl", "multi_arch")

package(default_visibility = ["//visibility:public"])

java_binary(
    name = "app",
    srcs = ["App.java"],
    main_class = "com.verlumen.tradestream.ingestion.App",
    deps = [
        ":ingestion_config",
        ":ingestion_module",
        ":real_time_data_ingestion",
        ":real_time_data_ingestion_impl",
        "//src/main/java/com/verlumen/tradestream/execution:run_mode",
        "//third_party:argparse4j",
        "//third_party:flogger",
        "//third_party:guice",
    ],
)

java_library(
<<<<<<< HEAD
    name = "coinbase_streaming_client",
    srcs = ["CoinbaseStreamingClient.java"],
    deps = [
        ":exchange_streaming_client",
        "//protos:marketdata_java_proto",
        "//src/main/java/com/verlumen/tradestream/instruments:currency_pair",
        "//third_party:flogger",
        "//third_party:gson",
        "//third_party:guava",
        "//third_party:guice",
        "//third_party:protobuf_java_util",
    ],
=======
    name = "coin_market_cap_config",
    srcs = ["CoinMarketCapConfig.java"],
>>>>>>> d9a7df49
)

container_structure_test(
    name = "container_test",
    configs = ["container-structure-test.yaml"],
    image = ":image",
    tags = ["requires-docker"],
)

java_library(
<<<<<<< HEAD
    name = "exchange_streaming_client",
    srcs = ["ExchangeStreamingClient.java"],
    deps = [
        "//protos:marketdata_java_proto",
        "//src/main/java/com/verlumen/tradestream/instruments:currency_pair",
        "//third_party:guava",
=======
    name = "currency_pair_metadata",
    srcs = ["CurrencyPairMetadata.java"],
    deps = [
        "//src/main/java/com/verlumen/tradestream/instruments:currency_pair",
    ],
)

java_library(
    name = "currency_pair_supply",
    srcs = ["CurrencyPairSupply.java"],
    deps = [
        ":currency_pair_metadata",
        "//src/main/java/com/verlumen/tradestream/instruments:currency_pair",
        "//third_party:guava",
        "//third_party:auto_value",
>>>>>>> d9a7df49
    ],
)

java_library(
<<<<<<< HEAD
    name = "exchange_streaming_client_factory",
    srcs = ["ExchangeStreamingClientFactory.java"],
    deps = [
        ":coinbase_streaming_client",
        ":exchange_streaming_client",
=======
    name = "currency_pair_supply_provider",
    srcs = ["CurrencyPairSupplyProvider.java"],
    deps = [
        ":coin_market_cap_config",
        ":currency_pair_metadata",
        ":currency_pair_supply",
        "//src/main/java/com/verlumen/tradestream/http:http_client",
        "//third_party:gson",
>>>>>>> d9a7df49
        "//third_party:guava",
        "//third_party:guice",
    ],
)

genrule(
    name = "hash",
    srcs = [":index"],
    outs = ["sha256.sum"],
    cmd = "$(JQ_BIN) -r '.manifests[0].digest' $(location :index)/index.json > $@",
    toolchains = ["@jq_toolchains//:resolved_toolchain"],
)

oci_image(
    name = "image",
    base = "@openjdk_java",
    entrypoint = [
        "java",
        "-jar",
        "/src/main/java/com/verlumen/tradestream/ingestion/app_deploy.jar",
    ],
    tars = [":layer"],
)

multi_arch(
    name = "images",
    image = ":image",
    platforms = [
        "//platforms:linux_arm64",
        "//platforms:linux_amd64",
    ],
)

oci_image_index(
    name = "index",
    images = [
        ":images",
    ],
)

java_library(
    name = "ingestion_config",
    srcs = ["IngestionConfig.java"],
    deps = [
        "//src/main/java/com/verlumen/tradestream/execution:run_mode",
    ],
)

java_library(
    name = "ingestion_module",
    srcs = ["IngestionModule.java"],
    deps = [
        ":coin_market_cap_config",
        ":currency_pair_supply",
        ":currency_pair_supply_provider",
        ":ingestion_config",
        ":real_time_data_ingestion",
        ":real_time_data_ingestion_impl",
        "//src/main/java/com/verlumen/tradestream/execution:run_mode",
        "//src/main/java/com/verlumen/tradestream/http:http_module",
        "//src/main/java/com/verlumen/tradestream/kafka:kafka_module",
        "//src/main/java/com/verlumen/tradestream/marketdata:market_data_module",
        "//third_party:auto_value",
        "//third_party:guava",
        "//third_party:guice",
    ],
)

tar(
    name = "layer",
    srcs = [":app_deploy.jar"],
)

oci_push(
    name = "push_image",
    image = ":index",
    remote_tags = ["latest"],
    repository = "tradestreamhq/tradestream-data-ingestion",
)

java_library(
    name = "real_time_data_ingestion",
    srcs = ["RealTimeDataIngestion.java"],
)

java_library(
    name = "real_time_data_ingestion_impl",
    srcs = ["RealTimeDataIngestionImpl.java"],
    deps = [
<<<<<<< HEAD
        ":exchange_streaming_client",
        ":real_time_data_ingestion",
        "//protos:marketdata_java_proto",
        "//src/main/java/com/verlumen/tradestream/instruments:currency_pair",
        "//src/main/java/com/verlumen/tradestream/instruments:currency_pair_supply",
=======
        ":currency_pair_supply",
        ":real_time_data_ingestion",
        "//protos:marketdata_java_proto",
        "//src/main/java/com/verlumen/tradestream/instruments:currency_pair",
        "//src/main/java/com/verlumen/tradestream/marketdata:exchange_streaming_client",
>>>>>>> d9a7df49
        "//src/main/java/com/verlumen/tradestream/marketdata:trade_publisher",
        "//third_party:flogger",
        "//third_party:guava",
        "//third_party:guice",
    ],
)<|MERGE_RESOLUTION|>--- conflicted
+++ resolved
@@ -22,81 +22,11 @@
     ],
 )
 
-java_library(
-<<<<<<< HEAD
-    name = "coinbase_streaming_client",
-    srcs = ["CoinbaseStreamingClient.java"],
-    deps = [
-        ":exchange_streaming_client",
-        "//protos:marketdata_java_proto",
-        "//src/main/java/com/verlumen/tradestream/instruments:currency_pair",
-        "//third_party:flogger",
-        "//third_party:gson",
-        "//third_party:guava",
-        "//third_party:guice",
-        "//third_party:protobuf_java_util",
-    ],
-=======
-    name = "coin_market_cap_config",
-    srcs = ["CoinMarketCapConfig.java"],
->>>>>>> d9a7df49
-)
-
 container_structure_test(
     name = "container_test",
     configs = ["container-structure-test.yaml"],
     image = ":image",
     tags = ["requires-docker"],
-)
-
-java_library(
-<<<<<<< HEAD
-    name = "exchange_streaming_client",
-    srcs = ["ExchangeStreamingClient.java"],
-    deps = [
-        "//protos:marketdata_java_proto",
-        "//src/main/java/com/verlumen/tradestream/instruments:currency_pair",
-        "//third_party:guava",
-=======
-    name = "currency_pair_metadata",
-    srcs = ["CurrencyPairMetadata.java"],
-    deps = [
-        "//src/main/java/com/verlumen/tradestream/instruments:currency_pair",
-    ],
-)
-
-java_library(
-    name = "currency_pair_supply",
-    srcs = ["CurrencyPairSupply.java"],
-    deps = [
-        ":currency_pair_metadata",
-        "//src/main/java/com/verlumen/tradestream/instruments:currency_pair",
-        "//third_party:guava",
-        "//third_party:auto_value",
->>>>>>> d9a7df49
-    ],
-)
-
-java_library(
-<<<<<<< HEAD
-    name = "exchange_streaming_client_factory",
-    srcs = ["ExchangeStreamingClientFactory.java"],
-    deps = [
-        ":coinbase_streaming_client",
-        ":exchange_streaming_client",
-=======
-    name = "currency_pair_supply_provider",
-    srcs = ["CurrencyPairSupplyProvider.java"],
-    deps = [
-        ":coin_market_cap_config",
-        ":currency_pair_metadata",
-        ":currency_pair_supply",
-        "//src/main/java/com/verlumen/tradestream/http:http_client",
-        "//third_party:gson",
->>>>>>> d9a7df49
-        "//third_party:guava",
-        "//third_party:guice",
-    ],
 )
 
 genrule(
@@ -183,19 +113,11 @@
     name = "real_time_data_ingestion_impl",
     srcs = ["RealTimeDataIngestionImpl.java"],
     deps = [
-<<<<<<< HEAD
-        ":exchange_streaming_client",
         ":real_time_data_ingestion",
         "//protos:marketdata_java_proto",
         "//src/main/java/com/verlumen/tradestream/instruments:currency_pair",
         "//src/main/java/com/verlumen/tradestream/instruments:currency_pair_supply",
-=======
-        ":currency_pair_supply",
-        ":real_time_data_ingestion",
-        "//protos:marketdata_java_proto",
-        "//src/main/java/com/verlumen/tradestream/instruments:currency_pair",
         "//src/main/java/com/verlumen/tradestream/marketdata:exchange_streaming_client",
->>>>>>> d9a7df49
         "//src/main/java/com/verlumen/tradestream/marketdata:trade_publisher",
         "//third_party:flogger",
         "//third_party:guava",
