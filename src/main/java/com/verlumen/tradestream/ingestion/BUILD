<<<<<<< HEAD
load("@rules_java//java:defs.bzl", "java_binary", "java_library")
=======
load("@aspect_bazel_lib//lib:tar.bzl", "tar")
load("@container_structure_test//:defs.bzl", "container_structure_test")
load("@rules_java//java:defs.bzl", "java_binary", "java_library")
load("@rules_oci//oci:defs.bzl", "oci_image")
>>>>>>> 87f07d68

package(default_visibility = ["//visibility:public"])

java_library(
    name = "candle-key",
    srcs = ["CandleKey.java"]
)

java_library(
    name = "real-time-data-ingestion-lib",
    srcs = ["RealTimeDataIngestion.java"],
    main_class = "com.verlumen.tradestream.ingestion.RealTimeDataIngestion",
    deps = [
        "@maven//:org_knowm_xchange_xchange_coinbasepro",
        "@maven//:org_knowm_xchange_xchange_core",
        "@maven//:org_knowm_xchange_xchange_stream_core",
        "@maven//:org_knowm_xchange_xchange_stream_coinbasepro",
        "@maven//:io_reactivex_rxjava3_rxjava",
        "@maven//:com_google_guava_guava",
        "@maven//:com_google_inject_guice",
<<<<<<< HEAD
        "@maven//:com_google_protobuf_protobuf_java",
        "@maven//:org_apache_kafka_kafka_clients",
        "@maven//:org_slf4j_slf4j_api",
        "//protos:marketdata_java_proto",
        ":candle-key",
    ],
=======
    ]
)

java_binary(
    name = "real-time-data-ingestion",
    main_class = "com.verlumen.tradestream.RealTimeDataIngestion",
    runtime_deps = [":real-time-data-ingestion-lib"],
)

java_library(
    name = "java-maven-lib",
    srcs = ["App.java"],
    deps = ["@maven//:com_google_guava_guava"],
)

java_binary(
    name = "java-maven",
    main_class = "com.example.myproject.App",
    runtime_deps = [":java-maven-lib"],
)

tar(
    name = "layer",
    srcs = [":java-maven_deploy.jar"],
)

oci_image(
    name = "image",
    base = "@distroless_java",
    entrypoint = [
        "java",
        "-jar",
        "/src/main/java/com/verlumen/tradestream/ingestion/java-maven_deploy.jar",
    ],
    tars = [":layer"],
)

container_structure_test(
    name = "container_test",
    configs = ["container-structure-test.yaml"],
    image = ":image",
    tags = ["requires-docker"],
>>>>>>> 87f07d68
)<|MERGE_RESOLUTION|>--- conflicted
+++ resolved
@@ -1,11 +1,7 @@
-<<<<<<< HEAD
-load("@rules_java//java:defs.bzl", "java_binary", "java_library")
-=======
 load("@aspect_bazel_lib//lib:tar.bzl", "tar")
 load("@container_structure_test//:defs.bzl", "container_structure_test")
 load("@rules_java//java:defs.bzl", "java_binary", "java_library")
 load("@rules_oci//oci:defs.bzl", "oci_image")
->>>>>>> 87f07d68
 
 package(default_visibility = ["//visibility:public"])
 
@@ -26,15 +22,12 @@
         "@maven//:io_reactivex_rxjava3_rxjava",
         "@maven//:com_google_guava_guava",
         "@maven//:com_google_inject_guice",
-<<<<<<< HEAD
         "@maven//:com_google_protobuf_protobuf_java",
         "@maven//:org_apache_kafka_kafka_clients",
         "@maven//:org_slf4j_slf4j_api",
         "//protos:marketdata_java_proto",
         ":candle-key",
     ],
-=======
-    ]
 )
 
 java_binary(
@@ -76,5 +69,4 @@
     configs = ["container-structure-test.yaml"],
     image = ":image",
     tags = ["requires-docker"],
->>>>>>> 87f07d68
 )