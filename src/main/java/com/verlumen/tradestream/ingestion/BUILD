--- conflicted
+++ resolved
@@ -252,43 +252,6 @@
 )
 
 java_library(
-<<<<<<< HEAD
-    name = "thin_market_timer",
-    srcs = ["ThinMarketTimer.java"],
-)
-
-java_library(
-    name = "thin_market_timer_impl",
-    srcs = ["ThinMarketTimerImpl.java"],
-    deps = [
-        ":thin_market_timer",
-        ":thin_market_timer_task",
-        "//third_party:flogger",
-        "//third_party:guice",
-        "//third_party:xchange_core",
-    ],
-)
-
-java_library(
-    name = "thin_market_timer_task",
-    srcs = ["ThinMarketTimerTask.java"],
-)
-
-java_library(
-    name = "thin_market_timer_task_impl",
-    srcs = ["ThinMarketTimerTaskImpl.java"],
-    deps = [
-        ":currency_pair_supply",
-        ":thin_market_timer_task",
-        "//src/main/java/com/verlumen/tradestream/instruments:currency_pair",
-        "//third_party:guava",
-        "//third_party:guice",
-    ],
-)
-
-java_library(
-=======
->>>>>>> 8edd84d6
     name = "trade_processor",
     srcs = ["TradeProcessor.java"],
     deps = [
