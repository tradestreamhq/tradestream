load("@aspect_bazel_lib//lib:tar.bzl", "tar")
load("@container_structure_test//:defs.bzl", "container_structure_test")
load("@rules_java//java:defs.bzl", "java_binary", "java_library")
load("@rules_oci//oci:defs.bzl", "oci_image", "oci_image_index", "oci_push")
load("//platforms:transition.bzl", "multi_arch")

package(default_visibility = ["//visibility:public"])

java_binary(
    name = "app",
    srcs = ["App.java"],
    main_class = "com.verlumen.tradestream.ingestion.App",
    deps = [
        "@maven//:com_google_flogger_flogger",
        "@maven//:com_google_guava_guava",
        "@maven//:com_google_inject_guice",
        ":ingestion_module",
        ":real_time_data_ingestion",
        ":real_time_data_ingestion_impl",
        ":run_mode",
        ":streaming_exchange_provider",
    ],
    runtime_deps = [
        "@maven//:com_google_flogger_flogger_system_backend",
    ],
)

java_library(
    name = "candle_builder",
    srcs = ["CandleBuilder.java"],
    deps = [
        "//protos:marketdata_java_proto",
    ],
)

java_library(
    name = "candle_manager",
    srcs = ["CandleManager.java"],
    deps = [
        "//protos:marketdata_java_proto",
        ":candle_publisher",
    ],
)

java_library(
    name = "candle_manager_impl",
    srcs = ["CandleManagerImpl.java"],
    deps = [
        "@maven//:com_google_inject_extensions_guice_assistedinject",
        "@maven//:com_google_inject_guice",
        "//protos:marketdata_java_proto",
        ":candle_builder",
        ":candle_manager",
        ":candle_publisher",
        ":price_tracker",
    ],
)

java_library(
    name = "candle_publisher",
    srcs = ["CandlePublisher.java"],
    deps = [
        "//protos:marketdata_java_proto",
    ],
)

java_library(
    name = "candle_publisher_impl",
    srcs = ["CandlePublisherImpl.java"],
    deps = [
        "@maven//:com_google_inject_extensions_guice_assistedinject",
        "@maven//:com_google_inject_guice",
        "@maven//:org_apache_kafka_kafka_clients",
        "//protos:marketdata_java_proto",
        ":candle_publisher",
    ],
)

java_library(
    name = "coin_market_cap_config",
    srcs = ["CoinMarketCapConfig.java"],
    deps = [
        "//:autovalue",
    ],
)

java_library(
    name = "config_arguments",
    srcs = ["ConfigArguments.java"],
    deps = [
        "@maven//:com_google_guava_guava",
        "@maven//:com_google_inject_guice",
        "@maven//:net_sourceforge_argparse4j_argparse4j",
        "//:autovalue",
    ],
)

container_structure_test(
    name = "container_test",
    configs = ["container-structure-test.yaml"],
    image = ":image",
    tags = ["requires-docker"],
)

java_library(
    name = "currency_pair_metadata",
    srcs = ["CurrencyPairMetadata.java"],
    deps = [
        "@maven//:org_knowm_xchange_xchange_core",
        "//:autovalue",
    ],
)

java_library(
<<<<<<< HEAD
    name = "currency_pair_supply_provider",
    srcs = ["CurrencyPairSupplyProvider.java"],
    deps = [
        "@maven//:com_google_code_gson_gson",
        "@maven//:com_google_guava_guava",
        "@maven//:com_google_inject_guice",
        "@maven//:org_knowm_xchange_xchange_core",
        ":coin_market_cap_config",
        ":currency_pair_metadata",
        ":currency_pair_supply",
        ":http_client",
    ],
)

java_library(
=======
>>>>>>> 0e551201
    name = "currency_pair_supply",
    srcs = ["CurrencyPairSupply.java"],
    deps = [
        "@maven//:com_google_guava_guava",
        "@maven//:org_knowm_xchange_xchange_core",        
        ":currency_pair_metadata",
    ],
)

java_library(
    name = "currency_pair_supply_impl",
    srcs = ["CurrencyPairSupplyImpl.java"],
    deps = [
        "@maven//:com_google_guava_guava",
        "//:autovalue",
        ":currency_pair_metadata",
        ":currency_pair_supply",
    ],
)

genrule(
    name = "hash",
    srcs = [":index"],
    outs = ["sha256.sum"],
    cmd = "$(JQ_BIN) -r '.manifests[0].digest' $(location :index)/index.json > $@",
    toolchains = ["@jq_toolchains//:resolved_toolchain"],
)

java_library(
    name = "http_client",
    srcs = ["HttpClient.java"],
)

oci_image(
    name = "image",
    base = "@openjdk_java",
    entrypoint = [
        "java",
        "-jar",
        "/src/main/java/com/verlumen/tradestream/ingestion/app_deploy.jar",
    ],
    tars = [":layer"],
)

multi_arch(
    name = "images",
    image = ":image",
    platforms = [
        "//platforms:linux_arm64",
        "//platforms:linux_amd64",
    ],
)

oci_image_index(
    name = "index",
    images = [
        ":images",
    ],
)

java_library(
    name = "ingestion_module",
    srcs = ["IngestionModule.java"],
    deps = [
        "@maven//:com_google_guava_guava",
        "@maven//:com_google_inject_extensions_guice_assistedinject",
        "@maven//:com_google_inject_guice",
        "@maven//:net_sourceforge_argparse4j_argparse4j",
        "@maven//:org_apache_kafka_kafka_clients",
        "@maven//:org_knowm_xchange_xchange_stream_core",
        "//:autovalue",
        ":candle_manager",
        ":candle_manager_impl",
        ":candle_publisher",
        ":candle_publisher_impl",
        ":config_arguments",
        ":currency_pair_supply",
        ":currency_pair_supply_impl",
        ":kafka_producer_provider",
        ":real_time_data_ingestion",
        ":real_time_data_ingestion_impl",
        ":run_mode",
        ":streaming_exchange_provider",
        ":thin_market_timer",
        ":thin_market_timer_impl",
        ":thin_market_timer_task",
        ":thin_market_timer_task_impl",
        ":trade_processor",
    ],
)

java_library(
    name = "kafka_producer_provider",
    srcs = ["KafkaProducerProvider.java"],
    deps = [
        "@maven//:com_google_inject_guice",
        "@maven//:org_apache_kafka_kafka_clients",
        ":kafka_properties",
    ],    
)

java_library(
    name = "kafka_properties",
    srcs = ["KafkaProperties.java"],
    deps = [
        "@maven//:com_google_inject_guice",
        "@maven//:net_sourceforge_argparse4j_argparse4j",
    ],    
)

tar(
    name = "layer",
    srcs = [":app_deploy.jar"],
)

java_library(
    name = "price_tracker",
    srcs = ["PriceTracker.java"],
    deps = [
        "@maven//:com_google_inject_guice",        
    ],
)

oci_push(
    name = "push_image",
    image = ":index",
    remote_tags = ["latest"],
    repository = "tradestreamhq/tradestream-data-ingestion",
)

java_library(
    name = "real_time_data_ingestion",
    srcs = ["RealTimeDataIngestion.java"],
)

java_library(
    name = "real_time_data_ingestion_impl",
    srcs = ["RealTimeDataIngestionImpl.java"],
    deps = [
        "@maven//:com_google_inject_guice",
        "@maven//:io_reactivex_rxjava3_rxjava",
        "@maven//:org_knowm_xchange_xchange_core",
        "@maven//:org_knowm_xchange_xchange_stream_coinbasepro",
        "@maven//:org_knowm_xchange_xchange_stream_core",
        "//protos:marketdata_java_proto",
        ":candle_manager",
        ":candle_publisher",
        ":currency_pair_supply",
        ":real_time_data_ingestion",
        ":thin_market_timer",
        ":trade_processor",
    ],
)

java_library(
    name = "run_mode",
    srcs = ["RunMode.java"],
)

java_library(
    name = "streaming_exchange_provider",
    srcs = ["StreamingExchangeProvider.java"],
    deps = [
        "@maven//:com_google_inject_guice",
        "@maven//:org_knowm_xchange_xchange_core",
        "@maven//:org_knowm_xchange_xchange_stream_core",
        "@maven//:net_sourceforge_argparse4j_argparse4j",
    ],
)

java_library(
    name = "thin_market_timer",
    srcs = ["ThinMarketTimer.java"],
)

java_library(
    name = "thin_market_timer_impl",
    srcs = ["ThinMarketTimerImpl.java"],
    deps = [
        "@maven//:com_google_inject_guice",
        "@maven//:org_knowm_xchange_xchange_core",
        ":thin_market_timer",
        ":thin_market_timer_task",
    ],
)

java_library(
    name = "thin_market_timer_task",
    srcs = ["ThinMarketTimerTask.java"],
)

java_library(
    name = "thin_market_timer_task_impl",
    srcs = ["ThinMarketTimerTaskImpl.java"],
    deps = [
        "@maven//:com_google_guava_guava",
        "@maven//:com_google_inject_guice",
        ":candle_manager",
        ":currency_pair_supply",
        ":thin_market_timer_task",
    ],
)

java_library(
    name = "trade_processor",
    srcs = ["TradeProcessor.java"],
    deps = [
        "//:autovalue",
        "//protos:marketdata_java_proto",
    ],
)<|MERGE_RESOLUTION|>--- conflicted
+++ resolved
@@ -112,7 +112,6 @@
 )
 
 java_library(
-<<<<<<< HEAD
     name = "currency_pair_supply_provider",
     srcs = ["CurrencyPairSupplyProvider.java"],
     deps = [
@@ -128,8 +127,6 @@
 )
 
 java_library(
-=======
->>>>>>> 0e551201
     name = "currency_pair_supply",
     srcs = ["CurrencyPairSupply.java"],
     deps = [
