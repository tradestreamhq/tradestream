load("@aspect_bazel_lib//lib:tar.bzl", "tar")
load("@container_structure_test//:defs.bzl", "container_structure_test")
load("@rules_java//java:defs.bzl", "java_binary", "java_library")
load("@rules_oci//oci:defs.bzl", "oci_image", "oci_image_index", "oci_push")
load("//platforms:transition.bzl", "multi_arch")

package(default_visibility = ["//visibility:public"])

java_binary(
    name = "app",
    srcs = ["App.java"],
    main_class = "com.verlumen.tradestream.ingestion.App",
    deps = [
        "@maven//:com_google_flogger_flogger",
        "@maven//:com_google_guava_guava",
        "@maven//:com_google_inject_guice",
        ":ingestion_module",
        ":market_data_ingestion",
        ":real_time_data_ingestion",
        ":run_mode",
        ":streaming_exchange_provider",
    ],
    runtime_deps = [
        "@maven//:com_google_flogger_flogger_system_backend",
    ],
)

java_library(
    name = "candle_builder",
    srcs = ["CandleBuilder.java"],
    deps = [
        "//protos:marketdata_java_proto",
    ],
)

java_library(
    name = "candle_manager",
    srcs = ["CandleManager.java"],
    deps = [
        "//protos:marketdata_java_proto",
        ":candle_publisher",
    ],
)

java_library(
    name = "candle_manager_impl",
    srcs = ["CandleManagerImpl.java"],
    deps = [
        "@maven//:com_google_inject_extensions_guice_assistedinject",
        "@maven//:com_google_inject_guice",
        "//protos:marketdata_java_proto",
        ":candle_builder",
        ":candle_manager",
        ":candle_publisher",
        ":price_tracker",
    ],
)

java_library(
    name = "candle_publisher",
    srcs = ["CandlePublisher.java"],
    deps = [
        "//protos:marketdata_java_proto",
    ],
)

java_library(
    name = "candle_publisher_impl",
    srcs = ["CandlePublisherImpl.java"],
    deps = [
        "@maven//:com_google_inject_extensions_guice_assistedinject",
        "@maven//:com_google_inject_guice",
        "@maven//:org_apache_kafka_kafka_clients",
        "//protos:marketdata_java_proto",
        ":candle_publisher",
    ],
)

java_library(
    name = "config_arguments",
    srcs = ["ConfigArguments.java"],
    deps = [
        "@maven//:com_google_guava_guava",
        "@maven//:com_google_inject_guice",
        "@maven//:net_sourceforge_argparse4j_argparse4j",
        "//:autovalue",
    ],
)

container_structure_test(
    name = "container_test",
    configs = ["container-structure-test.yaml"],
    image = ":image",
    tags = ["requires-docker"],
)

java_library(
    name = "currency_pair_metadata",
    srcs = ["CurrencyPairMetadata.java"],
    deps = [
        "@maven//:org_knowm_xchange_xchange_core",
        "//:autovalue",
    ],
)

java_library(
    name = "currency_pair_supplier",
    srcs = ["CurrencyPairSupplier.java"],
    deps = [
        "@maven//:com_google_guava_guava",
        "@maven//:org_knowm_xchange_xchange_core",
        ":currency_pair_metadata",
    ],
)

java_library(
    name = "currency_pair_supplier_impl",
    srcs = ["CurrencyPairSupplierImpl.java"],
    deps = [
        "@maven//:com_google_guava_guava",
        ":currency_pair_metadata",
        ":currency_pair_supplier",
    ],
)

oci_image(
    name = "image",
    base = "@openjdk_java",
    entrypoint = [
        "java",
        "-jar",
        "/src/main/java/com/verlumen/tradestream/ingestion/app_deploy.jar",
    ],
    tars = [":layer"],
)

multi_arch(
    name = "images",
    image = ":image",
    platforms = [
        "//platforms:linux_arm64",
        "//platforms:linux_amd64",
    ],
)

oci_image_index(
    name = "index",
    images = [
        ":images",
    ],
)

genrule(
    name = "hash",
    srcs = [":index"],
    outs = ["sha256.sum"],
    cmd = "$(JQ_BIN) -r '.manifests[0].digest' $(location :index)/index.json > $@",
    toolchains = ["@jq_toolchains//:resolved_toolchain"],
)

java_library(
    name = "ingestion_module",
    srcs = ["IngestionModule.java"],
    deps = [
        "@maven//:com_google_guava_guava",
        "@maven//:com_google_inject_extensions_guice_assistedinject",
        "@maven//:com_google_inject_guice",
        "@maven//:net_sourceforge_argparse4j_argparse4j",
        "@maven//:org_apache_kafka_kafka_clients",
        "@maven//:org_knowm_xchange_xchange_stream_core",
        "//:autovalue",
        ":candle_manager",
        ":candle_manager_impl",
        ":candle_publisher",
        ":candle_publisher_impl",
        ":config_arguments",
        ":currency_pair_supplier",
        ":currency_pair_supplier_impl",
        ":kafka_producer_provider",
        ":market_data_ingestion",
        ":properties_provider",
        ":real_time_data_ingestion",
        ":streaming_exchange_provider",
<<<<<<< HEAD
        ":thin_market_timer",
        ":thin_market_timer_impl",
=======
        ":run_mode",
>>>>>>> bd767af5
        ":trade_processor",
    ],
)

java_library(
    name = "kafka_producer_provider",
    srcs = ["KafkaProducerProvider.java"],
    deps = [
        "@maven//:com_google_inject_guice",
        "@maven//:org_apache_kafka_kafka_clients",
        ":kafka_properties",
    ],    
)

java_library(
    name = "kafka_properties",
    srcs = ["KafkaProperties.java"],
    deps = [
        "@maven//:com_google_inject_guice",
        "@maven//:net_sourceforge_argparse4j_argparse4j",
    ],    
)

tar(
    name = "layer",
    srcs = [":app_deploy.jar"],
)

java_library(
    name = "market_data_ingestion",
    srcs = ["MarketDataIngestion.java"],
)

java_library(
    name = "price_tracker",
    srcs = ["PriceTracker.java"],
    deps = [
        "@maven//:com_google_inject_guice",        
    ],
)

java_library(
    name = "properties_provider",
    srcs = ["PropertiesProvider.java"],
    deps = [
        "@bazel_tools//tools/java/runfiles",
        "@maven//:com_google_inject_guice",
    ],
    data = [
        ":config.properties",
    ],
)

oci_push(
    name = "push_image",
    image = ":index",
    remote_tags = ["latest"],
    repository = "tradestreamhq/tradestream-data-ingestion",
)

java_library(
    name = "real_time_data_ingestion",
    srcs = ["RealTimeDataIngestion.java"],
    deps = [
        "@maven//:com_google_inject_guice",
        "@maven//:io_reactivex_rxjava3_rxjava",
        "@maven//:org_knowm_xchange_xchange_core",
        "@maven//:org_knowm_xchange_xchange_stream_core",
        "//protos:marketdata_java_proto",
        ":candle_manager",
        ":candle_publisher",
        ":currency_pair_supplier",
        ":market_data_ingestion",
        ":thin_market_timer",
        ":trade_processor",
    ],
)

java_library(
    name = "run_mode",
    srcs = ["RunMode.java"],
)

java_library(
    name = "streaming_exchange_provider",
    srcs = ["StreamingExchangeProvider.java"],
    deps = [
        "@maven//:com_google_inject_guice",
        "@maven//:org_knowm_xchange_xchange_core",
        "@maven//:org_knowm_xchange_xchange_stream_core",
    ],
)

java_library(
    name = "thin_market_timer",
    srcs = ["ThinMarketTimer.java"],    
)

java_library(
    name = "thin_market_timer_impl",
    srcs = ["ThinMarketTimerImpl.java"],
    deps = [
        "@maven//:com_google_inject_guice",
        ":candle_manager",
        ":currency_pair_supplier",
        ":thin_market_timer",
    ]
)

java_library(
    name = "trade_processor",
    srcs = ["TradeProcessor.java"],
    deps = [
        "//:autovalue",
        "//protos:marketdata_java_proto",
    ],
)<|MERGE_RESOLUTION|>--- conflicted
+++ resolved
@@ -180,13 +180,10 @@
         ":market_data_ingestion",
         ":properties_provider",
         ":real_time_data_ingestion",
+        ":run_mode",
         ":streaming_exchange_provider",
-<<<<<<< HEAD
         ":thin_market_timer",
         ":thin_market_timer_impl",
-=======
-        ":run_mode",
->>>>>>> bd767af5
         ":trade_processor",
     ],
 )
