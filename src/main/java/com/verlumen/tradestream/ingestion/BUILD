load("@aspect_bazel_lib//lib:tar.bzl", "tar")
load("@container_structure_test//:defs.bzl", "container_structure_test")
load("@rules_java//java:defs.bzl", "java_binary", "java_library")
load("@rules_oci//oci:defs.bzl", "oci_image", "oci_image_index", "oci_push")
load("//platforms:transition.bzl", "multi_arch")

package(default_visibility = ["//visibility:public"])

java_binary(
    name = "app",
    srcs = ["App.java"],
    main_class = "com.verlumen.tradestream.ingestion.App",
    deps = [
        "//src/main/java/com/verlumen/tradestream/execution:run_mode",
        "//third_party:argparse4j",
        "//third_party:flogger",
        "//third_party:guice",
        ":ingestion_config",
        ":ingestion_module",
        ":real_time_data_ingestion",
        ":real_time_data_ingestion_impl",
    ],
)

java_library(
    name = "candle_builder",
    srcs = ["CandleBuilder.java"],
    deps = [
        "//protos:marketdata_java_proto",
        "//third_party:flogger",
        "//third_party:protobuf_java",
        "//third_party:protobuf_java_util",
    ],
)

java_library(
    name = "candle_manager",
    srcs = ["CandleManager.java"],
    deps = [
        "//protos:marketdata_java_proto",
        "//src/main/java/com/verlumen/tradestream/instruments:currency_pair",
        ":candle_publisher",
    ],
)

java_library(
    name = "candle_manager_impl",
    srcs = ["CandleManagerImpl.java"],
    deps = [
        "//protos:marketdata_java_proto",
        "//src/main/java/com/verlumen/tradestream/instruments:currency_pair",
        "//third_party:auto_value",
        "//third_party:flogger",
        "//third_party:guice",
        "//third_party:guice_assistedinject",
        "//third_party:protobuf_java_util",
        ":candle_builder",
        ":candle_manager",
        ":candle_publisher",
        ":price_tracker",
    ],
)

java_library(
    name = "candle_publisher",
    srcs = ["CandlePublisher.java"],
    deps = [
        "//protos:marketdata_java_proto",
    ],
)

java_library(
    name = "candle_publisher_impl",
    srcs = ["CandlePublisherImpl.java"],
    deps = [
        "//protos:marketdata_java_proto",
        "//third_party:flogger",
        "//third_party:guice",
        "//third_party:guice_assistedinject",
        "//third_party:kafka_clients",
        "//third_party:protobuf_java_util",
        ":candle_publisher",
    ],
)

java_library(
    name = "coinbase_streaming_client",
    srcs = ["CoinbaseStreamingClient.java"],
    deps = [
        "//protos:marketdata_java_proto",
        "//src/main/java/com/verlumen/tradestream/instruments:currency_pair",
        "//third_party:flogger",
        "//third_party:gson",
        "//third_party:guava",
        "//third_party:guice",
        "//third_party:protobuf_java_util",
        ":exchange_streaming_client",
    ],
)

java_library(
    name = "coin_market_cap_config",
    srcs = ["CoinMarketCapConfig.java"],
    deps = [
        "//third_party:auto_value",
    ],
)

container_structure_test(
    name = "container_test",
    configs = ["container-structure-test.yaml"],
    image = ":image",
    tags = ["requires-docker"],
)

java_library(
    name = "currency_pair_metadata",
    srcs = ["CurrencyPairMetadata.java"],
    deps = [
        "//third_party:auto_value",
        "//src/main/java/com/verlumen/tradestream/instruments:currency_pair",
    ],
)

java_library(
    name = "currency_pair_supply",
    srcs = ["CurrencyPairSupply.java"],
    deps = [
        "//third_party:guava",
        "//third_party:auto_value",
        "//src/main/java/com/verlumen/tradestream/instruments:currency_pair",
        ":currency_pair_metadata",
    ],
)

java_library(
    name = "currency_pair_supply_provider",
    srcs = ["CurrencyPairSupplyProvider.java"],
    deps = [
        "//third_party:gson",
        "//third_party:guava",
        "//third_party:guice",
        ":coin_market_cap_config",
        ":currency_pair_metadata",
        ":currency_pair_supply",
        "//src/main/java/com/verlumen/tradestream/http:http_client",
    ],
)

java_library(
    name = "exchange_streaming_client",
    srcs = ["ExchangeStreamingClient.java"],
    deps = [
        "//third_party:guava",
        "//protos:marketdata_java_proto",
        "//src/main/java/com/verlumen/tradestream/instruments:currency_pair",
    ],
)

java_library(
    name = "exchange_streaming_client_factory",
    srcs = ["ExchangeStreamingClientFactory.java"],
    deps = [
        "//third_party:guava",
        "//third_party:guice",
        ":coinbase_streaming_client",
        ":exchange_streaming_client",
    ],
)

genrule(
    name = "hash",
    srcs = [":index"],
    outs = ["sha256.sum"],
    cmd = "$(JQ_BIN) -r '.manifests[0].digest' $(location :index)/index.json > $@",
    toolchains = ["@jq_toolchains//:resolved_toolchain"],
)

oci_image(
    name = "image",
    base = "@openjdk_java",
    entrypoint = [
        "java",
        "-jar",
        "/src/main/java/com/verlumen/tradestream/ingestion/app_deploy.jar",
    ],
    tars = [":layer"],
)

multi_arch(
    name = "images",
    image = ":image",
    platforms = [
        "//platforms:linux_arm64",
        "//platforms:linux_amd64",
    ],
)

oci_image_index(
    name = "index",
    images = [
        ":images",
    ],
)

java_library(
    name = "ingestion_config",
    srcs = ["IngestionConfig.java"],
    deps = [
        "//src/main/java/com/verlumen/tradestream/execution:run_mode",
    ],
)

java_library(
    name = "ingestion_module",
    srcs = ["IngestionModule.java"],
    deps = [
        ":candle_manager",
        ":candle_manager_impl",
        ":candle_publisher",
        ":candle_publisher_impl",
        ":coin_market_cap_config",
        ":currency_pair_supply",
        ":currency_pair_supply_provider",
        ":exchange_streaming_client",
        ":exchange_streaming_client_factory",
        ":ingestion_config",
        ":real_time_data_ingestion",
        ":real_time_data_ingestion_impl",
        ":thin_market_timer",
        ":thin_market_timer_impl",
        ":thin_market_timer_task",
        ":thin_market_timer_task_impl",
        ":trade_processor",
        "//src/main/java/com/verlumen/tradestream/execution:run_mode",
        "//src/main/java/com/verlumen/tradestream/http:http_module",
        "//src/main/java/com/verlumen/tradestream/kafka:kafka_module",
        "//src/main/java/com/verlumen/tradestream/marketdata:market_data_module",
        "//third_party:auto_value",
        "//third_party:guava",
        "//third_party:guice_assistedinject",
        "//third_party:guice",
    ],
)

tar(
    name = "layer",
    srcs = [":app_deploy.jar"],
)

java_library(
    name = "price_tracker",
    srcs = ["PriceTracker.java"],
    deps = [
        "//third_party:guice",        
    ],
)

oci_push(
    name = "push_image",
    image = ":index",
    remote_tags = ["latest"],
    repository = "tradestreamhq/tradestream-data-ingestion",
)

java_library(
    name = "real_time_data_ingestion",
    srcs = ["RealTimeDataIngestion.java"],
)

java_library(
    name = "real_time_data_ingestion_impl",
    srcs = ["RealTimeDataIngestionImpl.java"],
    deps = [
        ":candle_manager",
        ":candle_publisher",
        ":currency_pair_supply",
        ":exchange_streaming_client",
        ":real_time_data_ingestion",
        ":thin_market_timer",
        ":trade_processor",
        "//protos:marketdata_java_proto",
        "//src/main/java/com/verlumen/tradestream/instruments:currency_pair",
<<<<<<< HEAD
        "//src/main/java/com/verlumen/tradestream/marketdata:trade_publisher",
=======
>>>>>>> 9ce239c6
        "//third_party:flogger",
        "//third_party:guava",
        "//third_party:guice",
    ],
)

java_library(
    name = "thin_market_timer",
    srcs = ["ThinMarketTimer.java"],
)

java_library(
    name = "thin_market_timer_impl",
    srcs = ["ThinMarketTimerImpl.java"],
    deps = [
        ":thin_market_timer",
        ":thin_market_timer_task",
        "//third_party:flogger",
        "//third_party:guice",
        "//third_party:xchange_core",
    ],
)

java_library(
    name = "thin_market_timer_task",
    srcs = ["ThinMarketTimerTask.java"],
)

java_library(
    name = "thin_market_timer_task_impl",
    srcs = ["ThinMarketTimerTaskImpl.java"],
    deps = [
        ":candle_manager",
        ":currency_pair_supply",
        ":thin_market_timer_task",
        "//src/main/java/com/verlumen/tradestream/instruments:currency_pair",
        "//third_party:guava",
        "//third_party:guice",
    ],
)

java_library(
    name = "trade_processor",
    srcs = ["TradeProcessor.java"],
    deps = [
        "//protos:marketdata_java_proto",
        "//third_party:auto_value",
        "//third_party:flogger",
        "//third_party:protobuf_java_util",
    ],
)<|MERGE_RESOLUTION|>--- conflicted
+++ resolved
@@ -281,10 +281,7 @@
         ":trade_processor",
         "//protos:marketdata_java_proto",
         "//src/main/java/com/verlumen/tradestream/instruments:currency_pair",
-<<<<<<< HEAD
         "//src/main/java/com/verlumen/tradestream/marketdata:trade_publisher",
-=======
->>>>>>> 9ce239c6
         "//third_party:flogger",
         "//third_party:guava",
         "//third_party:guice",
