load("@aspect_bazel_lib//lib:tar.bzl", "tar")
load("@container_structure_test//:defs.bzl", "container_structure_test")
load("@rules_java//java:defs.bzl", "java_binary", "java_library")
load("@rules_oci//oci:defs.bzl", "oci_image", "oci_image_index", "oci_push")
load("//platforms:transition.bzl", "multi_arch")

package(default_visibility = ["//visibility:public"])

java_binary(
    name = "app",
    srcs = ["App.java"],
    main_class = "com.verlumen.tradestream.ingestion.App",
    deps = [
        "@maven//:com_google_flogger_flogger",
        "@maven//:com_google_guava_guava",
        "@maven//:com_google_inject_guice",
        ":ingestion_module",
        ":market_data_ingestion",
        ":real_time_data_ingestion",
        ":run_mode",
        ":streaming_exchange_provider",
    ],
    runtime_deps = [
        "@maven//:com_google_flogger_flogger_system_backend",
    ],
)

java_library(
    name = "candle_builder",
    srcs = ["CandleBuilder.java"],
    deps = [
        "//protos:marketdata_java_proto",
    ],
)

java_library(
    name = "candle_manager",
    srcs = ["CandleManager.java"],
    deps = [
        "//protos:marketdata_java_proto",
        ":candle_publisher",
    ],
)

java_library(
    name = "candle_manager_impl",
    srcs = ["CandleManagerImpl.java"],
    deps = [
        "@maven//:com_google_inject_extensions_guice_assistedinject",
        "@maven//:com_google_inject_guice",
        "//protos:marketdata_java_proto",
        ":candle_builder",
        ":candle_manager",
        ":candle_publisher",
        ":price_tracker",
    ],
)

java_library(
    name = "candle_publisher",
    srcs = ["CandlePublisher.java"],
    deps = [
        "//protos:marketdata_java_proto",
    ],
)

java_library(
    name = "candle_publisher_impl",
    srcs = ["CandlePublisherImpl.java"],
    deps = [
        "@maven//:com_google_inject_extensions_guice_assistedinject",
        "@maven//:com_google_inject_guice",
        "@maven//:org_apache_kafka_kafka_clients",
        "//protos:marketdata_java_proto",
        ":candle_publisher",
    ],
)

java_library(
    name = "config_arguments",
    srcs = ["ConfigArguments.java"],
    deps = [
        "@maven//:com_google_guava_guava",
        "@maven//:com_google_inject_guice",
        "@maven//:net_sourceforge_argparse4j_argparse4j",
        "//:autovalue",
    ],
)

container_structure_test(
    name = "container_test",
    configs = ["container-structure-test.yaml"],
    image = ":image",
    tags = ["requires-docker"],
)

java_library(
    name = "currency_pair_metadata",
    srcs = ["CurrencyPairMetadata.java"],
    deps = [
        "@maven//:org_knowm_xchange_xchange_core",
        "//:autovalue",
    ],
)

java_library(
    name = "currency_pair_supplier",
    srcs = ["CurrencyPairSupplier.java"],
    deps = [
        "@maven//:com_google_guava_guava",
        "@maven//:org_knowm_xchange_xchange_core",
        ":currency_pair_metadata",
    ],
)

java_library(
    name = "currency_pair_supplier_impl",
    srcs = ["CurrencyPairSupplierImpl.java"],
    deps = [
        "@maven//:com_google_guava_guava",
        ":currency_pair_metadata",
        ":currency_pair_supplier",
    ],
)

oci_image(
    name = "image",
    base = "@openjdk_java",
    entrypoint = [
        "java",
        "-jar",
        "/src/main/java/com/verlumen/tradestream/ingestion/app_deploy.jar",
    ],
    tars = [":layer"],
)

multi_arch(
    name = "images",
    image = ":image",
    platforms = [
        "//platforms:linux_arm64",
        "//platforms:linux_amd64",
    ],
)

oci_image_index(
    name = "index",
    images = [
        ":images",
    ],
)

genrule(
    name = "hash",
    srcs = [":index"],
    outs = ["sha256.sum"],
    cmd = "$(JQ_BIN) -r '.manifests[0].digest' $(location :index)/index.json > $@",
    toolchains = ["@jq_toolchains//:resolved_toolchain"],
)

java_library(
    name = "ingestion_module",
    srcs = ["IngestionModule.java"],
    deps = [
        "@maven//:com_google_guava_guava",
        "@maven//:com_google_inject_extensions_guice_assistedinject",
        "@maven//:com_google_inject_guice",
        "@maven//:net_sourceforge_argparse4j_argparse4j",
        "@maven//:org_apache_kafka_kafka_clients",
        "@maven//:org_knowm_xchange_xchange_stream_core",
        "//:autovalue",
        ":candle_manager",
        ":candle_manager_impl",
        ":candle_publisher",
        ":candle_publisher_impl",
        ":config_arguments",
        ":currency_pair_supplier",
        ":currency_pair_supplier_impl",
        ":kafka_producer_provider",
        ":market_data_ingestion",
        ":real_time_data_ingestion",
        ":streaming_exchange_provider",
        ":run_mode",
        ":trade_processor",
    ],
)

java_library(
    name = "kafka_producer_provider",
    srcs = ["KafkaProducerProvider.java"],
    deps = [
        "@maven//:com_google_inject_guice",
        "@maven//:org_apache_kafka_kafka_clients",
        ":kafka_properties",
    ],    
)

java_library(
    name = "kafka_properties",
    srcs = ["KafkaProperties.java"],
    deps = [
        "@maven//:com_google_inject_guice",
        "@maven//:net_sourceforge_argparse4j_argparse4j",
    ],    
)

tar(
    name = "layer",
    srcs = [":app_deploy.jar"],
)

java_library(
    name = "market_data_ingestion",
    srcs = ["MarketDataIngestion.java"],
)

java_library(
    name = "price_tracker",
    srcs = ["PriceTracker.java"],
    deps = [
        "@maven//:com_google_inject_guice",        
    ],
)

oci_push(
    name = "push_image",
    image = ":index",
    remote_tags = ["latest"],
    repository = "tradestreamhq/tradestream-data-ingestion",
)

java_library(
    name = "real_time_data_ingestion",
    srcs = ["RealTimeDataIngestion.java"],
    deps = [
        "@maven//:com_google_inject_guice",
        "@maven//:io_reactivex_rxjava3_rxjava",
        "@maven//:org_knowm_xchange_xchange_core",
        "@maven//:org_knowm_xchange_xchange_stream_coinbasepro",
        "@maven//:org_knowm_xchange_xchange_stream_core",
        "//protos:marketdata_java_proto",
        ":candle_manager",
        ":candle_publisher",
        ":currency_pair_supplier",
        ":market_data_ingestion",
        ":trade_processor",
    ],
)

java_library(
    name = "run_mode",
    srcs = ["RunMode.java"],
)

java_library(
    name = "streaming_exchange_provider",
    srcs = ["StreamingExchangeProvider.java"],
    deps = [
        "@maven//:com_google_inject_guice",
        "@maven//:org_knowm_xchange_xchange_core",
        "@maven//:org_knowm_xchange_xchange_stream_core",
        "@maven//:net_sourceforge_argparse4j_argparse4j",
    ],
)

java_library(
<<<<<<< HEAD
    name = "thin_market_timer_task",
    srcs = ["ThinMarketTimerTask.java"],
=======
    name = "thin_market_timer",
    srcs = ["ThinMarketTimer.java"],
>>>>>>> afc43afb
)

java_library(
    name = "trade_processor",
    srcs = ["TradeProcessor.java"],
    deps = [
        "//:autovalue",
        "//protos:marketdata_java_proto",
    ],
)<|MERGE_RESOLUTION|>--- conflicted
+++ resolved
@@ -264,13 +264,13 @@
 )
 
 java_library(
-<<<<<<< HEAD
+    name = "thin_market_timer",
+    srcs = ["ThinMarketTimer.java"],
+)
+
+java_library(
     name = "thin_market_timer_task",
     srcs = ["ThinMarketTimerTask.java"],
-=======
-    name = "thin_market_timer",
-    srcs = ["ThinMarketTimer.java"],
->>>>>>> afc43afb
 )
 
 java_library(
