load("@aspect_bazel_lib//lib:tar.bzl", "tar")
load("@container_structure_test//:defs.bzl", "container_structure_test")
load("@rules_java//java:defs.bzl", "java_binary", "java_library")
load("@rules_oci//oci:defs.bzl", "oci_image", "oci_image_index", "oci_push")
load("//platforms:transition.bzl", "multi_arch")

package(default_visibility = ["//visibility:public"])

java_binary(
    name = "app",
    main_class = "com.verlumen.tradestream.ingestion.App",
    runtime_deps = [":app-lib"],
)

java_library(
    name = "app-lib",
    srcs = ["App.java"],
    deps = [
        "@maven//:com_google_guava_guava",
        "@maven//:com_google_inject_guice",
        ":ingestion_module",
        ":market-data-ingestion",
        ":real-time-data-ingestion",
    ],
)

java_library(
    name = "candle-key",
    srcs = ["CandleKey.java"],
)

container_structure_test(
    name = "container_test",
    configs = ["container-structure-test.yaml"],
    image = ":image",
    tags = ["requires-docker"],
)

oci_image(
    name = "image",
    base = "@openjdk_java",
    entrypoint = [
        "java",
        "-jar",
        "/src/main/java/com/verlumen/tradestream/ingestion/app_deploy.jar",
    ],
    tars = [":layer"],
)

multi_arch(
    name = "images",
    image = ":image",
    platforms = [
        "//platforms:linux_arm64",
        "//platforms:linux_amd64",
    ],
)

oci_image_index(
    name = "index",
    images = [
        ":images",
    ],
)

genrule(
    name = "hash",
    srcs = [":index"],
    outs = ["sha256.sum"],
    cmd = "$(JQ_BIN) -r '.manifests[0].digest' $(location :index)/index.json > $@",
    toolchains = ["@jq_toolchains//:resolved_toolchain"],
)

java_library(
    name = "ingestion_module",
    srcs = ["IngestionModule.java"],
    deps = [
        "@maven//:com_google_inject_guice",
        ":market-data-ingestion",
        ":real-time-data-ingestion",
    ],
)

tar(
    name = "layer",
    srcs = [":app_deploy.jar"],
<<<<<<< HEAD
=======
)

java_library(
    name = "market-data-ingestion",
    srcs = ["MarketDataIngestion.java"],
)

oci_push(
    name = "push_image",
    image = ":index",
    remote_tags = ["latest"],
    repository = "tradestreamhq/tradestream-data-ingestion",
>>>>>>> 01579aab
)

java_library(
    name = "market-data-ingestion",
    srcs = ["MarketDataIngestion.java"],
)

java_library(
    name = "real-time-data-ingestion",
    srcs = ["RealTimeDataIngestion.java"],
    deps = [
        "@maven//:org_knowm_xchange_xchange_coinbasepro",
        "@maven//:org_knowm_xchange_xchange_core",
        "@maven//:org_knowm_xchange_xchange_stream_core",
        "@maven//:org_knowm_xchange_xchange_stream_coinbasepro",
        "@maven//:io_reactivex_rxjava3_rxjava",
        "@maven//:com_google_guava_guava",
        "@maven//:com_google_inject_guice",
        "@maven//:com_google_protobuf_protobuf_java",
        "@maven//:org_apache_kafka_kafka_clients",
        "@maven//:org_slf4j_slf4j_api",
        "//protos:marketdata_java_proto",
        ":candle-key",
    ],
)<|MERGE_RESOLUTION|>--- conflicted
+++ resolved
@@ -84,8 +84,6 @@
 tar(
     name = "layer",
     srcs = [":app_deploy.jar"],
-<<<<<<< HEAD
-=======
 )
 
 java_library(
@@ -98,7 +96,6 @@
     image = ":index",
     remote_tags = ["latest"],
     repository = "tradestreamhq/tradestream-data-ingestion",
->>>>>>> 01579aab
 )
 
 java_library(
