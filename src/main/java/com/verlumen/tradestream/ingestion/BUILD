load("@aspect_bazel_lib//lib:tar.bzl", "tar")
load("@container_structure_test//:defs.bzl", "container_structure_test")
load("@rules_java//java:defs.bzl", "java_binary", "java_library")
load("@rules_oci//oci:defs.bzl", "oci_image", "oci_image_index", "oci_push")
load("//platforms:transition.bzl", "multi_arch")

package(default_visibility = ["//visibility:public"])

java_binary(
    name = "app",
    srcs = ["App.java"],
    main_class = "com.verlumen.tradestream.ingestion.App",
    deps = [
        "@maven//:com_google_guava_guava",
        "@maven//:com_google_inject_guice",
        ":ingestion_module",
        ":market_data_ingestion",
        ":real_time_data_ingestion",
        ":streaming_exchange_provider",
    ],
)

java_library(
    name = "candle_builder",
    srcs = ["CandleBuilder.java"],
    deps = [
        "//protos:marketdata_java_proto",
    ],
)

java_library(
    name = "candle_manager",
    srcs = ["CandleManager.java"],
    deps = [
        "//protos:marketdata_java_proto",
        ":candle_publisher",
    ],
)

java_library(
    name = "candle_manager_impl",
    srcs = ["CandleManagerImpl.java"],
    deps = [
        "@maven//:com_google_inject_extensions_guice_assistedinject",
        "@maven//:com_google_inject_guice",
        "//protos:marketdata_java_proto",
        ":candle_builder",
        ":candle_manager",
        ":candle_publisher",
        ":price_tracker",
    ],
)

java_library(
    name = "candle_publisher",
    srcs = ["CandlePublisher.java"],
    deps = [
        "//protos:marketdata_java_proto",
    ],
)

java_library(
    name = "candle_publisher_impl",
    srcs = ["CandlePublisherImpl.java"],
    deps = [
        "@maven//:com_google_inject_extensions_guice_assistedinject",
        "@maven//:com_google_inject_guice",
        "@maven//:org_apache_kafka_kafka_clients",
        "//protos:marketdata_java_proto",
        ":candle_publisher",
    ],
)

java_library(
    name = "config_arguments",
    srcs = ["ConfigArguments.java"],
    deps = [
        "@maven//:com_google_guava_guava",
        "@maven//:com_google_inject_guice",
        "@maven//:net_sourceforge_argparse4j_argparse4j",
        "//:autovalue",
    ],
)

container_structure_test(
    name = "container_test",
    configs = ["container-structure-test.yaml"],
    image = ":image",
    tags = ["requires-docker"],
)

oci_image(
    name = "image",
    base = "@openjdk_java",
    entrypoint = [
        "java",
        "-jar",
        "/src/main/java/com/verlumen/tradestream/ingestion/app_deploy.jar",
    ],
    tars = [":layer"],
)

multi_arch(
    name = "images",
    image = ":image",
    platforms = [
        "//platforms:linux_arm64",
        "//platforms:linux_amd64",
    ],
)

oci_image_index(
    name = "index",
    images = [
        ":images",
    ],
)

genrule(
    name = "hash",
    srcs = [":index"],
    outs = ["sha256.sum"],
    cmd = "$(JQ_BIN) -r '.manifests[0].digest' $(location :index)/index.json > $@",
    toolchains = ["@jq_toolchains//:resolved_toolchain"],
)

java_library(
    name = "ingestion_module",
    srcs = ["IngestionModule.java"],
    deps = [
        "@maven//:com_google_guava_guava",
        "@maven//:com_google_inject_extensions_guice_assistedinject",
        "@maven//:com_google_inject_guice",
        "@maven//:net_sourceforge_argparse4j_argparse4j",
        "@maven//:org_apache_kafka_kafka_clients",
        "@maven//:org_knowm_xchange_xchange_stream_core",
        "//:autovalue",
        ":candle_manager",
        ":candle_manager_impl",
        ":candle_publisher",
        ":candle_publisher_impl",
        ":config_arguments",
        ":kafka_producer_provider",
        ":market_data_ingestion",
        ":properties_provider",
        ":real_time_data_ingestion",
        ":streaming_exchange_provider",
<<<<<<< HEAD
        ":trade_processor", 
=======
        ":trade_processor",
>>>>>>> 9b605788
    ],
)

java_library(
    name = "kafka_producer_provider",
    srcs = ["KafkaProducerProvider.java"],
    deps = [
        "@maven//:com_google_inject_guice",
        "@maven//:org_apache_kafka_kafka_clients",
        ":kafka_properties",
    ],    
)

java_library(
    name = "kafka_properties",
    srcs = ["KafkaProperties.java"],
    deps = [
        "@maven//:com_google_inject_guice",
        "@maven//:net_sourceforge_argparse4j_argparse4j",
    ],    
)

tar(
    name = "layer",
    srcs = [":app_deploy.jar"],
)

java_library(
    name = "market_data_ingestion",
    srcs = ["MarketDataIngestion.java"],
)

java_library(
    name = "price_tracker",
    srcs = ["PriceTracker.java"],
    deps = [
        "@maven//:com_google_inject_guice",        
    ],
)

java_library(
    name = "properties_provider",
    srcs = ["PropertiesProvider.java"],
    deps = [
        "@bazel_tools//tools/java/runfiles",
        "@maven//:com_google_inject_guice",
    ],
    data = [
        ":config.properties",
    ],
)

oci_push(
    name = "push_image",
    image = ":index",
    remote_tags = ["latest"],
    repository = "tradestreamhq/tradestream-data-ingestion",
)

java_library(
    name = "real_time_data_ingestion",
    srcs = ["RealTimeDataIngestion.java"],
    deps = [
        "@maven//:com_google_inject_guice",
        "@maven//:org_knowm_xchange_xchange_core",
        "@maven//:org_knowm_xchange_xchange_stream_core",
        ":candle_manager",
        ":candle_publisher",
        ":market_data_ingestion",
        ":trade_processor",
    ]
)

java_library(
    name = "streaming_exchange_provider",
    srcs = ["StreamingExchangeProvider.java"],
    deps = [
        "@maven//:com_google_inject_guice",
        "@maven//:org_knowm_xchange_xchange_core",
        "@maven//:org_knowm_xchange_xchange_stream_core",
    ]
)

java_library(
    name = "trade_processor",
    srcs = ["TradeProcessor.java"],
    deps = [
        "//:autovalue",
        "//protos:marketdata_java_proto",
    ],
    visibility = ["//visibility:public"],
)<|MERGE_RESOLUTION|>--- conflicted
+++ resolved
@@ -145,11 +145,7 @@
         ":properties_provider",
         ":real_time_data_ingestion",
         ":streaming_exchange_provider",
-<<<<<<< HEAD
-        ":trade_processor", 
-=======
         ":trade_processor",
->>>>>>> 9b605788
     ],
 )
 
