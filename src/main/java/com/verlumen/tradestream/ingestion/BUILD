load("@aspect_bazel_lib//lib:tar.bzl", "tar")
load("@container_structure_test//:defs.bzl", "container_structure_test")
load("@rules_java//java:defs.bzl", "java_binary", "java_library")
load("@rules_oci//oci:defs.bzl", "oci_image", "oci_image_index", "oci_push")
load("//platforms:transition.bzl", "multi_arch")

package(default_visibility = ["//visibility:public"])

java_library(
    name = "app-lib",
    srcs = ["App.java"],
    deps = [
        "@maven//:com_google_guava_guava",
        "@maven//:com_google_inject_guice",
        ":ingestion_module",
        ":market-data-ingestion",
        ":real-time-data-ingestion",
    ],
)

java_binary(
    name = "app",
    main_class = "com.verlumen.tradestream.ingestion.App",
    runtime_deps = [":app-lib"],
)

java_library(
    name = "candle-builder",
    srcs = ["CandleBuilder.java"],
    deps = [
        "//protos:marketdata_java_proto",
    ],
)

java_library(
    name = "candle-manager",
    srcs = ["CandleManager.java"],
    deps = [
        ":candle-builder",
        ":candle_publisher",
        ":price-tracker",
        "//protos:marketdata_java_proto",
    ],
)

java_library(
    name = "candle_publisher",
    srcs = ["CandlePublisher.java"],
    deps = [
        "//protos:marketdata_java_proto",
    ],
)

java_library(
    name = "candle_publisher_impl",
    srcs = ["CandlePublisherImpl.java"],
    deps = [
<<<<<<< HEAD
        ":candle_publisher",
        "//:autofactory",
        "//protos:marketdata_java_proto",
=======
>>>>>>> 1f902cf5
        "@maven//:org_apache_kafka_kafka_clients",
        "//protos:marketdata_java_proto",
        ":candle_publisher",
    ],
)

container_structure_test(
    name = "container_test",
    configs = ["container-structure-test.yaml"],
    image = ":image",
    tags = ["requires-docker"],
)

oci_image(
    name = "image",
    base = "@openjdk_java",
    entrypoint = [
        "java",
        "-jar",
        "/src/main/java/com/verlumen/tradestream/ingestion/app_deploy.jar",
    ],
    tars = [":layer"],
)

multi_arch(
    name = "images",
    image = ":image",
    platforms = [
        "//platforms:linux_arm64",
        "//platforms:linux_amd64",
    ],
)

oci_image_index(
    name = "index",
    images = [
        ":images",
    ],
)

genrule(
    name = "hash",
    srcs = [":index"],
    outs = ["sha256.sum"],
    cmd = "$(JQ_BIN) -r '.manifests[0].digest' $(location :index)/index.json > $@",
    toolchains = ["@jq_toolchains//:resolved_toolchain"],
)

java_library(
    name = "ingestion_module",
    srcs = ["IngestionModule.java"],
    deps = [
        "@maven//:com_google_inject_guice",
        ":market-data-ingestion",
        ":real-time-data-ingestion",
    ],
)

tar(
    name = "layer",
    srcs = [":app_deploy.jar"],
)

java_library(
    name = "market-data-ingestion",
    srcs = ["MarketDataIngestion.java"],
)

java_library(
    name = "price-tracker",
    srcs = ["PriceTracker.java"],
    deps = [
        "@maven//:com_google_inject_guice",        
    ],
)

oci_push(
    name = "push_image",
    image = ":index",
    remote_tags = ["latest"],
    repository = "tradestreamhq/tradestream-data-ingestion",
)

java_library(
    name = "real-time-data-ingestion",
    srcs = ["RealTimeDataIngestion.java"],
    deps = [
        "@maven//:com_google_inject_guice",
        ":market-data-ingestion",
    ]
)

java_library(
    name = "trade_processor",
    srcs = ["TradeProcessor.java"],
    deps = [
        "//:autovalue",
        "//protos:marketdata_java_proto",
    ],
    visibility = ["//visibility:public"],
)<|MERGE_RESOLUTION|>--- conflicted
+++ resolved
@@ -55,13 +55,8 @@
     name = "candle_publisher_impl",
     srcs = ["CandlePublisherImpl.java"],
     deps = [
-<<<<<<< HEAD
-        ":candle_publisher",
+        "@maven//:org_apache_kafka_kafka_clients",
         "//:autofactory",
-        "//protos:marketdata_java_proto",
-=======
->>>>>>> 1f902cf5
-        "@maven//:org_apache_kafka_kafka_clients",
         "//protos:marketdata_java_proto",
         ":candle_publisher",
     ],
