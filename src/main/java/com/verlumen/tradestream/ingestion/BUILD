--- conflicted
+++ resolved
@@ -10,7 +10,6 @@
 java_binary(
     name = "real-time-data-ingestion",
     srcs = ["RealTimeDataIngestion.java"],
-<<<<<<< HEAD
     main_class = "com.verlumen.tradestream.ingestion.RealTimeDataIngestion",
     deps = [
         "@maven//:org_knowm_xchange_xchange_coinbasepro",
@@ -19,15 +18,11 @@
         "@maven//:org_knowm_xchange_xchange_stream_coinbasepro",
         "@maven//:io_reactivex_rxjava3_rxjava",
         "@maven//:com_google_guava_guava",
+        "@maven//:com_google_inject_guice",
         "@maven//:com_google_protobuf_protobuf_java",
         "@maven//:org_apache_kafka_kafka_clients",
         "@maven//:org_slf4j_slf4j_api",
         "//protos:marketdata_java_proto",
         ":candle-key",
     ],
-=======
-    deps = [
-        "@maven//:com_google_inject_guice",
-    ]
->>>>>>> b088b934
 )