--- conflicted
+++ resolved
@@ -18,7 +18,12 @@
     ]
 )
 
-<<<<<<< HEAD
+java_binary(
+    name = "real-time-data-ingestion",
+    main_class = "com.verlumen.tradestream.RealTimeDataIngestion",
+    runtime_deps = [":real-time-data-ingestion-lib"],
+)
+
 tar(
     name = "layer",
     srcs = [":real-time-data-ingestion_deploy.jar"],
@@ -40,10 +45,4 @@
     configs = ["container-structure-test.yaml"],
     image = ":image",
     tags = ["requires-docker"],
-=======
-java_binary(
-    name = "real-time-data-ingestion",
-    main_class = "com.verlumen.tradestream.RealTimeDataIngestion",
-    runtime_deps = [":real-time-data-ingestion-lib"],
->>>>>>> a9120175
 )