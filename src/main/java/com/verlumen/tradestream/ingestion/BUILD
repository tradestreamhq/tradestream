--- conflicted
+++ resolved
@@ -29,10 +29,7 @@
     srcs = ["App.java"],
     deps = [
         "@maven//:com_google_guava_guava",
-<<<<<<< HEAD
         "@maven//:com_google_inject_guice",
-=======
->>>>>>> 44938660
     ],
 )
 
