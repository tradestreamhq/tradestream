load("@aspect_bazel_lib//lib:tar.bzl", "tar")
load("@container_structure_test//:defs.bzl", "container_structure_test")
<<<<<<< HEAD
load("@rules_java//java:defs.bzl", "java_binary", "java_library")
=======
load("@rules_java//java:defs.bzl", "java_binary", "java_library", "java_test")
>>>>>>> b7c8ab18
load("@rules_oci//oci:defs.bzl", "oci_image")

package(default_visibility = ["//visibility:public"])

java_library(
    name = "candle-key",
    srcs = ["CandleKey.java"]
)

java_library(
    name = "real-time-data-ingestion-lib",
    srcs = ["RealTimeDataIngestion.java"],
    deps = [
        "@maven//:com_google_inject_guice",
    ]
)

java_binary(
    name = "real-time-data-ingestion",
    main_class = "com.verlumen.tradestream.RealTimeDataIngestion",
    runtime_deps = [":real-time-data-ingestion-lib"],
)

<<<<<<< HEAD
tar(
    name = "layer",
    srcs = [":real-time-data-ingestion_deploy.jar"],
=======
java_library(
    name = "java-maven-lib",
    srcs = ["App.java"],
    deps = ["@maven//:com_google_guava_guava"],
)

java_binary(
    name = "java-maven",
    main_class = "com.example.myproject.App",
    runtime_deps = [":java-maven-lib"],
)

tar(
    name = "layer",
    srcs = [":java-maven_deploy.jar"],
>>>>>>> b7c8ab18
)

oci_image(
    name = "image",
    base = "@distroless_java",
    entrypoint = [
        "java",
        "-jar",
<<<<<<< HEAD
        "/src/main/java/com/verlumen/tradestream/ingestion/real-time-data-ingestion_deploy.jar",
=======
        "/java-maven_deploy.jar",
>>>>>>> b7c8ab18
    ],
    tars = [":layer"],
)

container_structure_test(
    name = "container_test",
    configs = ["container-structure-test.yaml"],
    image = ":image",
    tags = ["requires-docker"],
)<|MERGE_RESOLUTION|>--- conflicted
+++ resolved
@@ -1,10 +1,6 @@
 load("@aspect_bazel_lib//lib:tar.bzl", "tar")
 load("@container_structure_test//:defs.bzl", "container_structure_test")
-<<<<<<< HEAD
 load("@rules_java//java:defs.bzl", "java_binary", "java_library")
-=======
-load("@rules_java//java:defs.bzl", "java_binary", "java_library", "java_test")
->>>>>>> b7c8ab18
 load("@rules_oci//oci:defs.bzl", "oci_image")
 
 package(default_visibility = ["//visibility:public"])
@@ -28,11 +24,6 @@
     runtime_deps = [":real-time-data-ingestion-lib"],
 )
 
-<<<<<<< HEAD
-tar(
-    name = "layer",
-    srcs = [":real-time-data-ingestion_deploy.jar"],
-=======
 java_library(
     name = "java-maven-lib",
     srcs = ["App.java"],
@@ -48,7 +39,6 @@
 tar(
     name = "layer",
     srcs = [":java-maven_deploy.jar"],
->>>>>>> b7c8ab18
 )
 
 oci_image(
@@ -57,11 +47,7 @@
     entrypoint = [
         "java",
         "-jar",
-<<<<<<< HEAD
         "/src/main/java/com/verlumen/tradestream/ingestion/real-time-data-ingestion_deploy.jar",
-=======
-        "/java-maven_deploy.jar",
->>>>>>> b7c8ab18
     ],
     tars = [":layer"],
 )
