load("@aspect_bazel_lib//lib:tar.bzl", "tar")
load("@container_structure_test//:defs.bzl", "container_structure_test")
load("@rules_java//java:defs.bzl", "java_binary", "java_library")
load("@rules_oci//oci:defs.bzl", "oci_image", "oci_image_index", "oci_push")
load("//platforms:transition.bzl", "multi_arch")

package(default_visibility = ["//visibility:public"])

java_binary(
    name = "app",
    srcs = ["App.java"],
    main_class = "com.verlumen.tradestream.ingestion.App",
    deps = [
        "//src/main/java/com/verlumen/tradestream/execution:run_mode",
        "//third_party:argparse4j",
        "//third_party:flogger",
        "//third_party:guice",
        ":ingestion_config",
        ":ingestion_module",
        ":real_time_data_ingestion",
        ":real_time_data_ingestion_impl",
    ],
)

java_library(
    name = "candle_builder",
    srcs = ["CandleBuilder.java"],
    deps = [
        "//protos:marketdata_java_proto",
        "//third_party:flogger",
        "//third_party:protobuf_java",
        "//third_party:protobuf_java_util",
    ],
)

java_library(
    name = "candle_manager",
    srcs = ["CandleManager.java"],
    deps = [
        "//protos:marketdata_java_proto",
        "//src/main/java/com/verlumen/tradestream/instruments:currency_pair",
        ":candle_publisher",
    ],
)

java_library(
    name = "candle_manager_impl",
    srcs = ["CandleManagerImpl.java"],
    deps = [
        "//protos:marketdata_java_proto",
        "//src/main/java/com/verlumen/tradestream/instruments:currency_pair",
        "//third_party:auto_value",
        "//third_party:flogger",
        "//third_party:guice",
        "//third_party:guice_assistedinject",
        "//third_party:protobuf_java_util",
        ":candle_builder",
        ":candle_manager",
        ":candle_publisher",
        ":price_tracker",
    ],
)

java_library(
    name = "candle_publisher",
    srcs = ["CandlePublisher.java"],
    deps = [
        "//protos:marketdata_java_proto",
    ],
)

java_library(
    name = "candle_publisher_impl",
    srcs = ["CandlePublisherImpl.java"],
    deps = [
        "//protos:marketdata_java_proto",
        "//third_party:flogger",
        "//third_party:guice",
        "//third_party:guice_assistedinject",
        "//third_party:kafka_clients",
        "//third_party:protobuf_java_util",
        ":candle_publisher",
    ],
)

java_library(
    name = "coinbase_streaming_client",
    srcs = ["CoinbaseStreamingClient.java"],
    deps = [
        "//protos:marketdata_java_proto",
        "//src/main/java/com/verlumen/tradestream/instruments:currency_pair",
        "//third_party:flogger",
        "//third_party:gson",
        "//third_party:guava",
        "//third_party:guice",
        "//third_party:protobuf_java_util",
        ":exchange_streaming_client",
    ],
)

java_library(
    name = "coin_market_cap_config",
    srcs = ["CoinMarketCapConfig.java"],
    deps = [
        "//third_party:auto_value",
    ],
)

container_structure_test(
    name = "container_test",
    configs = ["container-structure-test.yaml"],
    image = ":image",
    tags = ["requires-docker"],
)

java_library(
    name = "currency_pair_metadata",
    srcs = ["CurrencyPairMetadata.java"],
    deps = [
        "//third_party:auto_value",
        "//src/main/java/com/verlumen/tradestream/instruments:currency_pair",
    ],
)

java_library(
    name = "currency_pair_supply",
    srcs = ["CurrencyPairSupply.java"],
    deps = [
        "//third_party:guava",
        "//third_party:auto_value",
        "//src/main/java/com/verlumen/tradestream/instruments:currency_pair",
        ":currency_pair_metadata",
    ],
)

java_library(
    name = "currency_pair_supply_provider",
    srcs = ["CurrencyPairSupplyProvider.java"],
    deps = [
        "//third_party:gson",
        "//third_party:guava",
        "//third_party:guice",
        ":coin_market_cap_config",
        ":currency_pair_metadata",
        ":currency_pair_supply",
        "//src/main/java/com/verlumen/tradestream/http:http_client",
    ],
)

java_library(
    name = "exchange_streaming_client",
    srcs = ["ExchangeStreamingClient.java"],
    deps = [
        "//third_party:guava",
        "//protos:marketdata_java_proto",
        "//src/main/java/com/verlumen/tradestream/instruments:currency_pair",
    ],
)

java_library(
    name = "exchange_streaming_client_factory",
    srcs = ["ExchangeStreamingClientFactory.java"],
    deps = [
        "//third_party:guava",
        "//third_party:guice",
        ":coinbase_streaming_client",
        ":exchange_streaming_client",
    ],
)

genrule(
    name = "hash",
    srcs = [":index"],
    outs = ["sha256.sum"],
    cmd = "$(JQ_BIN) -r '.manifests[0].digest' $(location :index)/index.json > $@",
    toolchains = ["@jq_toolchains//:resolved_toolchain"],
)

oci_image(
    name = "image",
    base = "@openjdk_java",
    entrypoint = [
        "java",
        "-jar",
        "/src/main/java/com/verlumen/tradestream/ingestion/app_deploy.jar",
    ],
    tars = [":layer"],
)

multi_arch(
    name = "images",
    image = ":image",
    platforms = [
        "//platforms:linux_arm64",
        "//platforms:linux_amd64",
    ],
)

oci_image_index(
    name = "index",
    images = [
        ":images",
    ],
)

java_library(
    name = "ingestion_config",
    srcs = ["IngestionConfig.java"],
    deps = [
        "//src/main/java/com/verlumen/tradestream/execution:run_mode",
    ],
)

java_library(
    name = "ingestion_module",
    srcs = ["IngestionModule.java"],
    deps = [
        ":candle_manager",
        ":candle_manager_impl",
        ":candle_publisher",
        ":candle_publisher_impl",
        ":coin_market_cap_config",
        ":currency_pair_supply",
        ":currency_pair_supply_provider",
        ":exchange_streaming_client",
        ":exchange_streaming_client_factory",
        ":ingestion_config",
        ":real_time_data_ingestion",
        ":real_time_data_ingestion_impl",
        ":thin_market_timer",
        ":thin_market_timer_impl",
        ":thin_market_timer_task",
        ":thin_market_timer_task_impl",
        ":trade_processor",
        "//src/main/java/com/verlumen/tradestream/execution:run_mode",
        "//src/main/java/com/verlumen/tradestream/http:http_module",
        "//src/main/java/com/verlumen/tradestream/kafka:kafka_module",
        "//src/main/java/com/verlumen/tradestream/marketdata:market_data_config",
        "//src/main/java/com/verlumen/tradestream/marketdata:market_data_module",
        "//third_party:auto_value",
        "//third_party:guava",
        "//third_party:guice_assistedinject",
        "//third_party:guice",
    ],
)

tar(
    name = "layer",
    srcs = [":app_deploy.jar"],
)

java_library(
    name = "price_tracker",
    srcs = ["PriceTracker.java"],
    deps = [
        "//third_party:guice",        
    ],
)

oci_push(
    name = "push_image",
    image = ":index",
    remote_tags = ["latest"],
    repository = "tradestreamhq/tradestream-data-ingestion",
)

java_library(
    name = "real_time_data_ingestion",
    srcs = ["RealTimeDataIngestion.java"],
)

java_library(
    name = "real_time_data_ingestion_impl",
    srcs = ["RealTimeDataIngestionImpl.java"],
    deps = [
<<<<<<< HEAD
        ":candle_manager",
=======
        ":candle_publisher",
>>>>>>> e61a74e7
        ":currency_pair_supply",
        ":exchange_streaming_client",
        ":real_time_data_ingestion",
        ":thin_market_timer",
        ":trade_processor",
        "//protos:marketdata_java_proto",
        "//src/main/java/com/verlumen/tradestream/instruments:currency_pair",
        "//src/main/java/com/verlumen/tradestream/marketdata:trade_publisher",
        "//third_party:flogger",
        "//third_party:guava",
        "//third_party:guice",
    ],
)

java_library(
    name = "thin_market_timer",
    srcs = ["ThinMarketTimer.java"],
)

java_library(
    name = "thin_market_timer_impl",
    srcs = ["ThinMarketTimerImpl.java"],
    deps = [
        ":thin_market_timer",
        ":thin_market_timer_task",
        "//third_party:flogger",
        "//third_party:guice",
        "//third_party:xchange_core",
    ],
)

java_library(
    name = "thin_market_timer_task",
    srcs = ["ThinMarketTimerTask.java"],
)

java_library(
    name = "thin_market_timer_task_impl",
    srcs = ["ThinMarketTimerTaskImpl.java"],
    deps = [
        ":candle_manager",
        ":currency_pair_supply",
        ":thin_market_timer_task",
        "//src/main/java/com/verlumen/tradestream/instruments:currency_pair",
        "//third_party:guava",
        "//third_party:guice",
    ],
)

java_library(
    name = "trade_processor",
    srcs = ["TradeProcessor.java"],
    deps = [
        "//protos:marketdata_java_proto",
        "//third_party:auto_value",
        "//third_party:flogger",
        "//third_party:protobuf_java_util",
    ],
)<|MERGE_RESOLUTION|>--- conflicted
+++ resolved
@@ -273,11 +273,6 @@
     name = "real_time_data_ingestion_impl",
     srcs = ["RealTimeDataIngestionImpl.java"],
     deps = [
-<<<<<<< HEAD
-        ":candle_manager",
-=======
-        ":candle_publisher",
->>>>>>> e61a74e7
         ":currency_pair_supply",
         ":exchange_streaming_client",
         ":real_time_data_ingestion",
