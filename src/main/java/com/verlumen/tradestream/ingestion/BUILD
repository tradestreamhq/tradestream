--- conflicted
+++ resolved
@@ -162,13 +162,15 @@
 )
 
 java_library(
-<<<<<<< HEAD
     name = "http_client_impl",
     srcs = ["HttpClientImpl.java"],
     deps = [
         "@maven//:com_google_inject_guice",
         ":http_client",
-=======
+    ],
+)
+
+java_library(
     name = "http_url_connection_factory",
     srcs = ["HttpURLConnectionFactory.java"],
 )
@@ -179,7 +181,6 @@
     deps = [
         "@maven//:com_google_inject_guice",
         ":http_url_connection_factory",
->>>>>>> 2112cc69
     ],
 )
 
