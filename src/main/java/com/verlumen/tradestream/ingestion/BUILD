--- conflicted
+++ resolved
@@ -5,34 +5,13 @@
 
 package(default_visibility = ["//visibility:public"])
 
-java_library(
-<<<<<<< HEAD
-    name = "candle-key",
-    srcs = ["CandleKey.java"],
+java_binary(
+    name = "app",
+    main_class = "com.verlumen.tradestream.ingestion.App",
+    runtime_deps = [":app-lib"],
 )
 
 java_library(
-    name = "real-time-data-ingestion",
-    srcs = ["RealTimeDataIngestion.java"],
-    deps = [
-        "@maven//:org_knowm_xchange_xchange_coinbasepro",
-        "@maven//:org_knowm_xchange_xchange_core",
-        "@maven//:org_knowm_xchange_xchange_stream_core",
-        "@maven//:org_knowm_xchange_xchange_stream_coinbasepro",
-        "@maven//:io_reactivex_rxjava3_rxjava",
-        "@maven//:com_google_guava_guava",
-        "@maven//:com_google_inject_guice",
-        "@maven//:com_google_protobuf_protobuf_java",
-        "@maven//:org_apache_kafka_kafka_clients",
-        "@maven//:org_slf4j_slf4j_api",
-        "//protos:marketdata_java_proto",
-        ":candle-key",
-    ],
-)
-
-java_library(
-=======
->>>>>>> 912435d5
     name = "app-lib",
     srcs = ["App.java"],
     deps = [
@@ -41,12 +20,6 @@
         ":ingestion_module",
         ":real-time-data-ingestion",
     ],
-)
-
-java_binary(
-    name = "app",
-    main_class = "com.verlumen.tradestream.ingestion.App",
-    runtime_deps = [":app-lib"],
 )
 
 java_library(
@@ -82,21 +55,31 @@
     ],
 )
 
-java_library(
-    name = "market-data-ingestion",
-    srcs = ["MarketDataIngestion.java"],
-)
-
 tar(
     name = "layer",
     srcs = [":app_deploy.jar"],
 )
 
 java_library(
+    name = "market-data-ingestion",
+    srcs = ["MarketDataIngestion.java"],
+)
+
+java_library(
     name = "real-time-data-ingestion",
     srcs = ["RealTimeDataIngestion.java"],
     deps = [
+        "@maven//:org_knowm_xchange_xchange_coinbasepro",
+        "@maven//:org_knowm_xchange_xchange_core",
+        "@maven//:org_knowm_xchange_xchange_stream_core",
+        "@maven//:org_knowm_xchange_xchange_stream_coinbasepro",
+        "@maven//:io_reactivex_rxjava3_rxjava",
+        "@maven//:com_google_guava_guava",
         "@maven//:com_google_inject_guice",
-        ":market-data-ingestion",
-    ]
+        "@maven//:com_google_protobuf_protobuf_java",
+        "@maven//:org_apache_kafka_kafka_clients",
+        "@maven//:org_slf4j_slf4j_api",
+        "//protos:marketdata_java_proto",
+        ":candle-key",
+    ],
 )