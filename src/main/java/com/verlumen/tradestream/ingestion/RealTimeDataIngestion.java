--- conflicted
+++ resolved
@@ -6,21 +6,9 @@
     @Inject
     RealTimeDataIngestion() {}
 
-<<<<<<< HEAD
     @Override
     public void start() {}
       
     @Override
     public void shutdown() {}
-      
-      public static void main(String[] args) throws Exception {
-        System.out.println("Starting real-time data ingestion...");
-      }
-=======
-      @Override
-      public void start() {}
-
-      @Override
-      public void shutdown() {}
->>>>>>> 5aca86a7
 }