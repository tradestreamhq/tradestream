package com.verlumen.tradestream.ingestion;

import com.google.inject.Inject;
import com.google.inject.Provider;
import com.verlumen.tradestream.marketdata.Trade;
import info.bitrich.xchangestream.core.StreamingExchange;
import info.bitrich.xchangestream.core.StreamingMarketDataService;
import io.reactivex.rxjava3.core.Observable;
import io.reactivex.rxjava3.disposables.Disposable;
import marketdata.Marketdata.Trade;

import java.util.ArrayList;
import java.util.List;
import java.util.Timer;

final class RealTimeDataIngestion implements MarketDataIngestion {
    private final CandleManager candleManager;
    private final CandlePublisher candlePublisher;
    private final CurrencyPairSupplier currencyPairSupplier;
    private final Provider<StreamingExchange> exchange;
    private final List<Disposable> subscriptions;
    private final TradeProcessor tradeProcessor;
    private Timer thinMarketTimer;
    
    @Inject
    RealTimeDataIngestion(
        CandleManager candleManager,
        CandlePublisher candlePublisher,
        CurrencyPairSupplier currencyPairSupplier,
        Provider<StreamingExchange> exchange,
        TradeProcessor tradeProcessor
    ) {
        this.candleManager = candleManager;
        this.candlePublisher = candlePublisher;
        this.currencyPairSupplier = currencyPairSupplier;
        this.exchange = exchange;
        this.subscriptions = new ArrayList<>();
        this.tradeProcessor = tradeProcessor;
    }

    @Override
    public void start() {}

    @Override
    public void shutdown() {
        for (Disposable subscription : subscriptions) {
            subscription.dispose();
        }
        if (thinMarketTimer != null) {
            thinMarketTimer.cancel();
        }
        exchange.get().disconnect().blockingAwait();
        candlePublisher.close();
    }

<<<<<<< HEAD
    private void onTrade(Trade trade) {}
=======
    private void onTrade(Trade trade) {
        if (!tradeProcessor.isProcessed(trade)) {
            candleManager.processTrade(trade);
        }
    }
>>>>>>> 034620f5
}<|MERGE_RESOLUTION|>--- conflicted
+++ resolved
@@ -7,7 +7,6 @@
 import info.bitrich.xchangestream.core.StreamingMarketDataService;
 import io.reactivex.rxjava3.core.Observable;
 import io.reactivex.rxjava3.disposables.Disposable;
-import marketdata.Marketdata.Trade;
 
 import java.util.ArrayList;
 import java.util.List;
@@ -53,13 +52,9 @@
         candlePublisher.close();
     }
 
-<<<<<<< HEAD
-    private void onTrade(Trade trade) {}
-=======
     private void onTrade(Trade trade) {
         if (!tradeProcessor.isProcessed(trade)) {
             candleManager.processTrade(trade);
         }
     }
->>>>>>> 034620f5
 }