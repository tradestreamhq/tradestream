--- conflicted
+++ resolved
@@ -1,10 +1,6 @@
 package com.verlumen.tradestream.ingestion;
 
-<<<<<<< HEAD
-interface MarketDataIngestion { 
-=======
 interface MarketDataIngestion {
->>>>>>> ff817625
     void start();
     void shutdown();
 }