--- conflicted
+++ resolved
@@ -214,17 +214,10 @@
         }
     }
 
-<<<<<<< HEAD
     private static class WebSocketListener implements WebSocket.Listener {
         private final StringBuilder messageBuffer;
 
-        WebSocketListener(StringBuilder messageBuffer) {
-=======
-    private class WebSocketListener implements WebSocket.Listener {
-        private final StringBuilder messageBuffer;
-
         WebSocketListener() {
->>>>>>> c5256e25
             this.messageBuffer = new StringBuilder();
         }
 
