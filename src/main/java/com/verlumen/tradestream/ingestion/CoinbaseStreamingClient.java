--- conflicted
+++ resolved
@@ -190,9 +190,6 @@
         }
     }
 
-<<<<<<< HEAD
-    private static class WebSocketListener implements WebSocket.Listener {
-=======
     private class WebSocketConnector {
         void connect(List<String> productIds) {
             logger.atInfo().log("Attempting to connect WebSocket for products: %s", productIds);
@@ -245,8 +242,7 @@
         }
     }
 
-    private class WebSocketListener implements WebSocket.Listener {
->>>>>>> 0f9aabd1
+    private static class WebSocketListener implements WebSocket.Listener {
         private final StringBuilder messageBuffer;
 
         WebSocketListener() {
