--- conflicted
+++ resolved
@@ -55,11 +55,7 @@
 
         // Convert currency pairs to Coinbase product IDs
         ImmutableList<String> productIds = currencyPairs.stream()
-<<<<<<< HEAD
-            .map(pair -> String.format("%s-%s", pair.base().symbol(), pair.counter().symbol()))
-=======
             .map(pair -> pair.symbolWithCustomDelimiter("-"))
->>>>>>> 681be393
             .collect(toImmutableList());
 
         logger.atInfo().log("Starting Coinbase streaming for %d products: %s", 
