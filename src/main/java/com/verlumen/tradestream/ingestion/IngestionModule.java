--- conflicted
+++ resolved
@@ -37,18 +37,6 @@
   }
 
   @Provides
-<<<<<<< HEAD
-  CandleManager provideCandleManager(
-      CandlePublisher candlePublisher, CandleManager.Factory candleManagerFactory) {
-    return candleManagerFactory.create(
-        ingestionConfig().candleIntervalMillis(), candlePublisher);
-=======
-  CandlePublisher provideCandlePublisher(CandlePublisher.Factory candlePublisherFactory) {
-    return candlePublisherFactory.create(ingestionConfig().candlePublisherTopic());
->>>>>>> 18a8ac84
-  }
-
-  @Provides
   CoinMarketCapConfig provideCoinMarketCapConfig() {
     return CoinMarketCapConfig.create(
         ingestionConfig().topCryptocurrencyCount(), ingestionConfig().coinMarketCapApiKey());
