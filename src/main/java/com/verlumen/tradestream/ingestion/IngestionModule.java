package com.verlumen.tradestream.ingestion;

import com.google.auto.value.AutoValue;
import com.google.inject.AbstractModule;
import com.google.inject.Provides;
import com.google.inject.assistedinject.FactoryModuleBuilder;
import com.verlumen.tradestream.execution.RunMode;
import com.verlumen.tradestream.kafka.KafkaModule;
import com.verlumen.tradestream.kafka.KafkaProperties;
import java.util.Timer;

@AutoValue
abstract class IngestionModule extends AbstractModule {
  static IngestionModule create(IngestionConfig ingestionConfig) {
    return new AutoValue_IngestionModule(ingestionConfig);
  }

<<<<<<< HEAD
  static IngestionModule create(Namespace namespace) {
    String candlePublisherTopic = namespace.getString("candlePublisherTopic");
    String coinMarketCapApiKey = namespace.getString("coinmarketcap.apiKey");
    int topNCryptocurrencies = namespace.getInt("coinmarketcap.topN");
    String exchangeName = namespace.getString("exchangeName");
    long candleIntervalMillis = namespace.getInt("candleIntervalSeconds") * 1000L;
    String runModeName = namespace.getString("runMode").toUpperCase();
    RunMode runMode = RunMode.valueOf(runModeName);
    KafkaProperties kafkaProperties =
        KafkaProperties.createFromKafkaPrefixedProperties(namespace.getAttrs());

    IngestionConfig ingestionConfig =
        new IngestionConfig(
            candlePublisherTopic,
            coinMarketCapApiKey,
            topNCryptocurrencies,
            exchangeName,
            candleIntervalMillis,
            runMode,
            kafkaProperties);
    return create(ingestionConfig);
  }

  abstract IngestionConfig ingestionConfig();
=======
  abstract String candlePublisherTopic();

  abstract String coinMarketCapApiKey();

  abstract int topNCryptocurrencies();

  abstract String exchangeName();

  abstract long candleIntervalMillis();

  abstract RunMode runMode();

  abstract KafkaProperties kafkaProperties();
>>>>>>> b2a17ce5

  @Override
  protected void configure() {
    bind(CurrencyPairSupply.class).toProvider(CurrencyPairSupplyProvider.class);
    bind(ExchangeStreamingClient.Factory.class).to(ExchangeStreamingClientFactory.class);
    bind(HttpClient.class).to(HttpClientImpl.class);
    bind(java.net.http.HttpClient.class).toProvider(java.net.http.HttpClient::newHttpClient);
    bind(HttpURLConnectionFactory.class).to(HttpURLConnectionFactoryImpl.class);
    bind(RealTimeDataIngestion.class).to(RealTimeDataIngestionImpl.class);
    bind(ThinMarketTimer.class).to(ThinMarketTimerImpl.class);
    bind(ThinMarketTimerTask.class).to(ThinMarketTimerTaskImpl.class);
    bind(Timer.class).toProvider(Timer::new);

    install(
        new FactoryModuleBuilder()
            .implement(CandleManager.class, CandleManagerImpl.class)
            .build(CandleManager.Factory.class));

    install(
        new FactoryModuleBuilder()
            .implement(CandlePublisher.class, CandlePublisherImpl.class)
            .build(CandlePublisher.Factory.class));

    install(KafkaModule.create(ingestionConfig().kafkaProperties()));
  }

  @Provides
  CandleManager provideCandleManager(
      CandlePublisher candlePublisher, CandleManager.Factory candleManagerFactory) {
    return candleManagerFactory.create(
        ingestionConfig().candleIntervalMillis(), candlePublisher);
  }

  @Provides
  CandlePublisher provideCandlePublisher(CandlePublisher.Factory candlePublisherFactory) {
    return candlePublisherFactory.create(ingestionConfig().candlePublisherTopic());
  }

  @Provides
  CoinMarketCapConfig provideCoinMarketCapConfig() {
    return CoinMarketCapConfig.create(
        ingestionConfig().topCryptocurrencyCount(), ingestionConfig().coinMarketCapApiKey());
  }

  @Provides
  ExchangeStreamingClient provideExchangeStreamingClient(
      ExchangeStreamingClient.Factory exchangeStreamingClientFactory) {
    return exchangeStreamingClientFactory.create(ingestionConfig().exchangeName());
  }

  @Provides
  RunMode provideRunMode() {
    return ingestionConfig().runMode();
  }

  @Provides
  TradeProcessor provideTradeProcessor() {
    return TradeProcessor.create(ingestionConfig().candleIntervalMillis());
  }
}<|MERGE_RESOLUTION|>--- conflicted
+++ resolved
@@ -6,7 +6,6 @@
 import com.google.inject.assistedinject.FactoryModuleBuilder;
 import com.verlumen.tradestream.execution.RunMode;
 import com.verlumen.tradestream.kafka.KafkaModule;
-import com.verlumen.tradestream.kafka.KafkaProperties;
 import java.util.Timer;
 
 @AutoValue
@@ -15,7 +14,6 @@
     return new AutoValue_IngestionModule(ingestionConfig);
   }
 
-<<<<<<< HEAD
   static IngestionModule create(Namespace namespace) {
     String candlePublisherTopic = namespace.getString("candlePublisherTopic");
     String coinMarketCapApiKey = namespace.getString("coinmarketcap.apiKey");
@@ -40,21 +38,6 @@
   }
 
   abstract IngestionConfig ingestionConfig();
-=======
-  abstract String candlePublisherTopic();
-
-  abstract String coinMarketCapApiKey();
-
-  abstract int topNCryptocurrencies();
-
-  abstract String exchangeName();
-
-  abstract long candleIntervalMillis();
-
-  abstract RunMode runMode();
-
-  abstract KafkaProperties kafkaProperties();
->>>>>>> b2a17ce5
 
   @Override
   protected void configure() {
