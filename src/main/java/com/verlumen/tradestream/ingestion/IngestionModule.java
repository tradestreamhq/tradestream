--- conflicted
+++ resolved
@@ -16,19 +16,11 @@
 
 @AutoValue
 abstract class IngestionModule extends AbstractModule {
-<<<<<<< HEAD
-  static IngestionModule create(KafkaProperties kafkaProperties) {
-    return new AutoValue_IngestionModule(kafkaProperties);
-  }
-
-  abstract KafkaProperties kafkaProperties();
-=======
   static IngestionModule create(Namespace namespace) {
     return new AutoValue_IngestionModule(namespace);
   }
 
   abstract Namespace namespace();
->>>>>>> 21826d33
   
   @Override
   protected void configure() {
@@ -49,7 +41,7 @@
     install(new FactoryModuleBuilder()
         .implement(CandlePublisher.class, CandlePublisherImpl.class)
         .build(CandlePublisher.Factory.class));
-    install(KafkaModule.create());
+    install(KafkaModule.create(namespace().getAttrs()));
   }
 
   @Provides
