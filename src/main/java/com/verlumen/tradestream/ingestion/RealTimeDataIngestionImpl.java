package com.verlumen.tradestream.ingestion;

import static com.google.common.collect.ImmutableList.toImmutableList;
import static com.google.common.collect.ImmutableSet.toImmutableSet;
import static com.google.common.collect.Sets.difference;
import static com.google.common.collect.Sets.intersection;

import com.google.common.collect.ImmutableList;
import com.google.common.collect.ImmutableSet;
import com.google.common.flogger.FluentLogger;
import com.google.inject.Inject;
import com.google.inject.Provider;
import com.verlumen.tradestream.instruments.CurrencyPair;
import com.verlumen.tradestream.marketdata.Trade;
import com.verlumen.tradestream.marketdata.TradePublisher;

final class RealTimeDataIngestionImpl implements RealTimeDataIngestion {
    private static final FluentLogger logger = FluentLogger.forEnclosingClass();

    private final Provider<CurrencyPairSupply> currencyPairSupply;
    private final ExchangeStreamingClient exchangeClient;
    private final TradePublisher tradePublisher;
    
    @Inject
    RealTimeDataIngestionImpl(
        Provider<CurrencyPairSupply> currencyPairSupply,
        ExchangeStreamingClient exchangeClient,
        TradePublisher tradePublisher
    ) {
        this.candleManager = candleManager;
        this.candlePublisher = candlePublisher;
        this.currencyPairSupply = currencyPairSupply;
        this.exchangeClient = exchangeClient;
        this.tradePublisher = tradePublisher;
    }

    @Override
    public void start() {
        logger.atInfo().log("Starting real-time data ingestion for %s", 
            exchangeClient.getExchangeName());

        startMarketDataIngestion();

        logger.atInfo().log("Real-time data ingestion system fully initialized and running");
    }

    @Override
    public void shutdown() {
        logger.atInfo().log("Beginning shutdown sequence...");
        
        logger.atInfo().log("Stopping exchange streaming...");
        exchangeClient.stopStreaming();

<<<<<<< HEAD
        logger.atInfo().log("Closing trade publisher...");
        try {
            tradePublisher.close();
=======
        logger.atInfo().log("Stopping thin market timer...");
        thinMarketTimer.get().stop();

        logger.atInfo().log("Closing trade publisher...");
        try {
            tradePublisher.close();
            candlePublisher.close();
>>>>>>> ee18ed3f
            logger.atInfo().log("Successfully closed trade publisher");
        } catch (Exception e) {
            logger.atWarning().withCause(e).log("Error closing trade publisher");
        }

        logger.atInfo().log("Shutdown sequence complete");
    }

    private void processTrade(Trade trade) {
        try {
            logger.atInfo().log("Processing new trade for %s: ID=%s, price=%f, volume=%f", 
                trade.getCurrencyPair(), 
                trade.getTradeId(),
                trade.getPrice(),
                trade.getVolume());
            tradePublisher.publishTrade(trade);
<<<<<<< HEAD
=======
            candleManager.processTrade(trade);
>>>>>>> ee18ed3f
        } catch (RuntimeException e) {
            logger.atSevere().withCause(e).log(
                "Error processing trade: %s", trade.getTradeId());
            // Don't rethrow - we want to continue processing other trades
        }
    }

    private void startMarketDataIngestion() {
        exchangeClient.startStreaming(supportedCurrencyPairs(), this::processTrade);
    }

    private ImmutableList<CurrencyPair> supportedCurrencyPairs() {
        ImmutableSet<CurrencyPair> supportedPairs = ImmutableSet.copyOf(
            exchangeClient.supportedCurrencyPairs());
        ImmutableSet<CurrencyPair> requestedPairs = ImmutableSet.copyOf(
            currencyPairSupply.get().currencyPairs());
        difference(requestedPairs, supportedPairs)
            .forEach(unsupportedPair -> logger.atInfo().log(
                "Pair with symbol %s is not supported.", unsupportedPair.symbol()));
        return intersection(requestedPairs, supportedPairs)
            .immutableCopy()
            .asList();
    }
}<|MERGE_RESOLUTION|>--- conflicted
+++ resolved
@@ -51,19 +51,9 @@
         logger.atInfo().log("Stopping exchange streaming...");
         exchangeClient.stopStreaming();
 
-<<<<<<< HEAD
         logger.atInfo().log("Closing trade publisher...");
         try {
             tradePublisher.close();
-=======
-        logger.atInfo().log("Stopping thin market timer...");
-        thinMarketTimer.get().stop();
-
-        logger.atInfo().log("Closing trade publisher...");
-        try {
-            tradePublisher.close();
-            candlePublisher.close();
->>>>>>> ee18ed3f
             logger.atInfo().log("Successfully closed trade publisher");
         } catch (Exception e) {
             logger.atWarning().withCause(e).log("Error closing trade publisher");
@@ -74,20 +64,10 @@
 
     private void processTrade(Trade trade) {
         try {
-            logger.atInfo().log("Processing new trade for %s: ID=%s, price=%f, volume=%f", 
-                trade.getCurrencyPair(), 
-                trade.getTradeId(),
-                trade.getPrice(),
-                trade.getVolume());
             tradePublisher.publishTrade(trade);
-<<<<<<< HEAD
-=======
-            candleManager.processTrade(trade);
->>>>>>> ee18ed3f
         } catch (RuntimeException e) {
             logger.atSevere().withCause(e).log(
                 "Error processing trade: %s", trade.getTradeId());
-            // Don't rethrow - we want to continue processing other trades
         }
     }
 
