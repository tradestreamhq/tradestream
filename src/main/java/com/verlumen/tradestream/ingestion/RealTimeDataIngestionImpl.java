package com.verlumen.tradestream.ingestion;

import static com.google.common.collect.ImmutableList.toImmutableList;
import static com.google.common.collect.ImmutableSet.toImmutableSet;
import static com.google.common.collect.Sets.difference;
import static com.google.common.collect.Sets.intersection;

import com.google.common.collect.ImmutableList;
import com.google.common.collect.ImmutableSet;
import com.google.common.flogger.FluentLogger;
import com.google.inject.Inject;
import com.google.inject.Provider;
import com.verlumen.tradestream.instruments.CurrencyPair;
import com.verlumen.tradestream.marketdata.Trade;
<<<<<<< HEAD
import com.verlumen.tradestream.marketdata.Trade;
=======
import com.verlumen.tradestream.marketdata.TradePublisher;
>>>>>>> 1929b831

final class RealTimeDataIngestionImpl implements RealTimeDataIngestion {
    private static final FluentLogger logger = FluentLogger.forEnclosingClass();

    private final Provider<CurrencyPairSupply> currencyPairSupply;
    private final ExchangeStreamingClient exchangeClient;
<<<<<<< HEAD
=======
    private final Provider<ThinMarketTimer> thinMarketTimer;
    private final TradeProcessor tradeProcessor;
>>>>>>> 1929b831
    private final TradePublisher tradePublisher;
    
    @Inject
    RealTimeDataIngestionImpl(
        Provider<CurrencyPairSupply> currencyPairSupply,
        ExchangeStreamingClient exchangeClient,
<<<<<<< HEAD
        TradePublisher tradePublisher
    ) {
        this.currencyPairSupply = currencyPairSupply;
        this.exchangeClient = exchangeClient;
=======
        Provider<ThinMarketTimer> thinMarketTimer,
        TradeProcessor tradeProcessor,
        TradePublisher tradePublisher
    ) {
        this.candleManager = candleManager;
        this.candlePublisher = candlePublisher;
        this.currencyPairSupply = currencyPairSupply;
        this.exchangeClient = exchangeClient;
        this.thinMarketTimer = thinMarketTimer;
        this.tradeProcessor = tradeProcessor;
>>>>>>> 1929b831
        this.tradePublisher = tradePublisher;
    }

    @Override
    public void start() {
        logger.atInfo().log("Starting real-time data ingestion for %s", 
            exchangeClient.getExchangeName());

        startMarketDataIngestion();

        logger.atInfo().log("Real-time data ingestion system fully initialized and running");
    }

    @Override
    public void shutdown() {
        logger.atInfo().log("Beginning shutdown sequence...");
        
        logger.atInfo().log("Stopping exchange streaming...");
        exchangeClient.stopStreaming();

        logger.atInfo().log("Closing trade publisher...");
        try {
            tradePublisher.close();
            logger.atInfo().log("Successfully closed trade publisher");
        } catch (Exception e) {
            logger.atWarning().withCause(e).log("Error closing trade publisher");
        }

        logger.atInfo().log("Shutdown sequence complete");
    }

    private void processTrade(Trade trade) {
        try {
            logger.atInfo().log("Processing new trade for %s: ID=%s, price=%f, volume=%f", 
                trade.getCurrencyPair(), 
                trade.getTradeId(),
                trade.getPrice(),
                trade.getVolume());
            tradePublisher.publishTrade(trade);
        } catch (RuntimeException e) {
            logger.atSevere().withCause(e).log(
                "Error processing trade: %s", trade.getTradeId());
            // Don't rethrow - we want to continue processing other trades
        }
    }

    private void startMarketDataIngestion() {
        exchangeClient.startStreaming(supportedCurrencyPairs(), this::processTrade);
    }

    private ImmutableList<CurrencyPair> supportedCurrencyPairs() {
        ImmutableSet<CurrencyPair> supportedPairs = ImmutableSet.copyOf(
            exchangeClient.supportedCurrencyPairs());
        ImmutableSet<CurrencyPair> requestedPairs = ImmutableSet.copyOf(
            currencyPairSupply.get().currencyPairs());
        difference(requestedPairs, supportedPairs)
            .forEach(unsupportedPair -> logger.atInfo().log(
                "Pair with symbol %s is not supported.", unsupportedPair.symbol()));
        return intersection(requestedPairs, supportedPairs)
            .immutableCopy()
            .asList();
    }
}<|MERGE_RESOLUTION|>--- conflicted
+++ resolved
@@ -12,45 +12,25 @@
 import com.google.inject.Provider;
 import com.verlumen.tradestream.instruments.CurrencyPair;
 import com.verlumen.tradestream.marketdata.Trade;
-<<<<<<< HEAD
-import com.verlumen.tradestream.marketdata.Trade;
-=======
 import com.verlumen.tradestream.marketdata.TradePublisher;
->>>>>>> 1929b831
 
 final class RealTimeDataIngestionImpl implements RealTimeDataIngestion {
     private static final FluentLogger logger = FluentLogger.forEnclosingClass();
 
     private final Provider<CurrencyPairSupply> currencyPairSupply;
     private final ExchangeStreamingClient exchangeClient;
-<<<<<<< HEAD
-=======
-    private final Provider<ThinMarketTimer> thinMarketTimer;
-    private final TradeProcessor tradeProcessor;
->>>>>>> 1929b831
     private final TradePublisher tradePublisher;
     
     @Inject
     RealTimeDataIngestionImpl(
         Provider<CurrencyPairSupply> currencyPairSupply,
         ExchangeStreamingClient exchangeClient,
-<<<<<<< HEAD
-        TradePublisher tradePublisher
-    ) {
-        this.currencyPairSupply = currencyPairSupply;
-        this.exchangeClient = exchangeClient;
-=======
-        Provider<ThinMarketTimer> thinMarketTimer,
-        TradeProcessor tradeProcessor,
         TradePublisher tradePublisher
     ) {
         this.candleManager = candleManager;
         this.candlePublisher = candlePublisher;
         this.currencyPairSupply = currencyPairSupply;
         this.exchangeClient = exchangeClient;
-        this.thinMarketTimer = thinMarketTimer;
-        this.tradeProcessor = tradeProcessor;
->>>>>>> 1929b831
         this.tradePublisher = tradePublisher;
     }
 
