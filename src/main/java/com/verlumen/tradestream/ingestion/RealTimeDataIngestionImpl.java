--- conflicted
+++ resolved
@@ -65,12 +65,7 @@
             tradePublisher.publishTrade(trade);
         } catch (RuntimeException e) {
             logger.atSevere().withCause(e).log(
-<<<<<<< HEAD
                 "Error processing trade: %s", trade.getTradeId());
-=======
-                "Error publishing trade: %s", trade.getTradeId());
-            // Don't rethrow - we want to continue processing other trades
->>>>>>> 075de51e
         }
     }
 
