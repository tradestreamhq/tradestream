package com.verlumen.tradestream.ingestion;

import static com.google.common.collect.ImmutableList.toImmutableList;
import static com.google.common.collect.ImmutableSet.toImmutableSet;
import static com.google.common.collect.Sets.difference;

import com.google.common.collect.ImmutableList;
import com.google.common.collect.ImmutableSet;
import com.google.common.flogger.FluentLogger;
import com.google.inject.Inject;
import com.google.inject.Provider;
import com.verlumen.tradestream.instruments.CurrencyPair;
import com.verlumen.tradestream.marketdata.Trade;

final class RealTimeDataIngestionImpl implements RealTimeDataIngestion {
    private static final FluentLogger logger = FluentLogger.forEnclosingClass();
    private static final String FORWARD_SLASH = "/";

    private final CandleManager candleManager;
    private final CandlePublisher candlePublisher;
    private final Provider<CurrencyPairSupply> currencyPairSupply;
    private final ExchangeStreamingClient exchangeClient;
    private final Provider<ThinMarketTimer> thinMarketTimer;
    private final TradeProcessor tradeProcessor;
    
    @Inject
    RealTimeDataIngestionImpl(
        CandleManager candleManager,
        CandlePublisher candlePublisher,
        Provider<CurrencyPairSupply> currencyPairSupply,
        ExchangeStreamingClient exchangeClient,
        Provider<ThinMarketTimer> thinMarketTimer,
        TradeProcessor tradeProcessor
    ) {
        logger.atInfo().log("Initializing RealTimeDataIngestion implementation");
        this.candleManager = candleManager;
        this.candlePublisher = candlePublisher;
        this.currencyPairSupply = currencyPairSupply;
        this.exchangeClient = exchangeClient;
        this.thinMarketTimer = thinMarketTimer;
        this.tradeProcessor = tradeProcessor;
        logger.atInfo().log("RealTimeDataIngestion initialization complete");
    }

    @Override
    public void start() {
        logger.atInfo().log("Starting real-time data ingestion for %s", 
            exchangeClient.getExchangeName());

        startMarketDataIngestion();
        logger.atInfo().log("Starting thin market timer...");
        thinMarketTimer.get().start();
        logger.atInfo().log("Real-time data ingestion system fully initialized and running");
    }

    @Override
    public void shutdown() {
        logger.atInfo().log("Beginning shutdown sequence...");
        
        logger.atInfo().log("Stopping exchange streaming...");
        exchangeClient.stopStreaming();

        logger.atInfo().log("Stopping thin market timer...");
        thinMarketTimer.get().stop();

        logger.atInfo().log("Closing candle publisher...");
        try {
            candlePublisher.close();
            logger.atInfo().log("Successfully closed candle publisher");
        } catch (Exception e) {
            logger.atWarning().withCause(e).log("Error closing candle publisher");
        }

        logger.atInfo().log("Shutdown sequence complete");
    }

    private void processTrade(Trade trade) {
        try {
            if (!tradeProcessor.isProcessed(trade)) {
                logger.atInfo().log("Processing new trade for %s: ID=%s, price=%f, volume=%f", 
                    trade.getCurrencyPair(), 
                    trade.getTradeId(),
                    trade.getPrice(),
                    trade.getVolume());
                candleManager.processTrade(trade);
            } else {
                logger.atInfo().log("Skipping duplicate trade for %s: ID=%s",
                    trade.getCurrencyPair(),
                    trade.getTradeId());
            }
        } catch (RuntimeException e) {
            logger.atSevere().withCause(e).log(
                "Error processing trade: %s", trade.getTradeId());
            // Don't rethrow - we want to continue processing other trades
        }
    }

    private void startMarketDataIngestion() {
        exchangeClient.startStreaming(supportedCurrencyPairs(), this::processTrade);
    }

    private ImmutableList<CurrencyPair> supportedCurrencyPairs() {
        ImmutableSet<CurrencyPair> supportedPairs = exchangeClient
            .supportedCurrencyPairs(FORWARD_SLASH)
            .stream()
            .collect(toImmutableSet());
        ImmutableSet<CurrencyPair> requestedPairs = currencyPairSupply.get()
            .currencyPairs()
            .stream()
<<<<<<< HEAD
            .filter(exchangeClient::isSupportedCurrencyPair)
            .collect(toImmutableSet());

        difference(requestedPairs, supportedPairs)
            .forEach(unsupportedPair -> logger.atInfo().log(
                "Pair with symbol %s is not supported.", unsupportedPair.symbol()));
        return pairs;
=======
            .collect(toImmutableSet());
        return requestedPairs
            .asList();
>>>>>>> 7059aa65
    }
}<|MERGE_RESOLUTION|>--- conflicted
+++ resolved
@@ -107,18 +107,11 @@
         ImmutableSet<CurrencyPair> requestedPairs = currencyPairSupply.get()
             .currencyPairs()
             .stream()
-<<<<<<< HEAD
             .filter(exchangeClient::isSupportedCurrencyPair)
             .collect(toImmutableSet());
-
         difference(requestedPairs, supportedPairs)
             .forEach(unsupportedPair -> logger.atInfo().log(
                 "Pair with symbol %s is not supported.", unsupportedPair.symbol()));
-        return pairs;
-=======
-            .collect(toImmutableSet());
-        return requestedPairs
-            .asList();
->>>>>>> 7059aa65
+        return requestedPairs;
     }
 }