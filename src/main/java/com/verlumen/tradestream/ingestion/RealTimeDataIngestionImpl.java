--- conflicted
+++ resolved
@@ -118,13 +118,7 @@
 
     private void subscribeToTradeStreams() {
         currencyPairSupply.get().currencyPairs().stream()
-<<<<<<< HEAD
             .map(this::subscribeToTradeStream)
             .forEach(subscriptions::add);
-=======
-            .forEach(pair -> {
-                subscriptions.add(subscribeToTradeStream(pair));
-            });
->>>>>>> 82dc8eeb
     }
 }