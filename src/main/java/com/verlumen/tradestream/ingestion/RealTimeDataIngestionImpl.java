package com.verlumen.tradestream.ingestion;

import static com.google.common.collect.ImmutableList.toImmutableList;
import static com.google.common.collect.ImmutableSet.toImmutableSet;
import static com.google.common.collect.Sets.difference;
import static com.google.common.collect.Sets.intersection;

import com.google.common.collect.ImmutableList;
import com.google.common.collect.ImmutableSet;
import com.google.common.flogger.FluentLogger;
import com.google.inject.Inject;
import com.google.inject.Provider;
import com.verlumen.tradestream.instruments.CurrencyPair;
import com.verlumen.tradestream.marketdata.Trade;
import com.verlumen.tradestream.marketdata.TradePublisher;

final class RealTimeDataIngestionImpl implements RealTimeDataIngestion {
  private static final FluentLogger logger = FluentLogger.forEnclosingClass();

  private final Provider<CurrencyPairSupply> currencyPairSupply;
  private final ExchangeStreamingClient exchangeClient;
  private final TradePublisher tradePublisher;

  @Inject
  RealTimeDataIngestionImpl(
      Provider<CurrencyPairSupply> currencyPairSupply,
      ExchangeStreamingClient exchangeClient,
      TradePublisher tradePublisher) {
    this.currencyPairSupply = currencyPairSupply;
    this.exchangeClient = exchangeClient;
    this.tradePublisher = tradePublisher;
  }

  @Override
  public void start() {
    logger.atInfo().log(
        "Starting real-time data ingestion for %s", exchangeClient.getExchangeName());

    startMarketDataIngestion();

    logger.atInfo().log("Real-time data ingestion system fully initialized and running");
  }

  @Override
  public void shutdown() {
    logger.atInfo().log("Beginning shutdown sequence...");

    logger.atInfo().log("Stopping exchange streaming...");
    exchangeClient.stopStreaming();

<<<<<<< HEAD
    private void processTrade(Trade trade) {
        try {
            tradePublisher.publishTrade(trade);
        } catch (RuntimeException e) {
            logger.atSevere().withCause(e).log(
                "Error processing trade: %s", trade.getTradeId());
        }
=======
    logger.atInfo().log("Closing trade publisher...");
    try {
      tradePublisher.close();
      logger.atInfo().log("Successfully closed trade publisher");
    } catch (Exception e) {
      logger.atWarning().withCause(e).log("Error closing trade publisher");
>>>>>>> 07d76c1e
    }

    logger.atInfo().log("Shutdown sequence complete");
  }

  private void processTrade(Trade trade) {
    try {
      tradePublisher.publishTrade(trade);
    } catch (RuntimeException e) {
      logger.atSevere().withCause(e).log("Error publishing trade: %s", trade.getTradeId());
      // Don't rethrow - we want to continue processing other trades
    }
  }

  private void startMarketDataIngestion() {
    exchangeClient.startStreaming(supportedCurrencyPairs(), this::processTrade);
  }

  private ImmutableList<CurrencyPair> supportedCurrencyPairs() {
    ImmutableSet<CurrencyPair> supportedPairs =
        ImmutableSet.copyOf(exchangeClient.supportedCurrencyPairs());
    ImmutableSet<CurrencyPair> requestedPairs =
        ImmutableSet.copyOf(currencyPairSupply.get().currencyPairs());
    difference(requestedPairs, supportedPairs)
        .forEach(
            unsupportedPair ->
                logger.atInfo().log(
                    "Pair with symbol %s is not supported.", unsupportedPair.symbol()));
    return intersection(requestedPairs, supportedPairs).immutableCopy().asList();
  }
}<|MERGE_RESOLUTION|>--- conflicted
+++ resolved
@@ -48,7 +48,6 @@
     logger.atInfo().log("Stopping exchange streaming...");
     exchangeClient.stopStreaming();
 
-<<<<<<< HEAD
     private void processTrade(Trade trade) {
         try {
             tradePublisher.publishTrade(trade);
@@ -56,14 +55,6 @@
             logger.atSevere().withCause(e).log(
                 "Error processing trade: %s", trade.getTradeId());
         }
-=======
-    logger.atInfo().log("Closing trade publisher...");
-    try {
-      tradePublisher.close();
-      logger.atInfo().log("Successfully closed trade publisher");
-    } catch (Exception e) {
-      logger.atWarning().withCause(e).log("Error closing trade publisher");
->>>>>>> 07d76c1e
     }
 
     logger.atInfo().log("Shutdown sequence complete");
