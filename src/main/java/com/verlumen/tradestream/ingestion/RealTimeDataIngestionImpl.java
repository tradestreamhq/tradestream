package com.verlumen.tradestream.ingestion;

import static com.google.common.collect.ImmutableList.toImmutableList;
import static com.google.common.collect.ImmutableSet.toImmutableSet;

import com.google.common.collect.ImmutableList;
import com.google.common.collect.ImmutableSet;
import com.google.common.flogger.FluentLogger;
import com.google.inject.Inject;
import com.google.inject.Provider;
import com.verlumen.tradestream.instruments.CurrencyPair;
import com.verlumen.tradestream.marketdata.Trade;

final class RealTimeDataIngestionImpl implements RealTimeDataIngestion {
    private static final FluentLogger logger = FluentLogger.forEnclosingClass();
    private static final String FORWARD_SLASH = "/";

    private final CandleManager candleManager;
    private final CandlePublisher candlePublisher;
    private final Provider<CurrencyPairSupply> currencyPairSupply;
    private final ExchangeStreamingClient exchangeClient;
    private final Provider<ThinMarketTimer> thinMarketTimer;
    private final TradeProcessor tradeProcessor;
    
    @Inject
    RealTimeDataIngestionImpl(
        CandleManager candleManager,
        CandlePublisher candlePublisher,
        Provider<CurrencyPairSupply> currencyPairSupply,
        ExchangeStreamingClient exchangeClient,
        Provider<ThinMarketTimer> thinMarketTimer,
        TradeProcessor tradeProcessor
    ) {
        logger.atInfo().log("Initializing RealTimeDataIngestion implementation");
        this.candleManager = candleManager;
        this.candlePublisher = candlePublisher;
        this.currencyPairSupply = currencyPairSupply;
        this.exchangeClient = exchangeClient;
        this.thinMarketTimer = thinMarketTimer;
        this.tradeProcessor = tradeProcessor;
        logger.atInfo().log("RealTimeDataIngestion initialization complete");
    }

    @Override
    public void start() {
        logger.atInfo().log("Starting real-time data ingestion for %s", 
            exchangeClient.getExchangeName());

        startMarketDataIngestion();
        logger.atInfo().log("Starting thin market timer...");
        thinMarketTimer.get().start();
        logger.atInfo().log("Real-time data ingestion system fully initialized and running");
    }

    @Override
    public void shutdown() {
        logger.atInfo().log("Beginning shutdown sequence...");
        
        logger.atInfo().log("Stopping exchange streaming...");
        exchangeClient.stopStreaming();

        logger.atInfo().log("Stopping thin market timer...");
        thinMarketTimer.get().stop();

        logger.atInfo().log("Closing candle publisher...");
        try {
            candlePublisher.close();
            logger.atInfo().log("Successfully closed candle publisher");
        } catch (Exception e) {
            logger.atWarning().withCause(e).log("Error closing candle publisher");
        }

        logger.atInfo().log("Shutdown sequence complete");
    }

    private void processTrade(Trade trade) {
        try {
            if (!tradeProcessor.isProcessed(trade)) {
                logger.atInfo().log("Processing new trade for %s: ID=%s, price=%f, volume=%f", 
                    trade.getCurrencyPair(), 
                    trade.getTradeId(),
                    trade.getPrice(),
                    trade.getVolume());
                candleManager.processTrade(trade);
            } else {
                logger.atInfo().log("Skipping duplicate trade for %s: ID=%s",
                    trade.getCurrencyPair(),
                    trade.getTradeId());
            }
        } catch (RuntimeException e) {
            logger.atSevere().withCause(e).log(
                "Error processing trade: %s", trade.getTradeId());
            // Don't rethrow - we want to continue processing other trades
        }
    }

    private void startMarketDataIngestion() {
        exchangeClient.startStreaming(supportedCurrencyPairs(), this::processTrade);
    }

    private ImmutableList<CurrencyPair> supportedCurrencyPairs() {
        ImmutableSet<CurrencyPair> supportedPairs = exchangeClient
            .supportedCurrencyPairs(FORWARD_SLASH)
            .stream()
            .collect(toImmutableSet());
        return currencyPairSupply.get()
            .currencyPairs()
            .stream()
<<<<<<< HEAD
=======
            .filter(exchangeClient::isSupportedCurrencyPair)
>>>>>>> 0a211f2c
            .collect(toImmutableList());
    }
}<|MERGE_RESOLUTION|>--- conflicted
+++ resolved
@@ -106,10 +106,6 @@
         return currencyPairSupply.get()
             .currencyPairs()
             .stream()
-<<<<<<< HEAD
-=======
-            .filter(exchangeClient::isSupportedCurrencyPair)
->>>>>>> 0a211f2c
             .collect(toImmutableList());
     }
 }