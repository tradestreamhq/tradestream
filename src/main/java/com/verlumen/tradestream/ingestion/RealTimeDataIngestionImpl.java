--- conflicted
+++ resolved
@@ -1,5 +1,8 @@
 package com.verlumen.tradestream.ingestion;
 
+import static com.google.common.collect.ImmutableList.toImmutableList;
+
+import com.google.common.collect.ImmutableList;
 import com.google.common.flogger.FluentLogger;
 import com.google.inject.Inject;
 import com.google.inject.Provider;
@@ -38,14 +41,6 @@
     public void start() {
         logger.atInfo().log("Starting real-time data ingestion for %s", 
             exchangeClient.getExchangeName());
-<<<<<<< HEAD
-    
-        exchangeClient.startStreaming(
-            currencyPairSupply.get().currencyPairs(),
-            this::processTrade
-        );
-=======
->>>>>>> 6777909e
         
         startMarketDataIngestion();
         logger.atInfo().log("Starting thin market timer...");
@@ -97,8 +92,14 @@
 
     private void startMarketDataIngestion() {
         exchangeClient.startStreaming(
-            currencyPairSupply.get().symbols(),
+            currencyPairSupply.get().currencyPairs(),
             this::processTrade
         );
     }
+  
+    private ImmutableList<CurrencyPair> supportedCurrencyPairs() {
+      return currencyPairSupply.get().currencyPairs().stream()
+        .filter(exchangeClient::isSupportedCurrencyPair)
+        .collect(toImmutableList());
+    }
 }