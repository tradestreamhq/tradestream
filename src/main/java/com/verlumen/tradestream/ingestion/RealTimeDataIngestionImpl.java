--- conflicted
+++ resolved
@@ -94,13 +94,6 @@
     private void startMarketDataIngestion() {
         exchangeClient.startStreaming(supportedCurrencyPairs(), this::processTrade);
     }
-<<<<<<< HEAD
- 
-    private ImmutableList<CurrencyPair> supportedCurrencyPairs() {
-      return currencyPairSupply.get().currencyPairs().stream()
-        .filter(exchangeClient::isSupportedCurrencyPair)
-        .collect(toImmutableList());
-=======
 
     private ImmutableList<CurrencyPair> supportedCurrencyPairs() {
         return currencyPairSupply.get()
@@ -108,6 +101,5 @@
             .stream()
             .filter(exchangeClient::isSupportedCurrencyPair)
             .collect(toImmutableList());
->>>>>>> 681be393
     }
 }