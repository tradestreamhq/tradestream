--- conflicted
+++ resolved
@@ -12,13 +12,8 @@
     return create(CurrencyPair.fromSymbol(symbol), marketCapValue);
   }
 
-<<<<<<< HEAD
-  static CurrencyPairMetadata create(CurrencyPair currencyPair, BigDecimal marketCapValue) {
+  private static CurrencyPairMetadata create(CurrencyPair currencyPair, BigDecimal marketCapValue) {
     MarketCap marketCap = MarketCap.create(marketCapValue, currencyPair.counter());
-=======
-  private static CurrencyPairMetadata create(CurrencyPair currencyPair, BigDecimal marketCapValue) {
-    MarketCap marketCap = MarketCap.create(marketCapValue, Currency.USD);
->>>>>>> 96c3986d
     return new AutoValue_CurrencyPairMetadata(currencyPair, marketCap);
   }
 
