package com.verlumen.tradestream.ingestion;

import com.google.auto.value.AutoValue;
import org.knowm.xchange.currency.Currency;
import org.knowm.xchange.currency.CurrencyPair;

import java.math.BigDecimal;

@AutoValue
abstract class CurrencyPairMetadata {
  static CurrencyPairMetadata create(String pair, BigDecimal marketCapValue) {
    return create(new CurrencyPair(pair), marketCapValue);
  }

<<<<<<< HEAD
  static CurrencyPairMetadata create(CurrencyPair currencyPair, BigDecimal marketCapValue) {
    MarketCap marketCap = MarketCap.create(marketCapValue, currencyPair.counter());
=======
  static CurrencyPairMetadata create(CurrencyPair currencyPair, long marketCapValue) {
    return create(currencyPair, BigDecimal.valueOf(marketCapValue));
  }

  private static CurrencyPairMetadata create(CurrencyPair currencyPair, BigDecimal marketCapValue) {
    MarketCap marketCap = MarketCap.create(marketCapValue, Currency.USD);
>>>>>>> 13ef8dc7
    return new AutoValue_CurrencyPairMetadata(currencyPair, marketCap);
  }

  abstract CurrencyPair currencyPair();

  abstract MarketCap marketCap();

  @AutoValue
  abstract static class MarketCap {
    private static MarketCap create(BigDecimal value, Currency currency) {
      return new AutoValue_CurrencyPairMetadata_MarketCap(value, currency);
    }

    abstract BigDecimal value();

    abstract Currency currency();
  }
}<|MERGE_RESOLUTION|>--- conflicted
+++ resolved
@@ -12,17 +12,8 @@
     return create(new CurrencyPair(pair), marketCapValue);
   }
 
-<<<<<<< HEAD
-  static CurrencyPairMetadata create(CurrencyPair currencyPair, BigDecimal marketCapValue) {
+  private static CurrencyPairMetadata create(CurrencyPair currencyPair, BigDecimal marketCapValue) {
     MarketCap marketCap = MarketCap.create(marketCapValue, currencyPair.counter());
-=======
-  static CurrencyPairMetadata create(CurrencyPair currencyPair, long marketCapValue) {
-    return create(currencyPair, BigDecimal.valueOf(marketCapValue));
-  }
-
-  private static CurrencyPairMetadata create(CurrencyPair currencyPair, BigDecimal marketCapValue) {
-    MarketCap marketCap = MarketCap.create(marketCapValue, Currency.USD);
->>>>>>> 13ef8dc7
     return new AutoValue_CurrencyPairMetadata(currencyPair, marketCap);
   }
 
