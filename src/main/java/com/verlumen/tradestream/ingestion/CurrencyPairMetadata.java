package com.verlumen.tradestream.ingestion;

import com.google.auto.value.AutoValue;
import com.verlumen.tradestream.instruments.Currency;
import com.verlumen.tradestream.instruments.CurrencyPair;

import java.math.BigDecimal;

/**
 * Represents metadata for a currency pair, including its {@link CurrencyPair} and associated market capitalization.
 */
@AutoValue
abstract class CurrencyPairMetadata {
  /**
   * Factory method to create a {@link CurrencyPairMetadata} instance.
   *
   * @param symbol          the symbol representing the currency pair, e.g., "BTC/USD" or "ETH-BTC".
   * @param marketCapValue  the market capitalization value for the pair, in terms of the counter currency.
   * @return a new {@link CurrencyPairMetadata} instance.
   */
  static CurrencyPairMetadata create(String symbol, BigDecimal marketCapValue) {
    // Parse the currency pair from the symbol.
    CurrencyPair currencyPair = CurrencyPair.fromSymbol(symbol);

    // Create a MarketCap object using the market capitalization value and the counter currency.
    MarketCap marketCap = MarketCap.create(marketCapValue, currencyPair.counter());

<<<<<<< HEAD
    // Create and return the CurrencyPairMetadata object.
    return create(currencyPair, marketCap);
  }

  /**
   * Private factory method to create a {@link CurrencyPairMetadata} instance.
   *
   * @param currencyPair the currency pair for which metadata is being created.
   * @param marketCap    the market capitalization associated with the currency pair.
   * @return a new {@link CurrencyPairMetadata} instance.
   */
  private static CurrencyPairMetadata create(CurrencyPair currencyPair, MarketCap marketCap) {
=======
  private static CurrencyPairMetadata create(CurrencyPair currencyPair, BigDecimal marketCapValue) {
    MarketCap marketCap = MarketCap.create(marketCapValue, currencyPair.getCounter());
>>>>>>> f533dc26
    return new AutoValue_CurrencyPairMetadata(currencyPair, marketCap);
  }

  /**
   * Returns the {@link CurrencyPair} associated with this metadata.
   *
   * @return the currency pair.
   */
  abstract CurrencyPair currencyPair();

  /**
   * Returns the {@link MarketCap} associated with this currency pair.
   *
   * @return the market capitalization details.
   */
  abstract MarketCap marketCap();

  /**
   * Represents market capitalization details, including its value and associated currency.
   */
  @AutoValue
  abstract static class MarketCap {
    /**
     * Factory method to create a {@link MarketCap} instance.
     *
     * @param value    the market capitalization value.
     * @param currency the currency in which the market cap is denominated (typically the counter currency).
     * @return a new {@link MarketCap} instance.
     */
    private static MarketCap create(BigDecimal value, Currency currency) {
      if (value == null || value.compareTo(BigDecimal.ZERO) < 0) {
        throw new IllegalArgumentException("Market cap value must not be null or negative.");
      }
      if (currency == null) {
        throw new IllegalArgumentException("Currency must not be null.");
      }
      return new AutoValue_CurrencyPairMetadata_MarketCap(value, currency);
    }

    /**
     * Returns the market capitalization value.
     *
     * @return the market cap value.
     */
    abstract BigDecimal value();

    /**
     * Returns the currency in which the market cap is denominated.
     *
     * @return the currency.
     */
    abstract Currency currency();
  }
}<|MERGE_RESOLUTION|>--- conflicted
+++ resolved
@@ -15,33 +15,18 @@
    * Factory method to create a {@link CurrencyPairMetadata} instance.
    *
    * @param symbol          the symbol representing the currency pair, e.g., "BTC/USD" or "ETH-BTC".
-   * @param marketCapValue  the market capitalization value for the pair, in terms of the counter currency.
+   * @param marketCap  the market capitalization value for the pair, in terms of the counter currency.
    * @return a new {@link CurrencyPairMetadata} instance.
    */
-  static CurrencyPairMetadata create(String symbol, BigDecimal marketCapValue) {
+  static CurrencyPairMetadata create(String symbol, BigDecimal marketCap) {
     // Parse the currency pair from the symbol.
     CurrencyPair currencyPair = CurrencyPair.fromSymbol(symbol);
 
-    // Create a MarketCap object using the market capitalization value and the counter currency.
-    MarketCap marketCap = MarketCap.create(marketCapValue, currencyPair.counter());
+    return create(currencyPair, marketCap);
+  } 
 
-<<<<<<< HEAD
-    // Create and return the CurrencyPairMetadata object.
-    return create(currencyPair, marketCap);
-  }
-
-  /**
-   * Private factory method to create a {@link CurrencyPairMetadata} instance.
-   *
-   * @param currencyPair the currency pair for which metadata is being created.
-   * @param marketCap    the market capitalization associated with the currency pair.
-   * @return a new {@link CurrencyPairMetadata} instance.
-   */
-  private static CurrencyPairMetadata create(CurrencyPair currencyPair, MarketCap marketCap) {
-=======
   private static CurrencyPairMetadata create(CurrencyPair currencyPair, BigDecimal marketCapValue) {
     MarketCap marketCap = MarketCap.create(marketCapValue, currencyPair.getCounter());
->>>>>>> f533dc26
     return new AutoValue_CurrencyPairMetadata(currencyPair, marketCap);
   }
 
