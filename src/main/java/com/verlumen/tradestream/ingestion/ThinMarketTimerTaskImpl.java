--- conflicted
+++ resolved
@@ -23,10 +23,7 @@
         .currencyPairs()
         .stream()
         .map(CurrencyPair::symbol)
-<<<<<<< HEAD
-=======
         .distinct()
->>>>>>> 681be393
         .collect(toImmutableList());
       candleManager.handleThinlyTradedMarkets(currencyPairs);
   }
