--- conflicted
+++ resolved
@@ -18,26 +18,13 @@
 
   @Override
   public void run() {
-<<<<<<< HEAD
-    // Get currency pairs from supply and convert to string representations
-    ImmutableList<String> pairSymbols = currencyPairSupply
+    ImmutableList<String> currencyPairs =
+      currencyPairSupply
       .currencyPairs()
       .stream()
       .map(CurrencyPair::symbol)
       .distinct()
       .collect(toImmutableList());
-
-    // Pass the string representations to the candle manager
-    candleManager.handleThinlyTradedMarkets(pairSymbols);
-=======
-      ImmutableList<String> currencyPairs =
-        currencyPairSupply
-        .currencyPairs()
-        .stream()
-        .map(CurrencyPair::symbol)
-        .distinct()
-        .collect(toImmutableList());
-      candleManager.handleThinlyTradedMarkets(currencyPairs);
->>>>>>> 681be393
+    candleManager.handleThinlyTradedMarkets(currencyPairs);
   }
 }