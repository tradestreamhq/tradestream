--- conflicted
+++ resolved
@@ -16,11 +16,7 @@
   }
 
   public static void main(String... args) throws Exception {
-<<<<<<< HEAD
-    App app = Guice.createInjector().getInstance(App.class);
-=======
     App app = Guice.createInjector(new IngestionModule()).getInstance(App.class);
->>>>>>> 912435d5
     app.run();
   }
 
