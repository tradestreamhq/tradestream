--- conflicted
+++ resolved
@@ -11,19 +11,11 @@
     private final KafkaProducer<String, byte[]> kafkaProducer;
     private final String topic;
 
-<<<<<<< HEAD
     @AutoFactory(implementing = CandlePublisher.Factory.class)
-=======
-    @AutoFactory
->>>>>>> 56491401
     CandlePublisherImpl(
         String topic,
         @Provided KafkaProducer<String, byte[]> kafkaProducer
     ) {
-<<<<<<< HEAD
-        this.kafkaProducer = kafkaProducer;
-=======
->>>>>>> 56491401
         this.topic = topic;
         this.kafkaProducer = kafkaProducer;
     }
