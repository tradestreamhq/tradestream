package com.verlumen.tradestream.ingestion;

import com.google.auto.value.AutoValue;
import marketdata.Marketdata.Candle;

import java.time.Duration;

<<<<<<< HEAD
interface CandlePublisher {
    void publishCandle(PublishParams params);
=======
public interface CandlePublisher {
    void publishCandle(Candle candle);
>>>>>>> 65119b53

    void close();

    @AutoValue
    abstract class PublishParams {
        static PublishParams create(String topic, Candle candle) {
            return new AutoValue_CandlePublisher_PublishParams(topic, candle);
        }

        abstract String topic();
        abstract Candle candle();
    }
}<|MERGE_RESOLUTION|>--- conflicted
+++ resolved
@@ -5,13 +5,8 @@
 
 import java.time.Duration;
 
-<<<<<<< HEAD
-interface CandlePublisher {
-    void publishCandle(PublishParams params);
-=======
 public interface CandlePublisher {
     void publishCandle(Candle candle);
->>>>>>> 65119b53
 
     void close();
 
