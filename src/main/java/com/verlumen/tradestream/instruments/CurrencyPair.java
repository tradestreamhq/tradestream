package com.verlumen.tradestream.instruments;

import static com.google.common.base.Preconditions.checkArgument;
import static com.google.common.collect.MoreCollectors.onlyElement;
import static com.google.common.collect.ImmutableList.toImmutableList;

import com.google.auto.value.AutoValue;
import com.google.common.base.Splitter;
import com.google.common.collect.ImmutableList;
import java.util.NoSuchElementException;
import java.util.stream.Stream;

/**
 * Represents a currency pair, which is a combination of two currencies.
 *
 * <p>A currency pair expresses the exchange rate between two currencies, with the first currency
 * (the "base") being traded and the second currency (the "counter") being the one against which the
 * base currency is traded.
 *
 * </p>
 *
 * <p>For example, a currency pair might look like "EUR/USD" or "BTC-ETH", indicating how many units
 * of the counter currency (e.g., USD) are required to purchase one unit of the base currency (e.g.,
 * EUR).
 * </p>
 */
@AutoValue
public abstract class CurrencyPair {
  // Constants for possible delimiters in the currency pair symbol.
  private static final String FORWARD_SLASH = "/";
  private static final String HYPHEN = "-";

  /**
   * Creates a {@link CurrencyPair} from a given symbol.
   *
   * <p>The symbol should use either "/" or "-" as a delimiter, for example:
   *
   * <ul>
   *   <li>"EUR/USD"</li>
   *   <li>"BTC-ETH"</li>
   * </ul>
   *
   * <p>This method will:
   *
   * <ol>
   *   <li>Determine which delimiter is used in the symbol.</li>
   *   <li>Split the symbol into base and counter currency codes.</li>
   *   <li>Convert these codes to uppercase and ensure they're distinct.</li>
   * </ol>
   *
   * @param symbol a string representing the currency pair (e.g., "EUR/USD" or "BTC-ETH").
   * @return a {@link CurrencyPair} object representing the base and counter currencies.
   * @throws IllegalArgumentException if the symbol is invalid, ambiguous, or does not contain
   *     exactly two currencies.
   */
  public static CurrencyPair fromSymbol(String symbol) {
    ImmutableList<String> symbolParts = splitSymbol(symbol);
    Currency base = Currency.create(symbolParts.get(0));
    Currency counter = Currency.create(symbolParts.get(1));
    return create(base, counter);
<<<<<<< HEAD
  }

  /**
   * Splits the given currency pair symbol into its base and counter currency components.
   *
   * <p>This method attempts to split the symbol using either "/" or "-" as a delimiter. It also
   * ensures that exactly two parts are extracted, both are non-empty, and they are converted to
   * uppercase and distinct values.
   *
   * @param symbol The currency pair symbol string (e.g., "EUR/USD" or "BTC-ETH").
   * @return An {@link ImmutableList} containing the base and counter currencies.
   * @throws IllegalArgumentException If the symbol is null or does not match the expected format
   *     (e.g., doesn't contain a delimiter, contains more than two parts)
   */
  private static ImmutableList<String> splitSymbol(String symbol) {
    try {
      // Determine the delimiter used in the symbol.
      String delimiter =
          Stream.of(FORWARD_SLASH, HYPHEN).filter(symbol::contains).collect(onlyElement());

      // Split the symbol using the determined delimiter.
      Splitter splitter = Splitter.on(delimiter).trimResults().omitEmptyStrings();

      // Extract and normalize the parts.
      ImmutableList<String> parts =
          splitter.splitToStream(symbol).map(String::toUpperCase).distinct().collect(toImmutableList());

      // Validate that exactly two parts are present.
      checkArgument(parts.size() == 2, "Symbol must contain exactly two currencies: %s", symbol);

      return parts;
    } catch (NoSuchElementException | IllegalArgumentException e) {
      throw new IllegalArgumentException(
          String.format("Unable to parse currency pair, invalid symbol: \"%s\".", symbol), e);
    }
  }

  /**
   * Creates a {@link CurrencyPair} instance from the given base and counter currencies.
   *
=======
  }

  /**
   * Splits the given currency pair symbol into its base and counter currency components.
   *
   * <p>This method attempts to split the symbol using either "/" or "-" as a delimiter. It also
   * ensures that exactly two parts are extracted, both are non-empty, and they are converted to
   * uppercase and distinct values.
   *
   * @param symbol The currency pair symbol string (e.g., "EUR/USD" or "BTC-ETH").
   * @return An {@link ImmutableList} containing the base and counter currencies.
   * @throws IllegalArgumentException If the symbol is null or does not match the expected format
   *     (e.g., doesn't contain a delimiter, contains more than two parts)
   */
  private static ImmutableList<String> splitSymbol(String symbol) {
    try {
      // Determine the delimiter used in the symbol.
      String delimiter =
          Stream.of(FORWARD_SLASH, HYPHEN).filter(symbol::contains).collect(onlyElement());

      // Split the symbol using the determined delimiter.
      Splitter splitter = Splitter.on(delimiter).trimResults().omitEmptyStrings();

      // Extract and normalize the parts.
      ImmutableList<String> parts =
          splitter.splitToStream(symbol).map(String::toUpperCase).distinct().collect(toImmutableList());

      // Validate that exactly two parts are present.
      checkArgument(parts.size() == 2, "Symbol must contain exactly two currencies: %s", symbol);

      return parts;
    } catch (NoSuchElementException | IllegalArgumentException e) {
      throw new IllegalArgumentException(
          String.format("Unable to parse currency pair, invalid symbol: \"%s\".", symbol), e);
    }
  }

  /**
   * Creates a {@link CurrencyPair} instance from the given base and counter currencies.
   *
>>>>>>> 51f9ce6c
   * @param base the base currency (e.g., EUR in EUR/USD)
   * @param counter the counter currency (e.g., USD in EUR/USD)
   * @return a new {@link CurrencyPair} instance
   */
  private static CurrencyPair create(Currency base, Currency counter) {
    return new AutoValue_CurrencyPair(base, counter);
  }

  /**
   * Returns the base currency of this currency pair.
   *
   * <p>The base currency is the first currency listed in the pair and is the one being traded.
   *
   * @return the base {@link Currency}
   */
  public abstract Currency base();

  /**
   * Returns the counter currency of this currency pair.
   *
   * <p>The counter currency is the second currency listed in the pair and is the one used to quote
   * the value of the base currency.
   *
   * @return the counter {@link Currency}
   */
  public abstract Currency counter();
<<<<<<< HEAD
=======

  public String symbol() {
    return base().symbol() + FORWARD_SLASH + counter().symbol();
  }
>>>>>>> 51f9ce6c
}<|MERGE_RESOLUTION|>--- conflicted
+++ resolved
@@ -58,7 +58,6 @@
     Currency base = Currency.create(symbolParts.get(0));
     Currency counter = Currency.create(symbolParts.get(1));
     return create(base, counter);
-<<<<<<< HEAD
   }
 
   /**
@@ -99,48 +98,6 @@
   /**
    * Creates a {@link CurrencyPair} instance from the given base and counter currencies.
    *
-=======
-  }
-
-  /**
-   * Splits the given currency pair symbol into its base and counter currency components.
-   *
-   * <p>This method attempts to split the symbol using either "/" or "-" as a delimiter. It also
-   * ensures that exactly two parts are extracted, both are non-empty, and they are converted to
-   * uppercase and distinct values.
-   *
-   * @param symbol The currency pair symbol string (e.g., "EUR/USD" or "BTC-ETH").
-   * @return An {@link ImmutableList} containing the base and counter currencies.
-   * @throws IllegalArgumentException If the symbol is null or does not match the expected format
-   *     (e.g., doesn't contain a delimiter, contains more than two parts)
-   */
-  private static ImmutableList<String> splitSymbol(String symbol) {
-    try {
-      // Determine the delimiter used in the symbol.
-      String delimiter =
-          Stream.of(FORWARD_SLASH, HYPHEN).filter(symbol::contains).collect(onlyElement());
-
-      // Split the symbol using the determined delimiter.
-      Splitter splitter = Splitter.on(delimiter).trimResults().omitEmptyStrings();
-
-      // Extract and normalize the parts.
-      ImmutableList<String> parts =
-          splitter.splitToStream(symbol).map(String::toUpperCase).distinct().collect(toImmutableList());
-
-      // Validate that exactly two parts are present.
-      checkArgument(parts.size() == 2, "Symbol must contain exactly two currencies: %s", symbol);
-
-      return parts;
-    } catch (NoSuchElementException | IllegalArgumentException e) {
-      throw new IllegalArgumentException(
-          String.format("Unable to parse currency pair, invalid symbol: \"%s\".", symbol), e);
-    }
-  }
-
-  /**
-   * Creates a {@link CurrencyPair} instance from the given base and counter currencies.
-   *
->>>>>>> 51f9ce6c
    * @param base the base currency (e.g., EUR in EUR/USD)
    * @param counter the counter currency (e.g., USD in EUR/USD)
    * @return a new {@link CurrencyPair} instance
@@ -167,11 +124,8 @@
    * @return the counter {@link Currency}
    */
   public abstract Currency counter();
-<<<<<<< HEAD
-=======
 
   public String symbol() {
     return base().symbol() + FORWARD_SLASH + counter().symbol();
   }
->>>>>>> 51f9ce6c
 }