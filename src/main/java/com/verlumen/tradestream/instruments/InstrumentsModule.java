package com.verlumen.tradestream.instruments;

import com.google.auto.value.AutoValue;
import com.google.common.base.Suppliers;
import com.google.inject.AbstractModule;
import com.google.inject.Provides;
import com.google.inject.Singleton;
import com.google.inject.AbstractModule;
import com.google.inject.Provides;
import com.verlumen.tradestream.execution.RunMode;
import java.time.Duration;
import java.util.List;
import java.util.concurrent.TimeUnit;
import java.util.function.Supplier;

@AutoValue
public abstract class InstrumentsModule extends AbstractModule {
  public static InstrumentsModule create(RunMode runMode, String coinMarketCapApiKey, int topCryptocurrencyCount) {
    return new AutoValue_InstrumentsModule(runMode, coinMarketCapApiKey, topCryptocurrencyCount);
  }

  private static final Duration INSTRUMENT_REFRESH_INTERVAL = Duration.ofDays(1);

  abstract RunMode runMode();
  abstract String coinMarketCapApiKey();
  abstract int topCryptocurrencyCount();

  @Provides
  CoinMarketCapConfig provideCoinMarketCapConfig() {
    return CoinMarketCapConfig.create(topCryptocurrencyCount(), coinMarketCapApiKey());
  }

  @Provides
  @Singleton
<<<<<<< HEAD
  Supplier<ImmutableList<CurrencyPair>> provideCurrencyPairSupplier(
    CurrencyPairSupplyProvider provider) {
    if (RunMode.DRY.equals(runMode())):
      return Suppliers.ofInstance(ImmutableList.of(CurrencyPair.fromSymbol("DRY/RUN")));

    Supplier<ImmutableList<CurrencyPair>> baseSupplier = provider.get();
=======
  Supplier<List<CurrencyPair>> provideCurrencyPairSupply(CurrencyPairSupplier supplier) {
>>>>>>> 7e550d2a
    return Suppliers.memoizeWithExpiration(
      supplier,
      INSTRUMENT_REFRESH_INTERVAL.toMillis(),
      TimeUnit.MILLISECONDS);
  }
}<|MERGE_RESOLUTION|>--- conflicted
+++ resolved
@@ -32,16 +32,7 @@
 
   @Provides
   @Singleton
-<<<<<<< HEAD
-  Supplier<ImmutableList<CurrencyPair>> provideCurrencyPairSupplier(
-    CurrencyPairSupplyProvider provider) {
-    if (RunMode.DRY.equals(runMode())):
-      return Suppliers.ofInstance(ImmutableList.of(CurrencyPair.fromSymbol("DRY/RUN")));
-
-    Supplier<ImmutableList<CurrencyPair>> baseSupplier = provider.get();
-=======
   Supplier<List<CurrencyPair>> provideCurrencyPairSupply(CurrencyPairSupplier supplier) {
->>>>>>> 7e550d2a
     return Suppliers.memoizeWithExpiration(
       supplier,
       INSTRUMENT_REFRESH_INTERVAL.toMillis(),
