--- conflicted
+++ resolved
@@ -42,13 +42,8 @@
     deps = [
         ":coin_market_cap_config",
         ":currency_pair",
-<<<<<<< HEAD
-        ":currency_pair_supply",
-        ":currency_pair_supply_provider",
+        ":currency_pair_supplier",
         "//src/main/java/com/verlumen/tradestream/execution:run_mode",
-=======
-        ":currency_pair_supplier",
->>>>>>> 7e550d2a
         "//third_party:auto_value",
         "//third_party:guava",
         "//third_party:guice",
