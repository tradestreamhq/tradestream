load("@rules_kotlin//kotlin:jvm.bzl", "kt_jvm_library")

kt_jvm_library(
    name = "postgre_sql_data_source_factory",
    srcs = ["PostgreSQLDataSourceFactory.kt"],
    visibility = [
        "//src/main/java/com/verlumen/tradestream/discovery:__pkg__",
        "//src/main/java/com/verlumen/tradestream/pipeline:__pkg__",
        "//src/test/java/com/verlumen/tradestream/discovery:__pkg__",
        "//src/test/java/com/verlumen/tradestream/postgres:__pkg__",
    ],
    deps = [
        "//src/main/java/com/verlumen/tradestream/sql:data_source_factory",
        "//third_party/java:guice",
        "//third_party/java:guice_assistedinject",
        "//third_party/java:postgresql",
    ],
)

kt_jvm_library(
    name = "postgres_module",
    srcs = ["PostgresModule.kt"],
    visibility = [
        "//src/main/java/com/verlumen/tradestream/discovery:__pkg__",
<<<<<<< HEAD
=======
        "//src/main/java/com/verlumen/tradestream/pipeline:__pkg__",
>>>>>>> 3fe510bb
    ],
    deps = [
        ":postgre_sql_data_source_factory",
        "//src/main/java/com/verlumen/tradestream/sql:data_source_factory",
        "//third_party/java:guice",
    ],
)<|MERGE_RESOLUTION|>--- conflicted
+++ resolved
@@ -22,10 +22,7 @@
     srcs = ["PostgresModule.kt"],
     visibility = [
         "//src/main/java/com/verlumen/tradestream/discovery:__pkg__",
-<<<<<<< HEAD
-=======
         "//src/main/java/com/verlumen/tradestream/pipeline:__pkg__",
->>>>>>> 3fe510bb
     ],
     deps = [
         ":postgre_sql_data_source_factory",
