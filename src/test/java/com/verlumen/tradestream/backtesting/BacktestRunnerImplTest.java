package com.verlumen.tradestream.backtesting;

import static com.google.common.truth.Truth.assertThat;
import static com.verlumen.tradestream.strategies.StrategySpecsKt.getDefaultParameters;
import static org.junit.Assert.assertThrows;

import com.google.common.collect.ImmutableList;
import com.google.inject.Guice;
import com.google.inject.Inject;
import com.google.inject.testing.fieldbinder.BoundFieldModule;
import com.google.protobuf.InvalidProtocolBufferException;
import com.google.protobuf.util.Timestamps;
import com.verlumen.tradestream.marketdata.Candle;
import com.verlumen.tradestream.strategies.Strategy;
import com.verlumen.tradestream.strategies.StrategyType;
import com.verlumen.tradestream.ta4j.Ta4jModule;
import java.time.ZonedDateTime;
import java.util.ArrayList;
import java.util.List;
import org.junit.Before;
import org.junit.Rule;
import org.junit.Test;
import org.junit.runner.RunWith;
import org.junit.runners.JUnit4;
import org.mockito.junit.MockitoJUnit;
import org.mockito.junit.MockitoRule;

@RunWith(JUnit4.class)
public class BacktestRunnerImplTest {
  @Rule public MockitoRule mockitoRule = MockitoJUnit.rule();

  private List<Candle> candlesList;
  private ZonedDateTime startTime;

  @Inject private BacktestRunnerImpl backtestRunner;

  @Before
  public void setUp() throws Exception {
    // Initialize test data
    candlesList = new ArrayList<>();
    startTime = ZonedDateTime.now();

    // Inject our dependencies
    Guice.createInjector(BoundFieldModule.of(this), Ta4jModule.create()).injectMembers(this);
  }

  @Test
  public void runBacktest_withEmptySeries_throwsException() throws InvalidProtocolBufferException {
    // Arrange
    BacktestRequest request =
        BacktestRequest.newBuilder()
            .addAllCandles(ImmutableList.of()) // Empty candles list
            .setStrategy(createStrategyWithDefaults(StrategyType.SMA_RSI))
            .build();

    // Act & Assert
    IllegalArgumentException thrown =
        assertThrows(IllegalArgumentException.class, () -> backtestRunner.runBacktest(request));

    assertThat(thrown).hasMessageThat().contains("Bar series cannot be empty");
  }

  @Test
  public void runBacktest_withValidDataAndStrategy_returnsResults()
      throws InvalidProtocolBufferException {
    // Arrange - Create data that will trigger SMA_RSI strategy
    // Start with baseline, then create oversold condition, then recovery
    addTestBarsForOversoldRecovery();

    BacktestRequest request =
        BacktestRequest.newBuilder()
            .addAllCandles(candlesList)
            .setStrategy(createStrategyWithDefaults(StrategyType.SMA_RSI))
            .build();

    // Act
    BacktestResult result = backtestRunner.runBacktest(request);

    // Assert - More realistic expectations
    assertThat(result.getStrategyScore()).isAtLeast(0.0);
    assertThat(result.getMaxDrawdown()).isAtLeast(0.0);
    assertThat(result.getMaxDrawdown()).isAtMost(1.0);
    assertThat(result.getWinRate()).isAtLeast(0.0);
    assertThat(result.getWinRate()).isAtMost(1.0);
    assertThat(result.getVolatility()).isAtLeast(0.0);
    // If trades occurred, cumulative return should be non-zero
    if (result.getNumberOfTrades() > 0) {
      assertThat(Math.abs(result.getCumulativeReturn())).isGreaterThan(0.0);
    }
  }

  @Test
  public void runBacktest_withLosingTrades_calculatesMetricsCorrectly()
      throws InvalidProtocolBufferException {
    // Arrange - Create data that simulates losing trades
    addTestBarsForLosingScenario();

    BacktestRequest request =
        BacktestRequest.newBuilder()
            .addAllCandles(candlesList)
            .setStrategy(createStrategyWithDefaults(StrategyType.SMA_RSI))
            .build();

    // Act
    BacktestResult result = backtestRunner.runBacktest(request);

    // Assert - Focus on metrics that should be consistent regardless of strategy performance
    assertThat(result.getMaxDrawdown()).isAtLeast(0.0);
    assertThat(result.getVolatility()).isAtLeast(0.0);
    assertThat(result.getWinRate()).isAtLeast(0.0);
    assertThat(result.getWinRate()).isAtMost(1.0);
    // If trades occurred and were losing, profit factor should be low
    if (result.getNumberOfTrades() > 0 && result.getCumulativeReturn() < 0) {
      assertThat(result.getProfitFactor()).isAtMost(1.0);
    }
  }

  @Test
  public void runBacktest_withVolatileData_calculatesVolatilityCorrectly()
      throws InvalidProtocolBufferException {
    // Arrange - Create truly volatile data
    addTestBarsForHighVolatility();

    BacktestRequest request =
        BacktestRequest.newBuilder()
            .addAllCandles(candlesList)
            .setStrategy(createStrategyWithDefaults(StrategyType.SMA_RSI))
            .build();

    // Act
    BacktestResult result = backtestRunner.runBacktest(request);

    // Assert - Focus on volatility calculation rather than specific Sharpe ratio
    assertThat(result.getVolatility()).isGreaterThan(0.1); // Should be high due to volatile data
    assertThat(result.getMaxDrawdown()).isGreaterThan(0.0);
    // Sharpe ratio calculation depends on many factors, so just verify it's calculated
    assertThat(Double.isFinite(result.getSharpeRatio())).isTrue();
  }

  @Test
  public void runBacktest_withNoTrades_returnsZeroMetrics() throws InvalidProtocolBufferException {
<<<<<<< HEAD
    // Arrange
    // Add test data
    addTestBars(100.0, 100.0, 100.0, 100.0, 100.0);
=======
    // Arrange - Create stable data that won't trigger trades
    addTestBarsForNoTrades();
>>>>>>> 50376998

    BacktestRequest request =
        BacktestRequest.newBuilder()
            .addAllCandles(candlesList)
            .setStrategy(createStrategyWithDefaults(StrategyType.SMA_RSI))
            .build();

    // Act
    BacktestResult result = backtestRunner.runBacktest(request);

    // Assert
    assertThat(result.getNumberOfTrades()).isEqualTo(0);
    assertThat(result.getWinRate()).isEqualTo(0.0);
    assertThat(result.getAverageTradeDuration()).isEqualTo(0.0);
    assertThat(result.getCumulativeReturn()).isEqualTo(0.0);
  }

  @Test
  public void runBacktest_withStrategyWithoutParameters_throwsException() {
    // Arrange
    addTestBarsForOversoldRecovery();

    // Create strategy without parameters (like the original failing tests)
    Strategy strategyWithoutParams = Strategy.newBuilder().setType(StrategyType.SMA_RSI).build();

    BacktestRequest request =
        BacktestRequest.newBuilder()
            .addAllCandles(candlesList)
            .setStrategy(strategyWithoutParams)
            .build();

    // Act & Assert
    IllegalArgumentException thrown =
        assertThrows(IllegalArgumentException.class, () -> backtestRunner.runBacktest(request));

    assertThat(thrown).hasMessageThat().contains("Strategy must have valid parameters");
    assertThat(thrown).hasMessageThat().contains("Use getDefaultParameters(strategyType)");
    assertThat(thrown).hasMessageThat().contains("SMA_RSI");
  }

  // Helper method to create properly configured strategies
  private Strategy createStrategyWithDefaults(StrategyType strategyType) {
    return Strategy.newBuilder()
        .setType(strategyType)
        .setParameters(
            getDefaultParameters(strategyType)) // Kotlin extension function called from Java
        .build();
  }

  // Create data that might trigger oversold conditions and recovery
  private void addTestBarsForOversoldRecovery() {
    candlesList.clear();
    double basePrice = 100.0;
    // Phase 1: Baseline (10 bars)
    for (int i = 0; i < 10; i++) {
      candlesList.add(createCandle(startTime.plusMinutes(i), basePrice + (i * 0.5)));
    }
    // Phase 2: Sharp decline to create oversold conditions (10 bars)
    for (int i = 10; i < 20; i++) {
      double price = basePrice + 5 - ((i - 9) * 3); // Sharp decline
      candlesList.add(createCandle(startTime.plusMinutes(i), Math.max(price, 70.0)));
    }
    // Phase 3: Recovery (15 bars)
    for (int i = 20; i < 35; i++) {
      double price = 70.0 + ((i - 19) * 2); // Recovery
      candlesList.add(createCandle(startTime.plusMinutes(i), price));
    }
  }

  // Create data for losing scenario
  private void addTestBarsForLosingScenario() {
    candlesList.clear();
    double basePrice = 100.0;
    // Gradual decline over 30 bars
    for (int i = 0; i < 30; i++) {
      double price = basePrice - (i * 1.5); // Steady decline
      candlesList.add(createCandle(startTime.plusMinutes(i), Math.max(price, 50.0)));
    }
  }

  // Create highly volatile data
  private void addTestBarsForHighVolatility() {
    candlesList.clear();
    double basePrice = 100.0;
    // Create zigzag pattern with high volatility
    for (int i = 0; i < 30; i++) {
      double volatility = (i % 2 == 0) ? 15.0 : -15.0; // Alternate high/low
      double noise = (Math.random() - 0.5) * 10.0; // Random noise
      double price = basePrice + volatility + noise;
      candlesList.add(createCandle(startTime.plusMinutes(i), Math.max(price, 20.0)));
    }
  }

  // Create stable data that won't trigger trades
  private void addTestBarsForNoTrades() {
    candlesList.clear();
    double basePrice = 100.0;
    // Very stable prices with minimal variation
    for (int i = 0; i < 25; i++) {
      double price = basePrice + (Math.sin(i * 0.1) * 0.5); // Tiny oscillation
      candlesList.add(createCandle(startTime.plusMinutes(i), price));
    }
  }

  private Candle createCandle(ZonedDateTime time, double price) {
    return Candle.newBuilder()
        .setTimestamp(Timestamps.fromMillis(time.toInstant().toEpochMilli()))
        .setOpen(price)
        .setHigh(price * 1.01) // Small spread
        .setLow(price * 0.99)
        .setClose(price)
        .setVolume(100)
        .setCurrencyPair("BTC/USD")
        .build();
  }
}<|MERGE_RESOLUTION|>--- conflicted
+++ resolved
@@ -139,14 +139,9 @@
 
   @Test
   public void runBacktest_withNoTrades_returnsZeroMetrics() throws InvalidProtocolBufferException {
-<<<<<<< HEAD
     // Arrange
     // Add test data
     addTestBars(100.0, 100.0, 100.0, 100.0, 100.0);
-=======
-    // Arrange - Create stable data that won't trigger trades
-    addTestBarsForNoTrades();
->>>>>>> 50376998
 
     BacktestRequest request =
         BacktestRequest.newBuilder()
