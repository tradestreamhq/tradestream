--- conflicted
+++ resolved
@@ -76,47 +76,6 @@
 )
 
 java_test(
-<<<<<<< HEAD
-    name = "GeneticAlgorithmOrchestratorImplTest",
-    size = "small",
-    srcs = ["GeneticAlgorithmOrchestratorImplTest.java"],
-    deps = [
-        "//protos:backtesting_java_proto",
-        "//protos:marketdata_java_proto",
-        "//protos:strategies_java_proto",
-        "//src/main/java/com/verlumen/tradestream/backtesting:ga_constants",
-        "//src/main/java/com/verlumen/tradestream/backtesting:ga_engine_factory",
-        "//src/main/java/com/verlumen/tradestream/backtesting:genetic_algorithm_orchestrator",
-        "//src/main/java/com/verlumen/tradestream/backtesting:genetic_algorithm_orchestrator_impl",
-        "//src/main/java/com/verlumen/tradestream/discovery:genotype_converter",
-=======
-    name = "GAEngineFactoryImplTest",
-    srcs = ["GAEngineFactoryImplTest.java"],
-    deps = [
-        "//protos:backtesting_java_proto",
-        "//protos:strategies_java_proto",
-        "//src/main/java/com/verlumen/tradestream/backtesting:fitness_calculator",
-        "//src/main/java/com/verlumen/tradestream/backtesting:ga_engine_factory",
-        "//src/main/java/com/verlumen/tradestream/backtesting:ga_engine_factory_impl",
-        "//src/main/java/com/verlumen/tradestream/discovery:param_config",
-        "//src/main/java/com/verlumen/tradestream/discovery:param_config_manager",
->>>>>>> 09f5c4ee
-        "//third_party/java:guava",
-        "//third_party/java:guice",
-        "//third_party/java:guice_testlib",
-        "//third_party/java:jenetics",
-        "//third_party/java:junit",
-        "//third_party/java:mockito_core",
-<<<<<<< HEAD
-        "//third_party/java:protobuf_java",
-        "//third_party/java:ta4j_core",
-=======
->>>>>>> 09f5c4ee
-        "//third_party/java:truth",
-    ],
-)
-
-java_test(
     name = "RunBacktestTest",
     size = "small",
     srcs = ["RunBacktestTest.java"],
