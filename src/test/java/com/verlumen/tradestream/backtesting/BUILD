load("@rules_java//java:defs.bzl", "java_test")

java_test(
    name = "BacktestRunnerImplTest",
    srcs = ["BacktestRunnerImplTest.java"],
    deps = [
        "//protos:backtesting_java_proto",
        "//protos:strategies_java_proto",
        "//third_party:guava",
        "//third_party:guice",
        "//third_party:guice_testlib",
        "//third_party:junit",
        "//third_party:mockito_core",
        "//third_party:ta4j_core",
        "//third_party:truth",
        "//src/main/java/com/verlumen/tradestream/backtesting:backtest_runner",
        "//src/main/java/com/verlumen/tradestream/backtesting:backtest_runner_impl",
    ],
)

java_test(
    name = "BacktestServiceImplTest",
    srcs = ["BacktestServiceImplTest.java"],
    deps = [
        "//protos:backtesting_java_grpc",
        "//protos:backtesting_java_proto",
        "//protos:marketdata_java_proto",
        "//protos:strategies_java_proto",
        "//src/main/java/com/verlumen/tradestream/backtesting:backtest_runner",
        "//src/main/java/com/verlumen/tradestream/backtesting:backtest_service_impl",
        "//src/main/java/com/verlumen/tradestream/strategies:strategy_manager",
        "//third_party:guava",
        "//third_party:guice",
        "//third_party:grpc_java_api",
        "//third_party:grpc_java_stub",
        "//third_party:junit",
        "//third_party:mockito_core",
        "//third_party:protobuf_java",
        "//third_party:ta4j_core",
        "//third_party:truth",
    ],
    runtime_deps = [
        "//third_party:guice_testlib",
    ],
)

java_test(
<<<<<<< HEAD
    name = "GeneticAlgorithmOrchestratorImplTest",
    size = "small",
    srcs = ["GeneticAlgorithmOrchestratorImplTest.java"],
=======
    name = "GAServiceImplTest",
    size = "small",
    srcs = ["GAServiceImplTest.java"],
>>>>>>> 4561ea11
    deps = [
        "//protos:backtesting_java_grpc",
        "//protos:backtesting_java_proto",
        "//protos:marketdata_java_proto",
        "//protos:strategies_java_proto",
<<<<<<< HEAD
        "//src/main/java/com/verlumen/tradestream/backtesting:genetic_algorithm_orchestrator",
        "//src/main/java/com/verlumen/tradestream/backtesting:genetic_algorithm_orchestrator_impl",
=======
        "//src/main/java/com/verlumen/tradestream/backtesting:ga_service_impl",
        "//src/main/java/com/verlumen/tradestream/backtesting:genetic_algorithm_orchestrator",
        "//third_party:grpc_java_api",
        "//third_party:grpc_java_stub",
>>>>>>> 4561ea11
        "//third_party:guava",
        "//third_party:guice",
        "//third_party:guice_testlib",
        "//third_party:junit",
        "//third_party:mockito_core",
<<<<<<< HEAD
        "//third_party:truth",
    ],
)

java_test(
    name = "SmaRsiParamConfigTest",
    size = "small",
    srcs = ["SmaRsiParamConfigTest.java"],
    deps = [
        "//protos:strategies_java_proto",
        "//src/main/java/com/verlumen/tradestream/backtesting:param_config",
        "//src/main/java/com/verlumen/tradestream/backtesting:sma_rsi_param_config",
        "//third_party:guava",
        "//third_party:guice",
        "//third_party:guice_testlib",
        "//third_party:jenetics",
        "//third_party:junit",
        "//third_party:mockito_core",
=======
        "//third_party:protobuf_java",
>>>>>>> 4561ea11
        "//third_party:truth",
    ],
)<|MERGE_RESOLUTION|>--- conflicted
+++ resolved
@@ -45,35 +45,44 @@
 )
 
 java_test(
-<<<<<<< HEAD
-    name = "GeneticAlgorithmOrchestratorImplTest",
-    size = "small",
-    srcs = ["GeneticAlgorithmOrchestratorImplTest.java"],
-=======
     name = "GAServiceImplTest",
     size = "small",
     srcs = ["GAServiceImplTest.java"],
->>>>>>> 4561ea11
     deps = [
         "//protos:backtesting_java_grpc",
         "//protos:backtesting_java_proto",
         "//protos:marketdata_java_proto",
         "//protos:strategies_java_proto",
-<<<<<<< HEAD
-        "//src/main/java/com/verlumen/tradestream/backtesting:genetic_algorithm_orchestrator",
-        "//src/main/java/com/verlumen/tradestream/backtesting:genetic_algorithm_orchestrator_impl",
-=======
         "//src/main/java/com/verlumen/tradestream/backtesting:ga_service_impl",
         "//src/main/java/com/verlumen/tradestream/backtesting:genetic_algorithm_orchestrator",
         "//third_party:grpc_java_api",
         "//third_party:grpc_java_stub",
->>>>>>> 4561ea11
         "//third_party:guava",
         "//third_party:guice",
         "//third_party:guice_testlib",
         "//third_party:junit",
         "//third_party:mockito_core",
-<<<<<<< HEAD
+        "//third_party:protobuf_java",
+        "//third_party:truth",
+    ],
+)
+
+java_test(
+    name = "GeneticAlgorithmOrchestratorImplTest",
+    size = "small",
+    srcs = ["GeneticAlgorithmOrchestratorImplTest.java"],
+    deps = [
+        "//protos:backtesting_java_grpc",
+        "//protos:backtesting_java_proto",
+        "//protos:marketdata_java_proto",
+        "//protos:strategies_java_proto",
+        "//src/main/java/com/verlumen/tradestream/backtesting:genetic_algorithm_orchestrator",
+        "//src/main/java/com/verlumen/tradestream/backtesting:genetic_algorithm_orchestrator_impl",
+        "//third_party:guava",
+        "//third_party:guice",
+        "//third_party:guice_testlib",
+        "//third_party:junit",
+        "//third_party:mockito_core",
         "//third_party:truth",
     ],
 )
@@ -92,9 +101,6 @@
         "//third_party:jenetics",
         "//third_party:junit",
         "//third_party:mockito_core",
-=======
-        "//third_party:protobuf_java",
->>>>>>> 4561ea11
         "//third_party:truth",
     ],
 )