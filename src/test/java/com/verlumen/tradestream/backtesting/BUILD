load("@rules_java//java:defs.bzl", "java_test")
load("@rules_kotlin//kotlin:jvm.bzl", "kt_jvm_test")

kt_jvm_test(
    name = "BacktestRequestFactoryImplTest",
    srcs = ["BacktestRequestFactoryImplTest.kt"],
    # If using Kotlin 1.6+, you might need:
    # jvm_target = "17",
    # toolchain = "@rules_kotlin//toolchains/kotlin_jvm:kt_jvm_toolchain_alias",
    test_class = "com.verlumen.tradestream.backtesting.BacktestRequestFactoryImplTest",
    deps = [
        # Library under test
        "//src/main/java/com/verlumen/tradestream/backtesting:backtest_request_factory_impl",
        # Interface (needed if the test references the interface type)
        "//src/main/java/com/verlumen/tradestream/backtesting:backtest_request_factory",
        # Strategy type extension methods
        "//src/main/java/com/verlumen/tradestream/strategies:strategy_specs",
        # Protobuf dependencies
        "//protos:backtesting_java_proto",
        "//protos:marketdata_java_proto",
        "//protos:strategies_java_proto",
        # Testing libraries
        "//third_party/java:junit",
        "//third_party/java:truth",
        # Other direct dependencies (if any are added to the test)
        "//third_party/java:flogger",  # Included because the Impl uses it, might be needed for test setup/verification later
        "//third_party/java:protobuf_java_util",  # For Timestamps
        "//third_party/java:guava",  # For ImmutableList if used directly in test
    ],
)

java_test(
    name = "BacktestRunnerImplTest",
    srcs = ["BacktestRunnerImplTest.java"],
    deps = [
        "//protos:backtesting_java_proto",
        "//protos:marketdata_java_proto",
        "//protos:strategies_java_proto",
        "//src/main/java/com/verlumen/tradestream/backtesting:backtest_runner",
        "//src/main/java/com/verlumen/tradestream/backtesting:backtest_runner_impl",
<<<<<<< HEAD
=======
        "//src/main/java/com/verlumen/tradestream/strategies:strategy_manager",
>>>>>>> 50376998
        "//src/main/java/com/verlumen/tradestream/strategies:strategy_specs",
        "//src/main/java/com/verlumen/tradestream/ta4j:ta4j_module",
        "//third_party/java:guava",
        "//third_party/java:guice",
        "//third_party/java:guice_testlib",
        "//third_party/java:junit",
        "//third_party/java:mockito_core",
        "//third_party/java:protobuf_java",
        "//third_party/java:protobuf_java_util",
        "//third_party/java:ta4j_core",
        "//third_party/java:truth",
    ],
)

java_test(
    name = "RunBacktestTest",
    size = "small",
    srcs = ["RunBacktestTest.java"],
    runtime_deps = [
        "//third_party/java:beam_runners_direct_java",
        "//third_party/java:hamcrest",
    ],
    deps = [
        "//protos:backtesting_java_proto",
        "//protos:marketdata_java_proto",
        "//protos:strategies_java_proto",
        "//src/main/java/com/verlumen/tradestream/backtesting:backtest_runner",
        "//src/main/java/com/verlumen/tradestream/backtesting:run_backtest",
        "//src/main/java/com/verlumen/tradestream/strategies:strategy_specs",
        "//third_party/java:beam_sdks_java_core",
        "//third_party/java:beam_sdks_java_test_utils",
        "//third_party/java:guice",
        "//third_party/java:guice_testlib",
        "//third_party/java:joda_time",
        "//third_party/java:junit",
        "//third_party/java:mockito_core",
        "//third_party/java:ta4j_core",
        "//third_party/java:truth",
    ],
)<|MERGE_RESOLUTION|>--- conflicted
+++ resolved
@@ -38,10 +38,7 @@
         "//protos:strategies_java_proto",
         "//src/main/java/com/verlumen/tradestream/backtesting:backtest_runner",
         "//src/main/java/com/verlumen/tradestream/backtesting:backtest_runner_impl",
-<<<<<<< HEAD
-=======
         "//src/main/java/com/verlumen/tradestream/strategies:strategy_manager",
->>>>>>> 50376998
         "//src/main/java/com/verlumen/tradestream/strategies:strategy_specs",
         "//src/main/java/com/verlumen/tradestream/ta4j:ta4j_module",
         "//third_party/java:guava",
