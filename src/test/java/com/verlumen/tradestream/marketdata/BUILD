--- conflicted
+++ resolved
@@ -93,37 +93,6 @@
     ],
 )
 
-java_test(
-<<<<<<< HEAD
-    name = "ExchangeClientUnboundedSourceImplTest",
-    srcs = ["ExchangeClientUnboundedSourceImplTest.java"],
-    runtime_deps = [
-        "//third_party/java:beam_runners_direct_java",
-        "//third_party/java:hamcrest",
-    ],
-    deps = [
-        "//protos:marketdata_java_proto",
-        "//src/main/java/com/verlumen/tradestream/instruments:currency_pair",
-        "//src/main/java/com/verlumen/tradestream/marketdata:exchange_client_unbounded_reader",
-        "//src/main/java/com/verlumen/tradestream/marketdata:exchange_client_unbounded_source",
-        "//src/main/java/com/verlumen/tradestream/marketdata:exchange_client_unbounded_source_impl",
-        "//src/main/java/com/verlumen/tradestream/marketdata:exchange_streaming_client",
-        "//src/main/java/com/verlumen/tradestream/marketdata:trade_checkpoint_mark",
-        "//third_party/java:beam_sdks_java_core",
-        "//third_party/java:beam_sdks_java_extensions_protobuf",
-        "//third_party/java:beam_sdks_java_test_utils",
-        "//third_party/java:guava",
-        "//third_party/java:guice",
-        "//third_party/java:guice_testlib",
-        "//third_party/java:joda_time",
-        "//third_party/java:junit",
-        "//third_party/java:mockito_core",
-        "//third_party/java:protobuf_java",
-        "//third_party/java:protobuf_java_util",
-        "//third_party/java:truth",
-    ],
-)
-
 kt_jvm_test(
     name = "InfluxDbCandleFetcherTest",
     srcs = ["InfluxDbCandleFetcherTest.kt"],
@@ -142,8 +111,6 @@
 )
 
 java_test(
-=======
->>>>>>> d3c66dcd
     name = "LastCandlesFnTest",
     srcs = ["LastCandlesFnTest.java"],
     runtime_deps = [
