load("@rules_java//java:defs.bzl", "java_test")

java_test(
    name = "IchimokuCloudParamConfigTest",
    srcs = ["IchimokuCloudParamConfigTest.java"],
    deps = [
        "//protos:strategies_java_proto",
        "//src/main/java/com/verlumen/tradestream/discovery:chromosome_spec",
        "//src/main/java/com/verlumen/tradestream/strategies/ichimokucloud:param_config",
        "//third_party/java:guava",
        "//third_party/java:jenetics",
        "//third_party/java:junit",
        "//third_party/java:protobuf_java",
        "//third_party/java:truth",
    ],
)

java_test(
    name = "IchimokuCloudStrategyFactoryTest",
    srcs = ["IchimokuCloudStrategyFactoryTest.java"],
    deps = [
        "//protos:strategies_java_proto",
        "//src/main/java/com/verlumen/tradestream/strategies/ichimokucloud:strategy_factory",
        "//third_party/java:junit",
<<<<<<< HEAD
        "//third_party/java:truth",
        "//third_party/java:ta4j_core",
        "//third_party/java:protobuf_java",
=======
        "//third_party/java:protobuf_java",
        "//third_party/java:ta4j_core",
        "//third_party/java:truth",
>>>>>>> 4a0c1490
    ],
)<|MERGE_RESOLUTION|>--- conflicted
+++ resolved
@@ -22,14 +22,8 @@
         "//protos:strategies_java_proto",
         "//src/main/java/com/verlumen/tradestream/strategies/ichimokucloud:strategy_factory",
         "//third_party/java:junit",
-<<<<<<< HEAD
-        "//third_party/java:truth",
-        "//third_party/java:ta4j_core",
-        "//third_party/java:protobuf_java",
-=======
         "//third_party/java:protobuf_java",
         "//third_party/java:ta4j_core",
         "//third_party/java:truth",
->>>>>>> 4a0c1490
     ],
 )