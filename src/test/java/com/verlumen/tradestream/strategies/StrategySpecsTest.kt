--- conflicted
+++ resolved
@@ -176,13 +176,7 @@
 
         // Assert
         assertThat(result).isNotNull()
-<<<<<<< HEAD
-        assertThat(result).hasSize(20)
-=======
-        // Should match the keys in strategySpecMap
-        // Currently empty since all entries are commented out
-        assertThat(result).hasSize(21)
->>>>>>> b5259a42
+        assertThat(result).hasSize(22)
     }
 
     @Test
