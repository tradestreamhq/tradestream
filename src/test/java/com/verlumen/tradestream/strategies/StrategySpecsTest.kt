--- conflicted
+++ resolved
@@ -176,13 +176,7 @@
 
         // Assert
         assertThat(result).isNotNull()
-        // Should match the keys in strategySpecMap
-        // Currently empty since all entries are commented out
-<<<<<<< HEAD
         assertThat(result).hasSize(21)
-=======
-        assertThat(result).hasSize(20)
->>>>>>> 04cad53c
     }
 
     @Test
