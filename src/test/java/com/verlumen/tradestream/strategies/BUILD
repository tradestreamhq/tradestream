load("@rules_java//java:defs.bzl", "java_test")

java_test(
<<<<<<< HEAD
    name = "MarketDataConsumerImplTest",
    srcs = ["MarketDataConsumerImplTest.java"],
    deps = [
        "//protos:marketdata_java_proto",
        "//protos:strategies_java_proto",
        "//src/main/java/com/verlumen/tradestream/strategies:market_data_consumer_impl",
        "//third_party:guice",
        "//third_party:guice_testlib",
        "//third_party:junit",
        "//third_party:kafka_clients",
=======
    name = "KafkaConsumerProviderTest",
    srcs = ["KafkaConsumerProviderTest.java"],
    deps = [
        "//src/main/java/com/verlumen/tradestream/kafka:kafka_properties",
        "//src/main/java/com/verlumen/tradestream/strategies:kafka_consumer_provider",
        "//third_party:guice",
        "//third_party:guice_testlib",
        "//third_party:junit",
        "//third_party:kafka_clients", 
>>>>>>> 72b368bd
        "//third_party:mockito_core",
    ],
)

java_test(
    name = "StrategyEngineImplTest",
    srcs = ["StrategyEngineImplTest.java"],
    deps = [
        "//protos:backtesting_java_proto",
        "//protos:marketdata_java_proto",
        "//protos:strategies_java_proto",
        "//protos:trade_signals_java_proto",
        "//src/main/java/com/verlumen/tradestream/backtesting:ga_service_client",
        "//src/main/java/com/verlumen/tradestream/signals:trade_signal_publisher",
        "//src/main/java/com/verlumen/tradestream/strategies:candle_buffer",
        "//src/main/java/com/verlumen/tradestream/strategies:strategy_engine",
        "//src/main/java/com/verlumen/tradestream/strategies:strategy_engine_impl",
        "//src/main/java/com/verlumen/tradestream/strategies:strategy_manager",
        "//third_party:guava",
        "//third_party:guice",
        "//third_party:guice_testlib",
        "//third_party:junit",
        "//third_party:mockito_core",
        "//third_party:protobuf_java",
        "//third_party:protobuf_java_util",
        "//third_party:ta4j_core",
        "//third_party:truth",
    ],
    runtime_deps = [
        "//third_party:flogger_system_backend",
    ],
)

java_test(
    name = "StrategyManagerImplTest",
    srcs = ["StrategyManagerImplTest.java"],
    deps = [
        "//protos:strategies_java_proto",
        "//src/main/java/com/verlumen/tradestream/strategies:strategy_factory",
        "//src/main/java/com/verlumen/tradestream/strategies:strategy_manager",
        "//src/main/java/com/verlumen/tradestream/strategies:strategy_manager_impl",
        "//third_party:flogger",
        "//third_party:guava",
        "//third_party:guice",
        "//third_party:guice_testlib",
        "//third_party:protobuf_java",
        "//third_party:junit",
        "//third_party:mockito_core",
        "//third_party:ta4j_core",
        "//third_party:truth",
    ],
    runtime_deps = [
        "//third_party:flogger_system_backend",
    ],
)<|MERGE_RESOLUTION|>--- conflicted
+++ resolved
@@ -1,7 +1,20 @@
 load("@rules_java//java:defs.bzl", "java_test")
 
 java_test(
-<<<<<<< HEAD
+    name = "KafkaConsumerProviderTest",
+    srcs = ["KafkaConsumerProviderTest.java"],
+    deps = [
+        "//src/main/java/com/verlumen/tradestream/kafka:kafka_properties",
+        "//src/main/java/com/verlumen/tradestream/strategies:kafka_consumer_provider",
+        "//third_party:guice",
+        "//third_party:guice_testlib",
+        "//third_party:junit",
+        "//third_party:kafka_clients", 
+        "//third_party:mockito_core",
+    ],
+)
+
+java_test(
     name = "MarketDataConsumerImplTest",
     srcs = ["MarketDataConsumerImplTest.java"],
     deps = [
@@ -12,17 +25,6 @@
         "//third_party:guice_testlib",
         "//third_party:junit",
         "//third_party:kafka_clients",
-=======
-    name = "KafkaConsumerProviderTest",
-    srcs = ["KafkaConsumerProviderTest.java"],
-    deps = [
-        "//src/main/java/com/verlumen/tradestream/kafka:kafka_properties",
-        "//src/main/java/com/verlumen/tradestream/strategies:kafka_consumer_provider",
-        "//third_party:guice",
-        "//third_party:guice_testlib",
-        "//third_party:junit",
-        "//third_party:kafka_clients", 
->>>>>>> 72b368bd
         "//third_party:mockito_core",
     ],
 )
