--- conflicted
+++ resolved
@@ -1,7 +1,6 @@
 load("@rules_java//java:defs.bzl", "java_test")
 
 java_test(
-<<<<<<< HEAD
     name = "MarketDataConsumerImplTest",
     srcs = ["MarketDataConsumerImplTest.java"],
     deps = [
@@ -12,8 +11,10 @@
         "//third_party:junit",
         "//third_party:kafka_clients",
         "//third_party:mockito_core",
-    ]
-=======
+    ],
+)
+
+java_test(
     name = "StrategyEngineImplTest",
     srcs = ["StrategyEngineImplTest.java"],
     deps = [
@@ -40,7 +41,6 @@
     runtime_deps = [
         "//third_party:flogger_system_backend",
     ],
->>>>>>> ea571524
 )
 
 java_test(
