--- conflicted
+++ resolved
@@ -25,12 +25,8 @@
         # Gannswing tests
         "//src/test/java/com/verlumen/tradestream/strategies/gannswing:param_config_test",
         "//src/test/java/com/verlumen/tradestream/strategies/gannswing:strategy_factory_test",
-<<<<<<< HEAD
-
         # Sarmfi tests
         "//src/test/java/com/verlumen/tradestream/strategies/sarmfi:param_config_test",
         "//src/test/java/com/verlumen/tradestream/strategies/sarmfi:strategy_factory_test",
-=======
->>>>>>> 03af5e9f
     ],
 )