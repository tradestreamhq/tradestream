load("@rules_java//java:defs.bzl", "java_test")
load("@rules_kotlin//kotlin:jvm.bzl", "kt_jvm_test")

java_test(
    name = "StrategyManagerImplTest",
    srcs = ["StrategyManagerImplTest.java"],
    deps = [
        "//protos:strategies_java_proto",
        "//src/main/java/com/verlumen/tradestream/strategies:strategy_factory",
        "//src/main/java/com/verlumen/tradestream/strategies:strategy_manager",
        "//src/main/java/com/verlumen/tradestream/strategies:strategy_manager_impl",
        "//third_party/java:flogger",
        "//third_party/java:guava",
        "//third_party/java:guice",
        "//third_party/java:guice_testlib",
        "//third_party/java:junit",
        "//third_party/java:mockito_core",
        "//third_party/java:protobuf_java",
        "//third_party/java:ta4j_core",
        "//third_party/java:truth",
    ],
)

java_test(
    name = "StrategyFactoriesTest",
    srcs = ["StrategyFactoriesTest.java"],
    deps = [
        "//protos:strategies_java_proto",
        "//src/main/java/com/verlumen/tradestream/strategies:strategy_constants",
        "//src/main/java/com/verlumen/tradestream/strategies:strategy_factories",
        "//src/main/java/com/verlumen/tradestream/strategies:strategy_factory",
        "//third_party/java:guava",
        "//third_party/java:junit",
        "//third_party/java:test_parameter_injector",
        "//third_party/java:truth",
    ],
)

kt_jvm_test(
    name = "StrategySpecsTest",
    srcs = ["StrategySpecsTest.kt"],
    test_class = "com.verlumen.tradestream.strategies.StrategySpecsTest",
    deps = [
        # The protobuf enum definition for StrategyType
        "//protos:strategies_java_proto",

        # The library under test, which contains the .spec and .isSupported() extensions
<<<<<<< HEAD
        "//src/main/java/com/verlumen/tradestream/strategies:strategy_specs",

        # JUnit and TestParameterInjector for running the parameterized test
        "//third_party/java:junit",
        "//third_party/java:test_parameter_injector",
=======
        "//src/main/java/com/verlumen/tradestream/strategies:strategy_factory",
        "//src/main/java/com/verlumen/tradestream/strategies:strategy_specs",

        # Testing libraries
        "//third_party/java:junit",
        "//third_party/java:test_parameter_injector",
        "//third_party/java:truth",
>>>>>>> 1ac51716
    ],
)<|MERGE_RESOLUTION|>--- conflicted
+++ resolved
@@ -45,13 +45,6 @@
         "//protos:strategies_java_proto",
 
         # The library under test, which contains the .spec and .isSupported() extensions
-<<<<<<< HEAD
-        "//src/main/java/com/verlumen/tradestream/strategies:strategy_specs",
-
-        # JUnit and TestParameterInjector for running the parameterized test
-        "//third_party/java:junit",
-        "//third_party/java:test_parameter_injector",
-=======
         "//src/main/java/com/verlumen/tradestream/strategies:strategy_factory",
         "//src/main/java/com/verlumen/tradestream/strategies:strategy_specs",
 
@@ -59,6 +52,5 @@
         "//third_party/java:junit",
         "//third_party/java:test_parameter_injector",
         "//third_party/java:truth",
->>>>>>> 1ac51716
     ],
 )