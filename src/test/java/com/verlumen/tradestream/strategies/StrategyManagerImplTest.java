--- conflicted
+++ resolved
@@ -22,15 +22,9 @@
 public class StrategyManagerImplTest {
   @Mock private StrategyFactory<SmaRsiParameters> mockSmaRsiFactory;
 
-<<<<<<< HEAD
   @Mock private StrategyFactory<EmaMacdParameters> mockEmaMacdFactory;
 
   @Bind private ImmutableList<StrategyFactory<?>> strategyFactories;
-=======
-  @Mock private StrategyFactory<SmaRsiParameters> mockSmaRsiFactory;
-
-  @Mock private StrategyFactory<EmaMacdParameters> mockEmaMacdFactory;
->>>>>>> 575ccb8f
 
   private StrategyManagerImpl strategyManager;
   private Strategy mockStrategy;
@@ -44,19 +38,10 @@
     when(mockSmaRsiFactory.getStrategyType()).thenReturn(StrategyType.SMA_RSI);
     when(mockEmaMacdFactory.getStrategyType()).thenReturn(StrategyType.EMA_MACD);
 
-<<<<<<< HEAD
     // Initialize strategy factories field with mocked dependencies
     strategyFactories = ImmutableList.of(mockSmaRsiFactory, mockEmaMacdFactory);
 
     Guice.createInjector(BoundFieldModule.of(this)).injectMembers(this);
-=======
-    // Create config with mock factories
-    StrategyManagerImpl.Config config =
-        StrategyManagerImpl.Config.create(ImmutableList.of(mockSmaRsiFactory, mockEmaMacdFactory));
-
-    // Initialize strategy manager with mocked dependencies
-    strategyManager = new StrategyManagerImpl(config);
->>>>>>> 575ccb8f
 
     // Create mock strategy and bar series for testing
     mockStrategy = mock(Strategy.class);
@@ -79,12 +64,8 @@
     when(mockSmaRsiFactory.createStrategy(barSeries, packedParams)).thenReturn(mockStrategy);
 
     // Act
-<<<<<<< HEAD
     Strategy result =
         strategyManager.createStrategy(barSeries, StrategyType.SMA_RSI, packedParams);
-=======
-    Strategy result = strategyManager.createStrategy(barSeries, StrategyType.SMA_RSI, packedParams);
->>>>>>> 575ccb8f
 
     // Assert
     assertThat(result).isSameInstanceAs(mockStrategy);
@@ -105,12 +86,8 @@
     when(mockEmaMacdFactory.createStrategy(barSeries, packedParams)).thenReturn(mockStrategy);
 
     // Act
-<<<<<<< HEAD
     Strategy result =
         strategyManager.createStrategy(barSeries, StrategyType.EMA_MACD, packedParams);
-=======
-    Strategy result = strategyManager.createStrategy(barSeries, StrategyType.EMA_MACD, packedParams);
->>>>>>> 575ccb8f
 
     // Assert
     assertThat(result).isSameInstanceAs(mockStrategy);
