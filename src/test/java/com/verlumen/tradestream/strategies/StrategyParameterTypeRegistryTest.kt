--- conflicted
+++ resolved
@@ -78,20 +78,13 @@
             val defaultInstance = clazz.java.getMethod("getDefaultInstance").invoke(null) as Message
             val packed = Any.pack(defaultInstance)
             try {
-<<<<<<< HEAD
                 val json = StrategyParameterTypeRegistry.formatParametersToJson(packed)
                 // Allow empty or valid JSON for default instances
                 assert(json.isBlank() || json.contains("{") || json.contains("error:")) {
                     "JSON serialization failed for ${clazz.simpleName}"
-=======
-                val textProto = StrategyParameterTypeRegistry.formatParametersToTextProto(packed)
-                // Allow empty or whitespace-only TextProto for default instances
-                assert(textProto.isBlank() || textProto.contains(":")) {
-                    "TextProto serialization failed for ${clazz.simpleName}"
->>>>>>> 70556287
                 }
             } catch (e: Exception) {
-                throw AssertionError("Failed to serialize ${clazz.simpleName} to TextProto", e)
+                throw AssertionError("Failed to serialize ${clazz.simpleName} to JSON", e)
             }
         }
     }
@@ -106,17 +99,11 @@
                 .setValue(ByteString.copyFromUtf8("garbage data"))
                 .build()
 
-        val textProto = StrategyParameterTypeRegistry.formatParametersToTextProto(unknownAny)
+        val json = StrategyParameterTypeRegistry.formatParametersToJson(unknownAny)
 
-<<<<<<< HEAD
         // Verify the JSON is valid by checking its format
         assert(json.contains("error:") || json.contains("base64_data")) {
             "JSON should contain error or base64_data field"
-=======
-        // Verify the TextProto is valid by checking its format
-        assert(textProto.contains(":") && textProto.matches(Regex(".*\\w+\\s*:\\s*[\\w\\.\\-]+.*"))) {
-            "TextProto should contain key:value pairs"
->>>>>>> 70556287
         }
     }
 
@@ -130,23 +117,17 @@
                 .setValue(ByteString.copyFromUtf8("invalid protobuf data"))
                 .build()
 
-        val textProto = StrategyParameterTypeRegistry.formatParametersToTextProto(invalidAny)
+        val json = StrategyParameterTypeRegistry.formatParametersToJson(invalidAny)
 
-<<<<<<< HEAD
         // Verify the JSON is valid by checking its format
         assert(json.contains("error:") || json.contains("base64_data")) {
             "JSON should contain error or base64_data field"
-=======
-        // Verify the TextProto is valid by checking its format
-        assert(textProto.contains(":") && textProto.matches(Regex(".*\\w+\\s*:\\s*[\\w\\.\\-]+.*"))) {
-            "TextProto should contain key:value pairs"
->>>>>>> 70556287
         }
     }
 
     @Test
     fun jsonIsNotTruncated() {
-        // Test that the TextProto output is complete and not truncated
+        // Test that the JSON output is complete and not truncated
         val unknownAny =
             Any
                 .newBuilder()
@@ -154,22 +135,15 @@
                 .setValue(ByteString.copyFromUtf8("test data"))
                 .build()
 
-<<<<<<< HEAD
         val json = StrategyParameterTypeRegistry.formatParametersToJson(unknownAny)
 
         // For unknown types, expect base64_data fallback
         assert(json.contains("base64_data")) { "Fallback JSON should contain base64_data field" }
-=======
-        val textProto = StrategyParameterTypeRegistry.formatParametersToTextProto(unknownAny)
-
-        // For unknown types, expect error fallback, not JSON
-        assert(textProto.contains("error:")) { "Fallback TextProto should contain error field" }
->>>>>>> 70556287
     }
 
     @Test
     fun jsonHandlesSpecialCharacters() {
-        // Test that the TextProto output handles special characters in the data
+        // Test that the JSON output handles special characters in the data
         val specialData = "test\"data'with\n\t\r\\special chars"
         val unknownAny =
             Any
@@ -178,23 +152,17 @@
                 .setValue(ByteString.copyFromUtf8(specialData))
                 .build()
 
-        val textProto = StrategyParameterTypeRegistry.formatParametersToTextProto(unknownAny)
+        val json = StrategyParameterTypeRegistry.formatParametersToJson(unknownAny)
 
-<<<<<<< HEAD
         // Verify it's valid JSON by checking its format
         assert(json.contains("base64_data")) {
             "JSON should contain base64_data field"
-=======
-        // Verify it's valid TextProto by checking its format
-        assert(textProto.contains(":") && textProto.matches(Regex(".*\\w+\\s*:\\s*[\\w\\.\\-]+.*"))) {
-            "TextProto should contain key:value pairs"
->>>>>>> 70556287
         }
     }
 
     @Test
     fun jsonIsSafeForTabSeparatedValues() {
-        // Test that the TextProto output is safe for tab-separated CSV format
+        // Test that the JSON output is safe for tab-separated CSV format
         // This is critical for PostgreSQL COPY command
         val dataWithTabs = "data\twith\ttabs"
         val unknownAny =
@@ -204,98 +172,28 @@
                 .setValue(ByteString.copyFromUtf8(dataWithTabs))
                 .build()
 
-        val textProto = StrategyParameterTypeRegistry.formatParametersToTextProto(unknownAny)
+        val json = StrategyParameterTypeRegistry.formatParametersToJson(unknownAny)
 
-<<<<<<< HEAD
         // Verify it's valid JSON by checking its format
         assert(json.contains("base64_data")) {
             "JSON should contain base64_data field"
         }
-
-        // Verify that the JSON string itself doesn't contain unescaped tabs
-=======
-        // Verify it's valid TextProto by checking its format
-        assert(textProto.contains(":") && textProto.matches(Regex(".*\\w+\\s*:\\s*[\\w\\.\\-]+.*"))) {
-            "TextProto should contain key:value pairs"
-        }
-
-        // Verify that the TextProto string itself doesn't contain unescaped tabs
->>>>>>> 70556287
-        // Base64 encoding should handle this, but let's be explicit
-        assert(!textProto.contains("\t")) { "TextProto string should not contain unescaped tabs" }
     }
 
     @Test
-    fun emptyAnyProducesValidJson() {
-        // Test that an empty/default Any produces a valid TextProto object
-        val emptyAny = Any.getDefaultInstance()
-        val textProto = StrategyParameterTypeRegistry.formatParametersToTextProto(emptyAny)
-        // Should not be just '{' or empty
-<<<<<<< HEAD
-        assert(json.trim() != "{") { "Empty Any should not produce just '{'" }
-        assert(json.trim().isNotEmpty()) { "Empty Any should not produce empty string" }
-        // Should be error fallback for empty Any
-        assert(json.contains("error:")) { "Fallback JSON should contain error field" }
-=======
-        assert(textProto.trim() != "{") { "Empty Any should not produce just '{'" }
-        assert(textProto.trim().isNotEmpty()) { "Empty Any should not produce empty string" }
-        // Should be error fallback
-        assert(textProto.contains("error:")) { "Fallback TextProto should contain error field" }
->>>>>>> 70556287
-    }
+    fun validateJsonParameterWorksCorrectly() {
+        // Test valid JSON
+        val validJson = """{"field": "value", "number": 123}"""
+        assert(StrategyParameterTypeRegistry.validateJsonParameter(validJson))
 
-    @Test
-    fun allSupportedStrategyTypesAreMappedInRegistry(
-        @TestParameter strategyType: StrategyType,
-    ) {
-        // Skip special enums
-        if (strategyType == StrategyType.UNSPECIFIED || strategyType == StrategyType.UNRECOGNIZED) return
+        // Test invalid JSON
+        val invalidJson = """{"field": "value", "number": 123"""
+        assert(!StrategyParameterTypeRegistry.validateJsonParameter(invalidJson))
 
-        val defaultParams = strategyType.getDefaultParameters()
-        val textProto = StrategyParameterTypeRegistry.formatParametersToTextProto(defaultParams)
-        // The fallback always includes "base64_data" or "error"
-        assert(!textProto.contains("base64_data") && !textProto.contains("error")) {
-            "Fallback TextProto should not be hit for supported type: $strategyType, got: $textProto"
-        }
-<<<<<<< HEAD
-        // Should be valid JSON (allow empty/whitespace for default instance)
-        assert(json.isBlank() || json.contains("{") || json.contains(":")) {
-            "JSON for $strategyType should be empty or contain valid JSON"
-=======
-        // Should be valid TextProto (allow empty/whitespace for default instance)
-        assert(textProto.isBlank() || textProto.contains(":")) {
-            "TextProto for $strategyType should be empty or contain key:value pairs"
->>>>>>> 70556287
-        }
-    }
+        // Test empty string
+        assert(!StrategyParameterTypeRegistry.validateJsonParameter(""))
 
-    @Test
-    fun fallbackIsHitForUnsupportedOrInvalidTypes() {
-        // Use an unknown type URL
-        val unknownAny =
-            Any
-                .newBuilder()
-                .setTypeUrl("type.googleapis.com/unknown.UnknownParameters")
-                .setValue(ByteString.copyFromUtf8("garbage"))
-                .build()
-<<<<<<< HEAD
-        val json = StrategyParameterTypeRegistry.formatParametersToJson(unknownAny)
-        assert(json.contains("base64_data")) { "Fallback JSON should contain base64_data field" }
-=======
-        val textProto = StrategyParameterTypeRegistry.formatParametersToTextProto(unknownAny)
-        assert(textProto.contains("error:")) { "Fallback TextProto should contain error field" }
->>>>>>> 70556287
-    }
-
-    @Test
-    fun fallbackIsHitForEmptyAny() {
-        val emptyAny = Any.getDefaultInstance()
-<<<<<<< HEAD
-        val json = StrategyParameterTypeRegistry.formatParametersToJson(emptyAny)
-        assert(json.contains("error:")) { "Fallback JSON should contain error field" }
-=======
-        val textProto = StrategyParameterTypeRegistry.formatParametersToTextProto(emptyAny)
-        assert(textProto.contains("error:")) { "Fallback TextProto should contain error field" }
->>>>>>> 70556287
+        // Test null
+        assert(!StrategyParameterTypeRegistry.validateJsonParameter("null"))
     }
 }