--- conflicted
+++ resolved
@@ -39,13 +39,9 @@
 
     private static final String WEBSOCKET_URL = "wss://advanced-trade-ws.coinbase.com";
     private static final ImmutableList<CurrencyPair> TEST_PAIRS = 
-<<<<<<< HEAD
         Stream.of("BTC/USD", "ETH/USD")
-            .map(CurrencyPair::fromSymbol)
-            .collect(toImmutableList());
-=======
-        Stream.of("BTC/USD", "ETH/USD").map(CurrencyPair::fromSymbol).collect(toImmutableList());
->>>>>>> 681be393
+          .map(CurrencyPair::fromSymbol)
+          .collect(toImmutableList());
 
     @Mock @Bind private Consumer<Trade> mockTradeHandler;
     @Mock @Bind private HttpClient mockHttpClient;
