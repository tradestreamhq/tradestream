--- conflicted
+++ resolved
@@ -53,19 +53,11 @@
         timerTask.run();
 
         // Assert
-<<<<<<< HEAD
-        verify(candleManager).handleThinlyTradedMarkets(
-            ImmutableList.of(
-                BTC_USD.currencyPair().symbol(),
-                ETH_EUR.currencyPair().symbol()
-            ));
-=======
         ImmutableList<String> expected = ImmutableList.of(
             BTC_USD.currencyPair().symbol(), 
             ETH_EUR.currencyPair().symbol()
         );
         verify(candleManager).handleThinlyTradedMarkets(expected);
->>>>>>> 681be393
     }
 
     @Test
@@ -98,18 +90,11 @@
     @Test
     public void run_currencyPairsOrderIsPreserved() {
         // Arrange
-<<<<<<< HEAD
-        ImmutableList<String> symbols = ImmutableList.of("AAA/BBB", "CCC/DDD", "EEE/FFF");
-        ImmutableList<CurrencyPair> pairs = symbols.stream()
-            .map(CurrencyPair::fromSymbol)
-            .collect(toImmutableList());
-=======
         ImmutableList<CurrencyPair> pairs = ImmutableList.of(
             CurrencyPair.fromSymbol("AAA/BBB"),
             CurrencyPair.fromSymbol("CCC/DDD"),
             CurrencyPair.fromSymbol("EEE/FFF")
         );
->>>>>>> 681be393
         when(currencyPairSupply.currencyPairs()).thenReturn(pairs);
 
         // Act
