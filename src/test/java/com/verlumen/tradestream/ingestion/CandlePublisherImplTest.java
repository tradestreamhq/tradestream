package com.verlumen.tradestream.ingestion;

import static org.mockito.ArgumentMatchers.any;
import static org.mockito.Mockito.*;

import com.google.inject.assistedinject.FactoryModuleBuilder;
import com.google.inject.Guice;
import com.google.inject.Inject;
import com.google.inject.testing.fieldbinder.Bind;
import com.google.inject.testing.fieldbinder.BoundFieldModule;
import marketdata.Marketdata.Candle;
import org.apache.kafka.clients.producer.KafkaProducer;
import org.apache.kafka.clients.producer.ProducerRecord;
import org.junit.Before;
import org.junit.Rule;
import org.junit.Test;
import org.junit.runner.RunWith;
import org.junit.runners.JUnit4;
import org.mockito.Mock;
import org.mockito.junit.MockitoJUnit;
import org.mockito.junit.MockitoRule;
import java.time.Duration; 

@RunWith(JUnit4.class)
public class CandlePublisherImplTest {
    @Rule public MockitoRule mocks = MockitoJUnit.rule();

    private static final String TOPIC = "test-topic";
    
    @Mock @Bind private KafkaProducer<String, byte[]> mockProducer;
<<<<<<< HEAD
    @Inject private CandlePublisherImpl publisher;

    @Before
    public void setUp() {
        Guice.createInjector(BoundFieldModule.of(this)).injectMembers(this);
=======
    @Inject private CandlePublisher.Factory factory;

    @Before
    public void setUp() {
        Guice
            .createInjector(
                BoundFieldModule.of(this), 
                new FactoryModuleBuilder()
                     .implement(CandlePublisher.class, CandlePublisherImpl.class)
                     .build(CandlePublisher.Factory.class)
            )
            .injectMembers(this);
>>>>>>> 65119b53
    }

    @Test
    public void publishCandle_sendsToKafka() {
        // Arrange
        Candle candle = Candle.newBuilder()
            .setCurrencyPair("BTC/USD")
            .setTimestamp(System.currentTimeMillis())
            .build();
        PublishParams params = PublishParams.create(TOPIC, candle);

        // Act
<<<<<<< HEAD
        publisher.publishCandle(params);
=======
        factory.create(TOPIC).publishCandle(candle);
>>>>>>> 65119b53

        // Assert
        verify(mockProducer).send(any(ProducerRecord.class), any());
    }

    @Test
    public void close_closesProducer() {
        // Act
        factory.create(TOPIC).close();

        // Assert
        verify(mockProducer).close(any(Duration.class));
    }
}<|MERGE_RESOLUTION|>--- conflicted
+++ resolved
@@ -28,13 +28,6 @@
     private static final String TOPIC = "test-topic";
     
     @Mock @Bind private KafkaProducer<String, byte[]> mockProducer;
-<<<<<<< HEAD
-    @Inject private CandlePublisherImpl publisher;
-
-    @Before
-    public void setUp() {
-        Guice.createInjector(BoundFieldModule.of(this)).injectMembers(this);
-=======
     @Inject private CandlePublisher.Factory factory;
 
     @Before
@@ -47,7 +40,6 @@
                      .build(CandlePublisher.Factory.class)
             )
             .injectMembers(this);
->>>>>>> 65119b53
     }
 
     @Test
@@ -60,11 +52,7 @@
         PublishParams params = PublishParams.create(TOPIC, candle);
 
         // Act
-<<<<<<< HEAD
-        publisher.publishCandle(params);
-=======
         factory.create(TOPIC).publishCandle(candle);
->>>>>>> 65119b53
 
         // Assert
         verify(mockProducer).send(any(ProducerRecord.class), any());
