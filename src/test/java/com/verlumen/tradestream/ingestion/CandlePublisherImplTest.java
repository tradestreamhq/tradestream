package com.verlumen.tradestream.ingestion;

import static org.mockito.ArgumentMatchers.any;
import static org.mockito.Mockito.*;

<<<<<<< HEAD
import com.google.inject.Guice;
import com.google.inject.Inject;
import com.google.inject.testing.fieldbinder.Bind;
import com.google.inject.testing.fieldbinder.BoundFieldModule;
=======
import com.google.inject.Inject;
>>>>>>> 0833920c
import marketdata.Marketdata.Candle;
import org.apache.kafka.clients.producer.KafkaProducer;
import org.apache.kafka.clients.producer.ProducerRecord;
import org.junit.Before;
import org.junit.Rule;
import org.junit.Test;
import org.junit.runner.RunWith;
import org.junit.runners.JUnit4;
import org.mockito.Mock;
import org.mockito.junit.MockitoJUnit;
import org.mockito.junit.MockitoRule;
import java.time.Duration; 

@RunWith(JUnit4.class)
public class CandlePublisherImplTest {
    @Rule public MockitoRule mocks = MockitoJUnit.rule();

    private static final String TEST_TOPIC = "test-topic";
    
<<<<<<< HEAD
    @Mock @Bind
    private KafkaProducer<String, byte[]> mockProducer;
    @Inject
    private CandlePublisherImplFactory factory;
=======
    @Mock private KafkaProducer<String, byte[]> mockProducer;
    @Inject private CandlePublisherImpl publisher;
>>>>>>> 0833920c

    @Before
    public void setUp() {
        Guice.createInjector(BoundFieldModule.of(this)).injectMembers(this);
    }

    @Test
    public void publishCandle_sendsToKafka() {
        // Arrange
        Candle candle = Candle.newBuilder()
            .setCurrencyPair("BTC/USD")
            .setTimestamp(System.currentTimeMillis())
            .build();

        // Act
        factory.create(TEST_TOPIC).publishCandle(candle);

        // Assert
        verify(mockProducer).send(any(ProducerRecord.class), any());
    }

    @Test
    public void close_closesProducer() {
        // Act
        factory.create(TEST_TOPIC).close();

        // Assert
        verify(mockProducer).close(any(Duration.class));
    }
}<|MERGE_RESOLUTION|>--- conflicted
+++ resolved
@@ -3,14 +3,10 @@
 import static org.mockito.ArgumentMatchers.any;
 import static org.mockito.Mockito.*;
 
-<<<<<<< HEAD
 import com.google.inject.Guice;
 import com.google.inject.Inject;
 import com.google.inject.testing.fieldbinder.Bind;
 import com.google.inject.testing.fieldbinder.BoundFieldModule;
-=======
-import com.google.inject.Inject;
->>>>>>> 0833920c
 import marketdata.Marketdata.Candle;
 import org.apache.kafka.clients.producer.KafkaProducer;
 import org.apache.kafka.clients.producer.ProducerRecord;
@@ -30,15 +26,8 @@
 
     private static final String TEST_TOPIC = "test-topic";
     
-<<<<<<< HEAD
-    @Mock @Bind
-    private KafkaProducer<String, byte[]> mockProducer;
-    @Inject
-    private CandlePublisherImplFactory factory;
-=======
-    @Mock private KafkaProducer<String, byte[]> mockProducer;
-    @Inject private CandlePublisherImpl publisher;
->>>>>>> 0833920c
+    @Mock @Bind private KafkaProducer<String, byte[]> mockProducer;
+    @Inject private CandlePublisherImplFactory factory;
 
     @Before
     public void setUp() {
