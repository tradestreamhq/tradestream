load("@rules_java//java:defs.bzl", "java_test")

java_test(
    name = "AppTest",
    srcs = [
      "AppTest.java"
    ],
    deps = [
        "//src/main/java/com/verlumen/tradestream/execution:run_mode",
        "//src/main/java/com/verlumen/tradestream/ingestion:app",
        "//src/main/java/com/verlumen/tradestream/ingestion:real_time_data_ingestion",
        "//third_party:flogger",
        "//third_party:guice",
        "//third_party:guice_testlib",
        "//third_party:junit",
        "//third_party:mockito_core",
        "//third_party:truth",
    ],
    runtime_deps = [
        "//third_party:argparse4j",
    ],
)

java_test(
    name = "CandleBuilderTest",
    srcs = ["CandleBuilderTest.java"],
    deps = [
        "//protos:marketdata_java_proto",
        "//src/main/java/com/verlumen/tradestream/ingestion:candle_builder",
        "//third_party:junit",
        "//third_party:protobuf_java",
        "//third_party:protobuf_java_util",
        "//third_party:test_parameter_injector",
        "//third_party:truth",
    ],
)

java_test(
    name = "CandleManagerImplTest",
    srcs = ["CandleManagerImplTest.java"],
    deps = [
        "//protos:marketdata_java_proto",
        "//src/main/java/com/verlumen/tradestream/ingestion:candle_manager",
        "//src/main/java/com/verlumen/tradestream/ingestion:candle_manager_impl",
        "//src/main/java/com/verlumen/tradestream/ingestion:candle_publisher",
        "//src/main/java/com/verlumen/tradestream/ingestion:price_tracker",
        "//src/main/java/com/verlumen/tradestream/instruments:currency_pair",
        "//third_party:guava",
        "//third_party:guice",
        "//third_party:guice_assistedinject",
        "//third_party:guice_testlib",
        "//third_party:junit",
        "//third_party:mockito_core",
        "//third_party:protobuf_java",
        "//third_party:protobuf_java_util",
        "//third_party:truth",
    ],
)

java_test(
    name = "CandlePublisherImplTest",
    srcs = ["CandlePublisherImplTest.java"],
    deps = [
        "//protos:marketdata_java_proto",
        "//src/main/java/com/verlumen/tradestream/ingestion:candle_publisher",
        "//src/main/java/com/verlumen/tradestream/ingestion:candle_publisher_impl",
        "//third_party:guice",
        "//third_party:guice_assistedinject",
        "//third_party:guice_testlib",
        "//third_party:junit",
        "//third_party:kafka_clients",
        "//third_party:mockito_core",
        "//third_party:protobuf_java_util",
    ],
)

java_test(
    name = "CoinbaseStreamingClientTest",
    srcs = ["CoinbaseStreamingClientTest.java"],
    deps = [
        "//protos:marketdata_java_proto",
        "//src/main/java/com/verlumen/tradestream/ingestion:coinbase_streaming_client",
        "//src/main/java/com/verlumen/tradestream/ingestion:exchange_streaming_client",
        "//src/main/java/com/verlumen/tradestream/instruments:currency_pair",
        "//third_party:gson",
        "//third_party:guava",
        "//third_party:guice",
        "//third_party:guice_testlib",
        "//third_party:junit",
        "//third_party:mockito_core",
        "//third_party:truth",
    ],
)

java_test(
    name = "PriceTrackerTest",
    srcs = ["PriceTrackerTest.java"],
    deps = [
        "//src/main/java/com/verlumen/tradestream/ingestion:price_tracker",
        "//third_party:guice",
        "//third_party:junit",
        "//third_party:truth",
    ],
)

java_test(
    name = "RealTimeDataIngestionImplTest",
    srcs = ["RealTimeDataIngestionImplTest.java"],
    deps = [
        "//protos:marketdata_java_proto",
<<<<<<< HEAD
        "//src/main/java/com/verlumen/tradestream/ingestion:candle_manager",
=======
        "//src/main/java/com/verlumen/tradestream/ingestion:candle_publisher",
>>>>>>> e61a74e7
        "//src/main/java/com/verlumen/tradestream/ingestion:currency_pair_supply",
        "//src/main/java/com/verlumen/tradestream/ingestion:exchange_streaming_client",
        "//src/main/java/com/verlumen/tradestream/ingestion:thin_market_timer",
        "//src/main/java/com/verlumen/tradestream/ingestion:trade_processor",
        "//src/main/java/com/verlumen/tradestream/ingestion:real_time_data_ingestion_impl",
        "//src/main/java/com/verlumen/tradestream/instruments:currency_pair",
        "//src/main/java/com/verlumen/tradestream/marketdata:trade_publisher",
        "//third_party:guava",
        "//third_party:guice",
        "//third_party:guice_testlib",
        "//third_party:junit",
        "//third_party:mockito_core",
        "//third_party:truth",
    ],
)

java_test(
    name = "ThinMarketTimerImplTest",
    srcs = ["ThinMarketTimerImplTest.java"],
    deps = [
        "//protos:marketdata_java_proto",
        "//src/main/java/com/verlumen/tradestream/ingestion:candle_manager",
        "//src/main/java/com/verlumen/tradestream/ingestion:thin_market_timer_impl",
        "//src/main/java/com/verlumen/tradestream/ingestion:thin_market_timer_task",
        "//third_party:guava",
        "//third_party:guice",
        "//third_party:guice_testlib",
        "//third_party:junit",
        "//third_party:mockito_core",
        "//third_party:truth",
    ],
)

java_test(
    name = "ThinMarketTimerTaskImplTest",
    srcs = ["ThinMarketTimerTaskImplTest.java"],
    deps = [
        "//src/main/java/com/verlumen/tradestream/ingestion:candle_manager",
        "//src/main/java/com/verlumen/tradestream/ingestion:currency_pair_metadata",
        "//src/main/java/com/verlumen/tradestream/ingestion:currency_pair_supply",
        "//src/main/java/com/verlumen/tradestream/ingestion:thin_market_timer_task_impl",
        "//src/main/java/com/verlumen/tradestream/instruments:currency_pair",
        "//third_party:guava",
        "//third_party:guice",
        "//third_party:guice_testlib",
        "//third_party:junit",
        "//third_party:mockito_core",
        "//third_party:truth",
    ],
)

java_test(
    name = "TradeProcessorTest",
    srcs = ["TradeProcessorTest.java"],
    deps = [
        "//protos:marketdata_java_proto",
        "//src/main/java/com/verlumen/tradestream/ingestion:trade_processor",
        "//third_party:junit",
        "//third_party:protobuf_java_util",
        "//third_party:truth",
    ],
)<|MERGE_RESOLUTION|>--- conflicted
+++ resolved
@@ -108,11 +108,6 @@
     srcs = ["RealTimeDataIngestionImplTest.java"],
     deps = [
         "//protos:marketdata_java_proto",
-<<<<<<< HEAD
-        "//src/main/java/com/verlumen/tradestream/ingestion:candle_manager",
-=======
-        "//src/main/java/com/verlumen/tradestream/ingestion:candle_publisher",
->>>>>>> e61a74e7
         "//src/main/java/com/verlumen/tradestream/ingestion:currency_pair_supply",
         "//src/main/java/com/verlumen/tradestream/ingestion:exchange_streaming_client",
         "//src/main/java/com/verlumen/tradestream/ingestion:thin_market_timer",
