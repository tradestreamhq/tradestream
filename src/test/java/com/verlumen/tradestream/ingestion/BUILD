--- conflicted
+++ resolved
@@ -43,28 +43,14 @@
 )
 
 java_test(
-<<<<<<< HEAD
-    name = "RealTimeDataIngestionIntegrationTest",
-    srcs = ["RealTimeDataIngestionIntegrationTest.java"],
-=======
     name = "CandleManagerTest",
     srcs = ["CandleManagerTest.java"],
->>>>>>> 11cdd427
     deps = [
         "@maven//:com_google_truth_truth",
         "@maven//:junit_junit",
         "@maven//:org_mockito_mockito_core",
         "@maven//:com_google_testparameterinjector_test_parameter_injector",
         "@maven//:com_google_guava_guava",
-<<<<<<< HEAD
-        "@maven//:org_knowm_xchange_xchange_core",
-        "@maven//:org_knowm_xchange_xchange_stream_core",
-        "@maven//:io_reactivex_rxjava3_rxjava",
-        "//protos:marketdata_java_proto",
-        "//src/main/java/com/verlumen/tradestream/ingestion:candle-manager",
-        "//src/main/java/com/verlumen/tradestream/ingestion:candle-publisher",
-        "//src/main/java/com/verlumen/tradestream/ingestion:real-time-data-ingestion",
-=======
         "//protos:marketdata_java_proto",
         "//src/main/java/com/verlumen/tradestream/ingestion:candle-manager",
         "//src/main/java/com/verlumen/tradestream/ingestion:candle-publisher",
@@ -104,7 +90,6 @@
         "@maven//:junit_junit",
         "@maven//:com_google_testparameterinjector_test_parameter_injector",
         "//protos:marketdata_java_proto",
->>>>>>> 11cdd427
         "//src/main/java/com/verlumen/tradestream/ingestion:trade-processor",
     ],
 )