--- conflicted
+++ resolved
@@ -38,13 +38,8 @@
         "@maven//:com_google_testparameterinjector_test_parameter_injector",
         "@maven//:com_google_guava_guava",
         "//protos:marketdata_java_proto",
-<<<<<<< HEAD
-        "//src/main/java/com/verlumen/tradestream/ingestion:candle-manager",
+        "//src/main/java/com/verlumen/tradestream/ingestion:candle_manager",
         "//src/main/java/com/verlumen/tradestream/ingestion:candle_publisher",
-=======
-        "//src/main/java/com/verlumen/tradestream/ingestion:candle_manager",
->>>>>>> 0ddf14e6
-        "//src/main/java/com/verlumen/tradestream/ingestion:candle_publisher_impl",
         "//src/main/java/com/verlumen/tradestream/ingestion:price_tracker",
     ],
 )
@@ -53,14 +48,8 @@
     name = "CandlePublisherImplTest",
     srcs = ["CandlePublisherImplTest.java"],
     deps = [
-<<<<<<< HEAD
-        "@maven//:org_mockito_mockito_core",
-        "@maven//:junit_junit",
         "@maven//:com_google_inject_extensions_guice_testlib",
         "@maven//:com_google_inject_guice",        
-=======
->>>>>>> 0ddf14e6
-        "@maven//:com_google_testparameterinjector_test_parameter_injector",
         "@maven//:junit_junit",
         "@maven//:org_apache_kafka_kafka_clients",
         "@maven//:org_mockito_mockito_core",
