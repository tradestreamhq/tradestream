load("@rules_java//java:defs.bzl", "java_test")

java_test(
    name = "AppTest",
    srcs = [
      "AppTest.java"
    ],
    deps = [
        "@maven//:com_google_inject_extensions_guice_testlib",
        "@maven//:com_google_inject_guice",
        "@maven//:com_google_truth_truth",
        "@maven//:junit_junit",
        "@maven//:org_mockito_mockito_core",
        "//src/main/java/com/verlumen/tradestream/ingestion:app",
        "//src/main/java/com/verlumen/tradestream/ingestion:market_data_ingestion",
    ],
)

java_test(
    name = "CandleBuilderTest",
    srcs = ["CandleBuilderTest.java"],
    deps = [
        "@maven//:com_google_truth_truth",
        "@maven//:com_google_testparameterinjector_test_parameter_injector",
        "@maven//:junit_junit",
        "//protos:marketdata_java_proto",
        "//src/main/java/com/verlumen/tradestream/ingestion:candle_builder",
    ],
)

java_test(
    name = "CandleManagerTest",
    srcs = ["CandleManagerTest.java"],
    deps = [
        "@maven//:com_google_truth_truth",
        "@maven//:junit_junit",
        "@maven//:org_mockito_mockito_core",
        "@maven//:com_google_guava_guava",
        "//protos:marketdata_java_proto",
        "//src/main/java/com/verlumen/tradestream/ingestion:candle_manager",
        "//src/main/java/com/verlumen/tradestream/ingestion:candle_publisher",
        "//src/main/java/com/verlumen/tradestream/ingestion:price_tracker",
    ],
)

java_test(
    name = "CandlePublisherImplTest",
    srcs = ["CandlePublisherImplTest.java"],
    deps = [
        "@maven//:com_google_inject_extensions_guice_testlib",
<<<<<<< HEAD
        "@maven//:com_google_inject_guice",        
=======
        "@maven//:com_google_inject_guice",
>>>>>>> 95e506d3
        "@maven//:junit_junit",
        "@maven//:org_apache_kafka_kafka_clients",
        "@maven//:org_mockito_mockito_core",
        "//protos:marketdata_java_proto",
        "//src/main/java/com/verlumen/tradestream/ingestion:candle_publisher_impl",
    ],
)

java_test(
    name = "PriceTrackerTest",
    srcs = ["PriceTrackerTest.java"],
    deps = [
        "@maven//:com_google_inject_guice",
        "@maven//:com_google_truth_truth",
        "@maven//:junit_junit",
        "//src/main/java/com/verlumen/tradestream/ingestion:price_tracker",
    ],
)

java_test(
    name = "TradeProcessorTest",
    srcs = ["TradeProcessorTest.java"],
    deps = [
        "@maven//:com_google_truth_truth",
        "@maven//:junit_junit",
        "//protos:marketdata_java_proto",
        "//src/main/java/com/verlumen/tradestream/ingestion:trade_processor",
    ],
)<|MERGE_RESOLUTION|>--- conflicted
+++ resolved
@@ -48,11 +48,7 @@
     srcs = ["CandlePublisherImplTest.java"],
     deps = [
         "@maven//:com_google_inject_extensions_guice_testlib",
-<<<<<<< HEAD
-        "@maven//:com_google_inject_guice",        
-=======
         "@maven//:com_google_inject_guice",
->>>>>>> 95e506d3
         "@maven//:junit_junit",
         "@maven//:org_apache_kafka_kafka_clients",
         "@maven//:org_mockito_mockito_core",
