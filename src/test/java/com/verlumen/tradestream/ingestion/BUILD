--- conflicted
+++ resolved
@@ -39,11 +39,7 @@
         "@maven//:com_google_guava_guava",
         "//protos:marketdata_java_proto",
         "//src/main/java/com/verlumen/tradestream/ingestion:candle_manager",
-<<<<<<< HEAD
         "//src/main/java/com/verlumen/tradestream/ingestion:candle_publisher",
-=======
-        "//src/main/java/com/verlumen/tradestream/ingestion:candle_publisher_impl",
->>>>>>> de725f77
         "//src/main/java/com/verlumen/tradestream/ingestion:price_tracker",
     ],
 )
