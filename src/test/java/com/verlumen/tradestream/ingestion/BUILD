--- conflicted
+++ resolved
@@ -91,18 +91,6 @@
 )
 
 java_test(
-<<<<<<< HEAD
-    name = "PropertiesProviderTest",
-    srcs = ["PropertiesProviderTest.java"],
-    deps = [
-        "@maven//:com_google_inject_guice",
-        "@maven//:com_google_truth_truth",
-        "@maven//:junit_junit",
-        "//src/main/java/com/verlumen/tradestream/ingestion:properties_provider",
-    ],
-)
-
-java_test(
     name = "ThinMarketTimerImplTest",
     srcs = ["ThinMarketTimerImplTest.java"],
     deps = [
@@ -114,8 +102,6 @@
 )
 
 java_test(
-=======
->>>>>>> 192f7a53
     name = "TradeProcessorTest",
     srcs = ["TradeProcessorTest.java"],
     deps = [
