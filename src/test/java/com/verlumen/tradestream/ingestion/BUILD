--- conflicted
+++ resolved
@@ -110,10 +110,6 @@
         "//protos:marketdata_java_proto",
         "//src/main/java/com/verlumen/tradestream/ingestion:currency_pair_supply",
         "//src/main/java/com/verlumen/tradestream/ingestion:exchange_streaming_client",
-<<<<<<< HEAD
-        "//src/main/java/com/verlumen/tradestream/ingestion:trade_processor",
-=======
->>>>>>> d5c18a74
         "//src/main/java/com/verlumen/tradestream/ingestion:real_time_data_ingestion_impl",
         "//src/main/java/com/verlumen/tradestream/instruments:currency_pair",
         "//src/main/java/com/verlumen/tradestream/marketdata:trade_publisher",
