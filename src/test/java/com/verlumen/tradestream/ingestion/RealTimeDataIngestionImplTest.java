--- conflicted
+++ resolved
@@ -48,12 +48,7 @@
     @Mock @Bind private CurrencyPairSupply mockCurrencyPairSupply;
     @Mock @Bind private ExchangeStreamingClient mockExchangeClient;
     @Mock @Bind private ThinMarketTimer mockThinMarketTimer;
-<<<<<<< HEAD
-    @Mock @Bind private TradePublisher tradePublisher;
-=======
-    @Mock @Bind private TradeProcessor mockTradeProcessor;
     @Mock @Bind private TradePublisher mockTradePublisher;
->>>>>>> e61a74e7
 
     @Inject private RealTimeDataIngestionImpl realTimeDataIngestion;
 
@@ -137,34 +132,6 @@
     }
 
     @Test
-<<<<<<< HEAD
-=======
-    public void processTrade_skipsDuplicateTrade() {
-        // Arrange
-        ArgumentCaptor<Consumer<Trade>> handlerCaptor = 
-            ArgumentCaptor.forClass(Consumer.class);
-        
-        realTimeDataIngestion.start();
-        verify(mockExchangeClient).startStreaming(any(), handlerCaptor.capture());
-        
-        Trade trade = Trade.newBuilder()
-            .setTradeId("test-trade")
-            .setCurrencyPair("BTC/USD")
-            .setPrice(50000.0)
-            .setVolume(1.0)
-            .build();
-        
-        when(mockTradeProcessor.isProcessed(trade)).thenReturn(true);
-
-        // Act
-        handlerCaptor.getValue().accept(trade);
-
-        // Assert
-        verify(mockTradePublisher, never()).publishTrade(trade);
-    }
-
-    @Test
->>>>>>> e61a74e7
     public void lifecycle_properStartupShutdownSequence() {
         // Act - Start
         realTimeDataIngestion.start();
@@ -181,31 +148,4 @@
         verify(mockThinMarketTimer).stop();
         verify(mockCandlePublisher).close();
     }
-<<<<<<< HEAD
-=======
-
-    @Test
-    public void processTrade_handlesTradeProcessorException() {
-        // Arrange
-        ArgumentCaptor<Consumer<Trade>> handlerCaptor = 
-            ArgumentCaptor.forClass(Consumer.class);
-        
-        realTimeDataIngestion.start();
-        verify(mockExchangeClient).startStreaming(any(), handlerCaptor.capture());
-        
-        Trade trade = Trade.newBuilder()
-            .setTradeId("test-trade")
-            .setCurrencyPair("BTC/USD")
-            .build();
-        
-        when(mockTradeProcessor.isProcessed(trade))
-            .thenThrow(new RuntimeException("Test exception"));
-
-        // Act - Should not throw
-        handlerCaptor.getValue().accept(trade);
-
-        // Assert
-        verify(mockTradePublisher, never()).publishTrade(any());
-    }
->>>>>>> e61a74e7
 }