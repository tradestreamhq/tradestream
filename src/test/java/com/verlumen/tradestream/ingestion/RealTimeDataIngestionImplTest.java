--- conflicted
+++ resolved
@@ -46,11 +46,6 @@
 
     @Mock @Bind private CurrencyPairSupply mockCurrencyPairSupply;
     @Mock @Bind private ExchangeStreamingClient mockExchangeClient;
-<<<<<<< HEAD
-    @Mock @Bind private ThinMarketTimer mockThinMarketTimer;
-=======
-    @Mock @Bind private TradeProcessor mockTradeProcessor;
->>>>>>> 7eb1e7d7
     @Mock @Bind private TradePublisher mockTradePublisher;
 
     @Inject private RealTimeDataIngestionImpl realTimeDataIngestion;
