package com.verlumen.tradestream.ingestion;

import static com.google.common.collect.ImmutableList.toImmutableList;
import static com.google.common.truth.Truth.assertThat;
import static org.mockito.ArgumentMatchers.any;
import static org.mockito.Mockito.*;

import com.google.common.collect.ImmutableList;
import com.google.inject.Guice;
import com.google.inject.Inject;
import com.google.inject.testing.fieldbinder.Bind;
import com.google.inject.testing.fieldbinder.BoundFieldModule;
import com.verlumen.tradestream.instruments.CurrencyPair;
import com.verlumen.tradestream.marketdata.Trade;
import com.verlumen.tradestream.marketdata.TradePublisher;
import java.util.function.Consumer;
import java.util.stream.Stream;
import org.junit.Before;
import org.junit.Rule;
import org.junit.Test;
import org.junit.runner.RunWith;
import org.junit.runners.JUnit4;
import org.mockito.ArgumentCaptor;
import org.mockito.Mock;
import org.mockito.junit.MockitoJUnit;
import org.mockito.junit.MockitoRule;

@RunWith(JUnit4.class)
public class RealTimeDataIngestionImplTest {
    @Rule public final MockitoRule mockito = MockitoJUnit.rule();

    private static final ImmutableList<CurrencyPair> SUPPORTED_CURRENCY_PAIRS = 
        Stream.of("BTC/USD", "ETH/USD")
            .map(CurrencyPair::fromSymbol)
            .collect(toImmutableList());
    private static final ImmutableList<CurrencyPair> UNSUPPORTED_CURRENCY_PAIRS = 
        Stream.of("ETH/USD", "DOGE/USD")
            .map(CurrencyPair::fromSymbol)
            .collect(toImmutableList());
    private static final ImmutableList<CurrencyPair> TEST_CURRENCY_PAIRS = 
        ImmutableList.<CurrencyPair>builder()
            .addAll(SUPPORTED_CURRENCY_PAIRS)
            .addAll(UNSUPPORTED_CURRENCY_PAIRS)
            .build();
    private static final String TEST_EXCHANGE = "test-exchange";

<<<<<<< HEAD
    @Mock @Bind private CandleManager mockCandleManager;
=======
    @Mock @Bind private CandlePublisher mockCandlePublisher;
>>>>>>> e61a74e7
    @Mock @Bind private CurrencyPairSupply mockCurrencyPairSupply;
    @Mock @Bind private ExchangeStreamingClient mockExchangeClient;
    @Mock @Bind private ThinMarketTimer mockThinMarketTimer;
    @Mock @Bind private TradeProcessor mockTradeProcessor;
    @Mock @Bind private TradePublisher mockTradePublisher;

    @Inject private RealTimeDataIngestionImpl realTimeDataIngestion;

    @Before
    public void setUp() {
        when(mockCurrencyPairSupply.currencyPairs()).thenReturn(TEST_CURRENCY_PAIRS);
        when(mockExchangeClient.getExchangeName()).thenReturn(TEST_EXCHANGE);
        when(mockExchangeClient.supportedCurrencyPairs()).thenReturn(SUPPORTED_CURRENCY_PAIRS);

        Guice.createInjector(BoundFieldModule.of(this)).injectMembers(this);
    }

    @Test
    public void start_initiatesStreaming() {
        // Act
        realTimeDataIngestion.start();

        // Assert
        verify(mockExchangeClient).startStreaming(eq(SUPPORTED_CURRENCY_PAIRS), any(Consumer.class));
    }

    @Test
    public void start_startsThinMarketTimer() {
        // Act
        realTimeDataIngestion.start();

        // Assert
        verify(mockThinMarketTimer).start();
    }

    @Test
    public void shutdown_stopsStreamingAndTimer() {
        // Arrange
        realTimeDataIngestion.start();

        // Act
        realTimeDataIngestion.shutdown();

        // Assert
        verify(mockExchangeClient).stopStreaming();
        verify(mockThinMarketTimer).stop();
        verify(mockTradePublisher).close();
    }

    @Test
    public void shutdown_handlesTradePublisherException() {
        // Arrange
        doThrow(new RuntimeException("Test exception"))
            .when(mockTradePublisher)
            .close();

        // Act - Should not throw
        realTimeDataIngestion.shutdown();

        // Assert
        verify(mockExchangeClient).stopStreaming();
        verify(mockThinMarketTimer).stop();
    }

    @Test
    public void processTrade_handlesNewTrade() {
        // Arrange
        ArgumentCaptor<Consumer<Trade>> handlerCaptor = 
            ArgumentCaptor.forClass(Consumer.class);
        
        realTimeDataIngestion.start();
        verify(mockExchangeClient).startStreaming(any(), handlerCaptor.capture());
        
        Trade trade = Trade.newBuilder()
            .setTradeId("test-trade")
            .setCurrencyPair("BTC/USD")
            .setPrice(50000.0)
            .setVolume(1.0)
            .build();
        
        when(mockTradeProcessor.isProcessed(trade)).thenReturn(false);

        // Act
        handlerCaptor.getValue().accept(trade);

        // Assert
        verify(mockTradePublisher).publishTrade(trade);
    }

    @Test
    public void processTrade_skipsDuplicateTrade() {
        // Arrange
        ArgumentCaptor<Consumer<Trade>> handlerCaptor = 
            ArgumentCaptor.forClass(Consumer.class);
        
        realTimeDataIngestion.start();
        verify(mockExchangeClient).startStreaming(any(), handlerCaptor.capture());
        
        Trade trade = Trade.newBuilder()
            .setTradeId("test-trade")
            .setCurrencyPair("BTC/USD")
            .setPrice(50000.0)
            .setVolume(1.0)
            .build();
        
        when(mockTradeProcessor.isProcessed(trade)).thenReturn(true);

        // Act
        handlerCaptor.getValue().accept(trade);

        // Assert
        verify(mockTradePublisher, never()).publishTrade(trade);
    }

    @Test
    public void lifecycle_properStartupShutdownSequence() {
        // Act - Start
        realTimeDataIngestion.start();

        // Assert - Started correctly
        verify(mockExchangeClient).startStreaming(any(), any());
        verify(mockThinMarketTimer).start();

        // Act - Shutdown
        realTimeDataIngestion.shutdown();

        // Assert - Shutdown correctly
        verify(mockExchangeClient).stopStreaming();
        verify(mockThinMarketTimer).stop();
        verify(mockTradePublisher).close();
    }

    @Test
    public void processTrade_handlesTradeProcessorException() {
        // Arrange
        ArgumentCaptor<Consumer<Trade>> handlerCaptor = 
            ArgumentCaptor.forClass(Consumer.class);
        
        realTimeDataIngestion.start();
        verify(mockExchangeClient).startStreaming(any(), handlerCaptor.capture());
        
        Trade trade = Trade.newBuilder()
            .setTradeId("test-trade")
            .setCurrencyPair("BTC/USD")
            .build();
        
        when(mockTradeProcessor.isProcessed(trade))
            .thenThrow(new RuntimeException("Test exception"));

        // Act - Should not throw
        handlerCaptor.getValue().accept(trade);

        // Assert
        verify(mockTradePublisher, never()).publishTrade(any());
    }
}<|MERGE_RESOLUTION|>--- conflicted
+++ resolved
@@ -44,11 +44,6 @@
             .build();
     private static final String TEST_EXCHANGE = "test-exchange";
 
-<<<<<<< HEAD
-    @Mock @Bind private CandleManager mockCandleManager;
-=======
-    @Mock @Bind private CandlePublisher mockCandlePublisher;
->>>>>>> e61a74e7
     @Mock @Bind private CurrencyPairSupply mockCurrencyPairSupply;
     @Mock @Bind private ExchangeStreamingClient mockExchangeClient;
     @Mock @Bind private ThinMarketTimer mockThinMarketTimer;
