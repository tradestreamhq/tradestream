load("@rules_java//java:defs.bzl", "java_test")

java_test(
    name = "FitnessFunctionFactoryImplTest",
    size = "small",
    srcs = ["FitnessFunctionFactoryImplTest.java"],
    deps = [
        "//protos:backtesting_java_proto",
        "//protos:marketdata_java_proto",
        "//protos:strategies_java_proto",
        "//src/main/java/com/verlumen/tradestream/backtesting:backtest_request_factory",
        "//src/main/java/com/verlumen/tradestream/backtesting:backtest_request_factory_impl",
        "//src/main/java/com/verlumen/tradestream/backtesting:backtest_runner",
<<<<<<< HEAD
        "//src/main/java/com/verlumen/tradestream/discovery:fitness_calculation_params",
        "//src/main/java/com/verlumen/tradestream/discovery:fitness_calculator",
        "//src/main/java/com/verlumen/tradestream/discovery:fitness_calculator_impl",
=======
        "//src/main/java/com/verlumen/tradestream/discovery:fitness_function_factory",
        "//src/main/java/com/verlumen/tradestream/discovery:fitness_function_factory_impl",
>>>>>>> 594182c3
        "//src/main/java/com/verlumen/tradestream/discovery:genotype_converter",
        "//third_party/java:guava",
        "//third_party/java:guice",
        "//third_party/java:guice_testlib",
        "//third_party/java:jenetics",
        "//third_party/java:junit",
        "//third_party/java:mockito_core",
        "//third_party/java:protobuf_java",
        "//third_party/java:truth",
    ],
)

java_test(
    name = "GenotypeConverterImplTest",
    size = "small",
    srcs = ["GenotypeConverterImplTest.java"],
    deps = [
        "//protos:strategies_java_proto",
        "//src/main/java/com/verlumen/tradestream/discovery:chromosome_spec",
        "//src/main/java/com/verlumen/tradestream/discovery:genotype_converter",
        "//src/main/java/com/verlumen/tradestream/discovery:genotype_converter_impl",
        "//src/main/java/com/verlumen/tradestream/discovery:param_config",
        "//src/main/java/com/verlumen/tradestream/discovery:param_config_manager",
        "//third_party/java:guava",
        "//third_party/java:guice",
        "//third_party/java:guice_testlib",
        "//third_party/java:jenetics",
        "//third_party/java:junit",
        "//third_party/java:mockito_core",
        "//third_party/java:protobuf_java",
        "//third_party/java:truth",
    ],
)

java_test(
    name = "GAEngineFactoryImplTest",
    srcs = ["GAEngineFactoryImplTest.java"],
    deps = [
        "//protos:backtesting_java_proto",
        "//protos:strategies_java_proto",
        "//src/main/java/com/verlumen/tradestream/discovery:fitness_function_factory",
        "//src/main/java/com/verlumen/tradestream/discovery:ga_engine_factory",
        "//src/main/java/com/verlumen/tradestream/discovery:ga_engine_factory_impl",
        "//src/main/java/com/verlumen/tradestream/discovery:param_config",
        "//src/main/java/com/verlumen/tradestream/discovery:param_config_manager",
        "//third_party/java:guava",
        "//third_party/java:guice",
        "//third_party/java:guice_testlib",
        "//third_party/java:jenetics",
        "//third_party/java:junit",
        "//third_party/java:mockito_core",
        "//third_party/java:truth",
    ],
)

java_test(
    name = "ParamConfigsTest",
    srcs = ["ParamConfigsTest.java"],
    deps = [
        "//protos:strategies_java_proto",
        "//src/main/java/com/verlumen/tradestream/discovery:param_config",
        "//src/main/java/com/verlumen/tradestream/discovery:param_configs",
        "//src/main/java/com/verlumen/tradestream/strategies:strategy_constants",
        "//third_party/java:guava",
        "//third_party/java:junit",
        "//third_party/java:test_parameter_injector",
        "//third_party/java:truth",
    ],
)<|MERGE_RESOLUTION|>--- conflicted
+++ resolved
@@ -11,14 +11,8 @@
         "//src/main/java/com/verlumen/tradestream/backtesting:backtest_request_factory",
         "//src/main/java/com/verlumen/tradestream/backtesting:backtest_request_factory_impl",
         "//src/main/java/com/verlumen/tradestream/backtesting:backtest_runner",
-<<<<<<< HEAD
-        "//src/main/java/com/verlumen/tradestream/discovery:fitness_calculation_params",
-        "//src/main/java/com/verlumen/tradestream/discovery:fitness_calculator",
-        "//src/main/java/com/verlumen/tradestream/discovery:fitness_calculator_impl",
-=======
         "//src/main/java/com/verlumen/tradestream/discovery:fitness_function_factory",
         "//src/main/java/com/verlumen/tradestream/discovery:fitness_function_factory_impl",
->>>>>>> 594182c3
         "//src/main/java/com/verlumen/tradestream/discovery:genotype_converter",
         "//third_party/java:guava",
         "//third_party/java:guice",
