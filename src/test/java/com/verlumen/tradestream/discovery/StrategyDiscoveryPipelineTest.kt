--- conflicted
+++ resolved
@@ -54,14 +54,10 @@
 
     // Additional mocks for testing
     @Mock
-<<<<<<< HEAD
     lateinit var mockRunGAFn: RunGADiscoveryFn
 
     @Mock
-    lateinit var mockWriteFn: WriteDiscoveredStrategiesToPostgresFn
-=======
     lateinit var mockStrategySink: DiscoveredStrategySink
->>>>>>> 11f9024e
 
     @Mock
     lateinit var mockDiscoveryRequestSource: DiscoveryRequestSource
@@ -99,13 +95,9 @@
 
         // Create a simple mock source that doesn't try to build complex transforms
         whenever(mockDiscoveryRequestSourceFactory.create(any())).thenReturn(mockDiscoveryRequestSource)
-<<<<<<< HEAD
-        whenever(mockWriteFnFactory.create(any())).thenReturn(mockWriteFn)
         whenever(mockRunGADiscoveryFnFactory.create(any())).thenReturn(mockRunGAFn)
         whenever(mockCandleFetcherFactory.create(any())).thenReturn(mockCandleFetcher)
-=======
         whenever(mockStrategySinkFactory.create(any())).thenReturn(mockStrategySink)
->>>>>>> 11f9024e
     }
 
     @Test
