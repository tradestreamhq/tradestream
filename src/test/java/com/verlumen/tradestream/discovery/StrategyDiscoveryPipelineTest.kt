--- conflicted
+++ resolved
@@ -7,14 +7,11 @@
 import com.google.inject.testing.fieldbinder.BoundFieldModule
 import com.verlumen.tradestream.sql.DataSourceConfig
 import org.apache.beam.sdk.testing.TestPipeline
-<<<<<<< HEAD
 import org.apache.beam.sdk.transforms.Create
 import org.apache.beam.sdk.values.PBegin
 import org.apache.beam.sdk.values.PCollection
 import org.apache.beam.sdk.values.TypeDescriptor
 import org.apache.beam.sdk.values.TypeDescriptors
-=======
->>>>>>> 5b4dde31
 import org.junit.Assert.fail
 import org.junit.Before
 import org.junit.Rule
@@ -25,15 +22,10 @@
 import org.mockito.Mock
 import org.mockito.MockitoAnnotations
 import org.mockito.kotlin.any
-<<<<<<< HEAD
 import org.mockito.kotlin.never
 import org.mockito.kotlin.times
 import org.mockito.kotlin.verify
 import org.mockito.kotlin.verifyNoMoreInteractions
-=======
-import org.mockito.kotlin.times
-import org.mockito.kotlin.verify
->>>>>>> 5b4dde31
 import org.mockito.kotlin.whenever
 
 /**
@@ -113,27 +105,11 @@
     fun testValidOptionsProcessing() {
         // Test configuration processing without pipeline execution
         // We'll test the individual components that would be configured
-<<<<<<< HEAD
-        
-=======
->>>>>>> 5b4dde31
+
         // Test DataSourceConfig creation
         val username = requireNotNull(options.databaseUsername) { "Database username is required." }
         val password = requireNotNull(options.databasePassword) { "Database password is required." }
 
-<<<<<<< HEAD
-        val dataSourceConfig = DataSourceConfig(
-            serverName = options.dbServerName,
-            databaseName = options.dbDatabaseName,
-            username = username,
-            password = password,
-            portNumber = options.dbPortNumber,
-            applicationName = null,
-            connectTimeout = null,
-            socketTimeout = null,
-            readOnly = null,
-        )
-=======
         val dataSourceConfig =
             DataSourceConfig(
                 serverName = options.dbServerName,
@@ -146,7 +122,6 @@
                 socketTimeout = null,
                 readOnly = null,
             )
->>>>>>> 5b4dde31
 
         // Verify configuration is created correctly
         assertThat(dataSourceConfig.serverName).isEqualTo("localhost")
@@ -155,46 +130,6 @@
         assertThat(dataSourceConfig.password).isEqualTo("test_password")
         assertThat(dataSourceConfig.portNumber).isEqualTo(5432)
     }
-<<<<<<< HEAD
-
-    @Test
-    fun testNullDatabaseUsernameThrowsException() {
-        // Setup options with null username
-        options.databaseUsername = null
-
-        // Test the validation logic directly
-        try {
-            requireNotNull(options.databaseUsername) { "Database username is required." }
-            fail("Should throw exception when database username is null")
-        } catch (e: IllegalArgumentException) {
-            assertThat(e.message).isEqualTo("Database username is required.")
-        }
-    }
-
-    @Test
-    fun testNullDatabasePasswordThrowsException() {
-        // Setup options with null password
-        options.databasePassword = null
-
-        // Test the validation logic directly
-        try {
-            requireNotNull(options.databasePassword) { "Database password is required." }
-            fail("Should throw exception when database password is null")
-        } catch (e: IllegalArgumentException) {
-            assertThat(e.message).isEqualTo("Database password is required.")
-        }
-    }
-
-    @Test
-    fun testEmptyDatabaseUsernameThrowsException() {
-        // Setup options with empty username
-        options.databaseUsername = ""
-
-        // Test the validation logic
-        val username = options.databaseUsername
-        if (username.isNullOrEmpty()) {
-            throw IllegalArgumentException("Database username cannot be empty")
-=======
 
     @Test
     fun testNullDatabaseUsernameThrowsException() {
@@ -368,21 +303,10 @@
             fail("Should propagate factory exceptions")
         } catch (e: RuntimeException) {
             assertThat(e.message).isEqualTo("Factory error")
->>>>>>> 5b4dde31
         }
     }
 
     @Test
-<<<<<<< HEAD
-    fun testEmptyDatabasePasswordThrowsException() {
-        // Setup options with empty password
-        options.databasePassword = ""
-
-        // Test the validation logic
-        val password = options.databasePassword
-        if (password.isNullOrEmpty()) {
-            throw IllegalArgumentException("Database password cannot be empty")
-=======
     fun testErrorPropagationFromWriteFnFactory() {
         // Setup write function factory to throw exception
         whenever(mockWriteFnFactory.create(any())).thenThrow(RuntimeException("Write factory error"))
@@ -405,137 +329,10 @@
             fail("Should propagate write factory exceptions")
         } catch (e: RuntimeException) {
             assertThat(e.message).isEqualTo("Write factory error")
->>>>>>> 5b4dde31
         }
     }
 
     @Test
-<<<<<<< HEAD
-    fun testDataSourceConfigurationCreation() {
-        // Setup options with all configuration values
-        options.dbServerName = "custom-host"
-        options.dbDatabaseName = "custom-db" 
-        options.databaseUsername = "custom-user"
-        options.databasePassword = "custom-pass"
-        options.dbPortNumber = 3306
-
-        // Test DataSourceConfig creation with custom values
-        val dataSourceConfig = DataSourceConfig(
-            serverName = options.dbServerName,
-            databaseName = options.dbDatabaseName,
-            username = options.databaseUsername!!,
-            password = options.databasePassword!!,
-            portNumber = options.dbPortNumber,
-            applicationName = null,
-            connectTimeout = null,
-            socketTimeout = null,
-            readOnly = null,
-        )
-
-        assertThat(dataSourceConfig.serverName).isEqualTo("custom-host")
-        assertThat(dataSourceConfig.databaseName).isEqualTo("custom-db")
-        assertThat(dataSourceConfig.username).isEqualTo("custom-user")
-        assertThat(dataSourceConfig.password).isEqualTo("custom-pass")
-        assertThat(dataSourceConfig.portNumber).isEqualTo(3306)
-        assertThat(dataSourceConfig.applicationName).isNull()
-        assertThat(dataSourceConfig.connectTimeout).isNull()
-        assertThat(dataSourceConfig.socketTimeout).isNull()
-        assertThat(dataSourceConfig.readOnly).isNull()
-    }
-
-    @Test
-    fun testFactoryCreationLogic() {
-        // Test that the factory creation logic works correctly
-        
-        // Create factories as the pipeline would
-        val discoveryRequestSource = mockDiscoveryRequestSourceFactory.create(options)
-        val writeFn = mockWriteFnFactory.create(DataSourceConfig(
-            serverName = options.dbServerName,
-            databaseName = options.dbDatabaseName,
-            username = options.databaseUsername!!,
-            password = options.databasePassword!!,
-            portNumber = options.dbPortNumber,
-            applicationName = null,
-            connectTimeout = null,
-            socketTimeout = null,
-            readOnly = null,
-        ))
-
-        // Verify factories return expected objects
-        assertThat(discoveryRequestSource).isEqualTo(mockDiscoveryRequestSource)
-        assertThat(writeFn).isEqualTo(mockWriteFn)
-    }
-
-    @Test
-    fun testDependencyInjectionIntegrity() {
-        // Verify all dependencies were injected correctly
-        assertThat(strategyDiscoveryPipeline).isNotNull()
-        
-        // Test that we can create the necessary components
-        val requestSource = mockDiscoveryRequestSourceFactory.create(options)
-        val writeFn = mockWriteFnFactory.create(DataSourceConfig(
-            serverName = options.dbServerName,
-            databaseName = options.dbDatabaseName,
-            username = options.databaseUsername!!,
-            password = options.databasePassword!!,
-            portNumber = options.dbPortNumber,
-            applicationName = null,
-            connectTimeout = null,
-            socketTimeout = null,
-            readOnly = null,
-        ))
-        
-        assertThat(requestSource).isNotNull()
-        assertThat(writeFn).isNotNull()
-    }
-
-    @Test
-    fun testOptionsPassedCorrectlyToRequestSourceFactory() {
-        // Create specific options to verify they're passed through correctly
-        val specificOptions = testPipeline.options.`as`(StrategyDiscoveryPipelineOptions::class.java).apply {
-            databaseUsername = "specific_user"
-            databasePassword = "specific_pass"
-            dbServerName = "specific_host"
-            dbDatabaseName = "specific_db"
-            dbPortNumber = 1234
-        }
-
-        // Test that the factory is called with the correct options
-        mockDiscoveryRequestSourceFactory.create(specificOptions)
-        
-        // Verify the exact options object was passed
-        verify(mockDiscoveryRequestSourceFactory).create(specificOptions)
-    }
-
-    @Test
-    fun testErrorPropagationFromFactories() {
-        // Setup factory to throw exception
-        whenever(mockDiscoveryRequestSourceFactory.create(any()))
-            .thenThrow(RuntimeException("Factory error"))
-
-        // Verify exception is propagated when factory is called
-        try {
-            mockDiscoveryRequestSourceFactory.create(options)
-            fail("Should propagate factory exceptions")
-        } catch (e: RuntimeException) {
-            assertThat(e.message).isEqualTo("Factory error")
-        }
-    }
-
-    @Test
-    fun testErrorPropagationFromWriteFnFactory() {
-        // Setup write function factory to throw exception
-        whenever(mockWriteFnFactory.create(any())).thenThrow(RuntimeException("Write factory error"))
-
-        // Verify exception is propagated when factory is called
-        try {
-            mockWriteFnFactory.create(DataSourceConfig(
-                serverName = "test",
-                databaseName = "test",
-                username = "test",
-                password = "test",
-                portNumber = 5432,
-=======
     fun testIntegrationOfConfigurationComponents() {
         // Test that all configuration components work together
         val realOptions =
@@ -560,50 +357,11 @@
                 username = realOptions.databaseUsername!!,
                 password = realOptions.databasePassword!!,
                 portNumber = realOptions.dbPortNumber,
->>>>>>> 5b4dde31
                 applicationName = null,
                 connectTimeout = null,
                 socketTimeout = null,
                 readOnly = null,
-<<<<<<< HEAD
-            ))
-            fail("Should propagate write factory exceptions")
-        } catch (e: RuntimeException) {
-            assertThat(e.message).isEqualTo("Write factory error")
-        }
-    }
-
-    @Test
-    fun testIntegrationOfConfigurationComponents() {
-        // Test that all configuration components work together
-        val realOptions = testPipeline.options.`as`(StrategyDiscoveryPipelineOptions::class.java).apply {
-            databaseUsername = "integration_user"
-            databasePassword = "integration_pass"
-            dbServerName = "integration_host"
-            dbDatabaseName = "integration_db"
-            dbPortNumber = 5432
-            kafkaBootstrapServers = "localhost:9092"
-            strategyDiscoveryRequestTopic = "test-topic"
-            influxDbUrl = "http://localhost:8086"
-            influxDbOrg = "test-org"
-            influxDbBucket = "test-bucket"
-        }
-
-        // Test configuration creation
-        val dataSourceConfig = DataSourceConfig(
-            serverName = realOptions.dbServerName,
-            databaseName = realOptions.dbDatabaseName,
-            username = realOptions.databaseUsername!!,
-            password = realOptions.databasePassword!!,
-            portNumber = realOptions.dbPortNumber,
-            applicationName = null,
-            connectTimeout = null,
-            socketTimeout = null,
-            readOnly = null,
-        )
-=======
-            )
->>>>>>> 5b4dde31
+            )
 
         // Test factory calls
         val requestSource = mockDiscoveryRequestSourceFactory.create(realOptions)
