load("@rules_python//python:py_library.bzl", "py_library")
load("@rules_python//python:py_test.bzl", "py_test")

py_library(
    name = "cmc_client_lib",
    srcs = ["cmc_client.py"],
    visibility = [
        "//services/candle_ingestor:__pkg__",
<<<<<<< HEAD
        "//services/strategy_discovery_request_factory:__pkg__",
=======
        "//services/top_crypto_updater:__pkg__",
>>>>>>> cfb48a9d
    ],
    deps = [
        "//third_party/python:absl_py",
        "//third_party/python:requests",
        "//third_party/python:tenacity",
    ],
)

py_test(
    name = "cmc_client_test",
    srcs = ["cmc_client_test.py"],
    deps = [
        ":cmc_client_lib",
        "//third_party/python:requests",
    ],
)<|MERGE_RESOLUTION|>--- conflicted
+++ resolved
@@ -6,11 +6,8 @@
     srcs = ["cmc_client.py"],
     visibility = [
         "//services/candle_ingestor:__pkg__",
-<<<<<<< HEAD
         "//services/strategy_discovery_request_factory:__pkg__",
-=======
         "//services/top_crypto_updater:__pkg__",
->>>>>>> cfb48a9d
     ],
     deps = [
         "//third_party/python:absl_py",
