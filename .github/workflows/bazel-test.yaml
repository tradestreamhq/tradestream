name: Run Unit Tests

on:
  pull_request:
    branches:
      - main
      - develop

jobs:
  run-unit-tests:
    runs-on: ubuntu-latest
    steps:
    - uses: actions/checkout@v4
    - uses: bazel-contrib/setup-bazel@0.14.0
      with:
        # Avoid downloading Bazel every time.
        bazelisk-cache: true
<<<<<<< HEAD
        # Store build cache per workflow.
=======
>>>>>>> 3b882e9f
        bazelrc: |
          build --bes_results_url=https://app.buildbuddy.io/invocation/
          build --bes_backend=grpcs://remote.buildbuddy.io
          build --remote_cache=grpcs://remote.buildbuddy.io
<<<<<<< HEAD
          build --remote_timeout=10m
          build --remote_header=x-buildbuddy-api-key=Gv2AACpg80BIUIVoXTN2
=======
          build --noremote_upload_local_results # Uploads logs & artifacts without writing to cache
          build --remote_timeout=10m
          build --remote_header=x-buildbuddy-api-key=${{ secrets.BUILDBUDDY_API_KEY }}

>>>>>>> 3b882e9f
    - run: |
        bazel test //... \
          --experimental_ui_max_stdouterr_bytes=2097152 \
          --test_output=all \
          --verbose_failures \
          --nolegacy_important_outputs \
          --experimental_remote_cache_compression \
          --experimental_remote_cache_compression_threshold=100<|MERGE_RESOLUTION|>--- conflicted
+++ resolved
@@ -15,23 +15,13 @@
       with:
         # Avoid downloading Bazel every time.
         bazelisk-cache: true
-<<<<<<< HEAD
-        # Store build cache per workflow.
-=======
->>>>>>> 3b882e9f
         bazelrc: |
           build --bes_results_url=https://app.buildbuddy.io/invocation/
           build --bes_backend=grpcs://remote.buildbuddy.io
           build --remote_cache=grpcs://remote.buildbuddy.io
-<<<<<<< HEAD
-          build --remote_timeout=10m
-          build --remote_header=x-buildbuddy-api-key=Gv2AACpg80BIUIVoXTN2
-=======
-          build --noremote_upload_local_results # Uploads logs & artifacts without writing to cache
           build --remote_timeout=10m
           build --remote_header=x-buildbuddy-api-key=${{ secrets.BUILDBUDDY_API_KEY }}
 
->>>>>>> 3b882e9f
     - run: |
         bazel test //... \
           --experimental_ui_max_stdouterr_bytes=2097152 \
