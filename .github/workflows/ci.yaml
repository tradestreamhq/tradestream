name: CI Workflow

on:
  pull_request:
    branches:
      - main
      - develop

jobs:
  install-helm-charts:
    runs-on: ubuntu-latest
    steps:
      - name: Checkout Code
        uses: actions/checkout@v3
  
      - name: Start minikube
        uses: medyagh/setup-minikube@latest

      - name: Install Helm
        run: |
          curl https://raw.githubusercontent.com/helm/helm/main/scripts/get-helm-3 | bash

<<<<<<< HEAD
      - name: Add Helm Repositories
        run: |
          helm repo add bitnami https://charts.bitnami.com/bitnami
          helm repo update

      - name: Create Secrets
        run: |
          kubectl create secret generic \
            coinmarketcap \
            --from-literal=apiKey=FAKE_API_KEY
=======
      - name: Install TradeStream Helm Chart
        run: |
          helm dependency update charts/tradestream && \
          helm install my-tradestream charts/tradestream --namespace tradestream-namespace --create-namespace

>>>>>>> 8a95d578
      - name: Wait for All Pods to be Ready
        run: |
          echo "Waiting for all pods to be ready in namespace 'tradestream-namespace'..."
          timeout=180  # Total time to wait in seconds
          interval=10  # Interval between checks in seconds
          end_time=$((SECONDS+timeout))

          while [ $SECONDS -lt $end_time ]; do
            # Get the number of pods that are not in 'Running' or 'Completed' state
            not_ready_pods=$(kubectl get pods -n tradestream-namespace --no-headers | grep -vE 'Running|Completed' | wc -l)

            # If all pods are ready, exit the loop
            if [ "$not_ready_pods" -eq "0" ]; then
              echo "All pods are ready."
              break
            else
              echo "Some pods are not ready yet. Current status:"
              kubectl get pods -n tradestream-namespace
              echo "Waiting for $interval seconds before rechecking..."
              sleep $interval
            fi
          done

          # Check if the timeout was reached
          if [ $SECONDS -ge $end_time ]; then
            echo "Timeout reached while waiting for pods to be ready."
            kubectl get pods -n tradestream-namespace

            echo -e "\nGathering detailed status and logs for non-ready pods..."

            # Get the list of pods that are not in 'Running' or 'Completed' state
            not_ready_pod_names=$(kubectl get pods -n tradestream-namespace --no-headers | grep -vE 'Running|Completed' | awk '{print $1}')
          
            for pod in $not_ready_pod_names; do
              echo -e "\nDetails for pod $pod:"
              kubectl describe pod $pod -n tradestream-namespace

              # Get the list of containers in the pod
              containers=$(kubectl get pod $pod -n tradestream-namespace -o jsonpath='{.spec.containers[*].name}')

              for container in $containers; do
                echo -e "\nLogs for container '$container' in pod '$pod':"
                kubectl logs $pod -n tradestream-namespace -c $container
              done
            done

            exit 1
          fi

      - name: Verify Installations
        run: |
          kubectl get pods -n tradestream-namespace<|MERGE_RESOLUTION|>--- conflicted
+++ resolved
@@ -20,24 +20,17 @@
         run: |
           curl https://raw.githubusercontent.com/helm/helm/main/scripts/get-helm-3 | bash
 
-<<<<<<< HEAD
-      - name: Add Helm Repositories
-        run: |
-          helm repo add bitnami https://charts.bitnami.com/bitnami
-          helm repo update
-
       - name: Create Secrets
         run: |
           kubectl create secret generic \
             coinmarketcap \
             --from-literal=apiKey=FAKE_API_KEY
-=======
+
       - name: Install TradeStream Helm Chart
         run: |
           helm dependency update charts/tradestream && \
           helm install my-tradestream charts/tradestream --namespace tradestream-namespace --create-namespace
 
->>>>>>> 8a95d578
       - name: Wait for All Pods to be Ready
         run: |
           echo "Waiting for all pods to be ready in namespace 'tradestream-namespace'..."
