--- conflicted
+++ resolved
@@ -48,20 +48,12 @@
         with:
           # Avoid downloading Bazel every time.
           bazelisk-cache: true
-<<<<<<< HEAD
           bazelrc: |
-            build --bes_results_url=https://app.buildbuddy.io/invocation/
-            build --bes_backend=grpcs://remote.buildbuddy.io
-            build --remote_cache=grpcs://remote.buildbuddy.io
-            build --noremote_upload_local_results # Uploads logs & artifacts without writing to cache
-            build --remote_timeout=10m
             build --remote_header=x-buildbuddy-api-key=${{ secrets.BUILDBUDDY_API_KEY }}
-=======
           # Store build cache per workflow.
           disk-cache: ${{ github.workflow }}
           # Share repository cache between workflows.
           repository-cache: true
->>>>>>> 7c4bfcb0
 
       - name: Build and Load Images
         run: |
