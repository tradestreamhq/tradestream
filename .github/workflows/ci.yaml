--- conflicted
+++ resolved
@@ -16,12 +16,7 @@
         ports:
           - 5000:5000
     steps:
-<<<<<<< HEAD
       - uses: actions/checkout@v4
-=======
-      - name: Checkout Code
-        uses: actions/checkout@v3
->>>>>>> b9de5c66
 
       - name: Start minikube
         uses: medyagh/setup-minikube@latest
