--- conflicted
+++ resolved
@@ -45,16 +45,6 @@
         run: |
           set -eo pipefail
 
-<<<<<<< HEAD
-=======
-          # Build and push data ingestion image
-          bazel run //src/main/java/com/verlumen/tradestream/ingestion:push_image \
-            --verbose_failures \
-            -- \
-            --repository localhost:5000/tradestream-data-ingestion \
-            --tag "latest"
-
->>>>>>> bbac7e96
           # Build and push pipeline image
           bazel run //src/main/java/com/verlumen/tradestream/pipeline:push_image \
             --verbose_failures \
@@ -63,13 +53,7 @@
             --tag "latest"
 
           # Load images into minikube
-<<<<<<< HEAD
-=======
-          docker pull localhost:5000/tradestream-data-ingestion:latest
-          docker tag localhost:5000/tradestream-data-ingestion:latest tradestream-data-ingestion:latest
-          minikube image load tradestream-data-ingestion:latest
 
->>>>>>> bbac7e96
           docker pull localhost:5000/tradestream-data-pipeline:latest
           docker tag localhost:5000/tradestream-data-pipeline:latest tradestream-data-pipeline:latest
           minikube image load tradestream-data-pipeline:latest
