name: Test Kubernetes / Helm Install

on:
  pull_request:
    branches:
      - main
      - develop

jobs:
  install-helm-charts:
    runs-on: ubuntu-latest
    services:
      registry:
        image: registry:2
        ports:
          - 5000:5000
    steps:
      - name: Delete huge unnecessary tools folder
        run: rm -rf /opt/hostedtoolcache

      - name: Checkout Code
        uses: actions/checkout@v4

      - name: Start minikube
        uses: medyagh/setup-minikube@latest

      - name: Install Helm
        uses: azure/setup-helm@v4.2.0

      - name: Create Namespace and Secrets
        run: |
          set -eo pipefail
          kubectl create namespace tradestream-namespace --dry-run=client -o yaml | kubectl apply -f -
          kubectl create secret generic coinmarketcap \
            --from-literal=apiKey=FAKE_API_KEY \
            --namespace=tradestream-namespace --dry-run=client -o yaml | kubectl apply -f -

      - uses: bazel-contrib/setup-bazel@0.9.1
        with:
          bazelisk-cache: true
          bazelrc: |
            build --bes_results_url=https://app.buildbuddy.io/invocation/
            build --bes_backend=grpcs://remote.buildbuddy.io
            build --remote_cache=grpcs://remote.buildbuddy.io
            build --noremote_upload_local_results # Uploads logs & artifacts without writing to cache
            build --remote_timeout=10m
            build --remote_header=x-buildbuddy-api-key=${{ secrets.BUILDBUDDY_API_KEY }}

      - name: Build and Load Images
        run: |
          set -eo pipefail

          # Build and push pipeline image
          bazel run //src/main/java/com/verlumen/tradestream/pipeline:push_image \
<<<<<<< HEAD
            --verbose_failures \
            --nolegacy_important_outputs \
            --experimental_remote_cache_compression \
            --experimental_remote_cache_compression_threshold=100 \
=======
>>>>>>> b5dbd85b
            -- \
            --repository localhost:5000/tradestream-data-pipeline \
            --tag "latest"

          # Load images into minikube
          docker pull localhost:5000/tradestream-data-pipeline:latest
          docker tag localhost:5000/tradestream-data-pipeline:latest tradestream-data-pipeline:latest
          minikube image load tradestream-data-pipeline:latest

      - name: Install Cert Manager
        run: |
          set -eo pipefail
          kubectl create namespace cert-manager --dry-run=client -o yaml | kubectl apply -f -
          kubectl apply -f https://github.com/jetstack/cert-manager/releases/download/v1.8.2/cert-manager.yaml
          kubectl wait --for=condition=Available -n cert-manager deployment/cert-manager-webhook --timeout=120s

      - name: Install TradeStream Helm Chart
        run: |
          set -eo pipefail
          helm dependency update charts/tradestream

          # Fixed pipeline image repository to use correct image
          helm install my-tradestream charts/tradestream \
            --namespace tradestream-namespace \
            --set pipeline.image.repository=tradestream-data-pipeline \
            --set pipeline.image.tag=latest \
            --set pipeline.runMode=dry

      - name: Monitor Deployment
        run: |
          kubectl wait --for=condition=Ready -n tradestream-namespace pod --all --timeout=300s

      - name: Diagnostics
        if: always()
        run: |
          echo "=== FINAL DIAGNOSTIC SNAPSHOT ==="
          kubectl get all -n tradestream-namespace -o wide
          kubectl get events -n tradestream-namespace --sort-by=.metadata.creationTimestamp
          helm status my-tradestream -n tradestream-namespace<|MERGE_RESOLUTION|>--- conflicted
+++ resolved
@@ -52,13 +52,6 @@
 
           # Build and push pipeline image
           bazel run //src/main/java/com/verlumen/tradestream/pipeline:push_image \
-<<<<<<< HEAD
-            --verbose_failures \
-            --nolegacy_important_outputs \
-            --experimental_remote_cache_compression \
-            --experimental_remote_cache_compression_threshold=100 \
-=======
->>>>>>> b5dbd85b
             -- \
             --repository localhost:5000/tradestream-data-pipeline \
             --tag "latest"
