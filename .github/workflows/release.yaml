--- conflicted
+++ resolved
@@ -177,7 +177,6 @@
           password: ${{ secrets.DOCKERHUB_TOKEN }}
 
       - name: Push Strategy Consumer Image
-<<<<<<< HEAD
         run: |
           ./bazel-bin/services/strategy_consumer/push_strategy_consumer_image --tag ${{ needs.build-images.outputs.version }}
 
@@ -199,83 +198,6 @@
           username: ${{ secrets.DOCKERHUB_USERNAME }}
           password: ${{ secrets.DOCKERHUB_TOKEN }}
 
-      - name: Push Strategy Monitor API Image
-        run: |
-          ./bazel-bin/services/strategy_monitor_api/push_strategy_monitor_api_image --tag ${{ needs.build-images.outputs.version }}
-
-  push-strategy-monitor-ui:
-    needs: build-images
-    runs-on: ubuntu-latest
-    steps:
-      - name: Checkout
-        uses: actions/checkout@v4
-
-      - name: Download Built Images
-        uses: actions/download-artifact@v4
-        with:
-          name: built-images
-
-      - name: Login to Docker Hub
-        uses: docker/login-action@v3
-        with:
-          username: ${{ secrets.DOCKERHUB_USERNAME }}
-          password: ${{ secrets.DOCKERHUB_TOKEN }}
-
-      - name: Push Strategy Monitor UI Image
-        run: |
-          ./bazel-bin/ui/strategy-monitor/push_strategy_monitor_ui_image --tag ${{ needs.build-images.outputs.version }}
-
-  push-strategy-confidence-scorer:
-=======
-        run: |
-          ./bazel-bin/services/strategy_consumer/push_strategy_consumer_image --tag ${{ needs.build-images.outputs.version }}
-
-  push-strategy-monitor-api:
->>>>>>> 894c4917
-    needs: build-images
-    runs-on: ubuntu-latest
-    steps:
-      - name: Checkout
-        uses: actions/checkout@v4
-
-      - name: Download Built Images
-        uses: actions/download-artifact@v4
-        with:
-          name: built-images
-
-      - name: Login to Docker Hub
-        uses: docker/login-action@v3
-        with:
-          username: ${{ secrets.DOCKERHUB_USERNAME }}
-          password: ${{ secrets.DOCKERHUB_TOKEN }}
-
-<<<<<<< HEAD
-      - name: Push Strategy Confidence Scorer Image
-        run: |
-          ./bazel-bin/services/strategy_confidence_scorer/push_strategy_confidence_scorer_image --tag ${{ needs.build-images.outputs.version }}
-
-  notify-deployment:
-    needs: [build-images, push-candle-ingestor, push-top-crypto-updater, push-strategy-discovery-request-factory, push-strategy-discovery-pipeline, push-strategy-consumer, push-strategy-monitor-api, push-strategy-monitor-ui, push-strategy-confidence-scorer]
-    runs-on: ubuntu-latest
-    steps:
-      - name: Checkout
-        uses: actions/checkout@v4
-        with:
-          fetch-depth: 0
-
-      - name: Set up Git
-        run: |
-          git config user.name "GitHub Action"
-          git config user.email "action@github.com"
-
-      - name: Push Tag
-        env:
-          GITHUB_TOKEN: ${{ secrets.ACTIONS_TOKEN }}
-        run: |
-          git tag ${{ needs.build-images.outputs.version }}
-          git push https://$GITHUB_ACTOR:${{ secrets.ACTIONS_TOKEN }}@github.com/${{ github.repository }} --tags
-
-=======
       - name: Push Strategy Monitor API Image
         run: |
           ./bazel-bin/services/strategy_monitor_api/push_strategy_monitor_api_image --tag ${{ needs.build-images.outputs.version }}
@@ -338,7 +260,6 @@
       ]
     runs-on: ubuntu-latest
     steps:
->>>>>>> 894c4917
       - name: Notify ArgoCD Deployment
         run: |
           echo "✅ All images pushed successfully!"
