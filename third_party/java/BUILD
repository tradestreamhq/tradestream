--- conflicted
+++ resolved
@@ -200,11 +200,7 @@
     name = "influxdb_client_java",
     visibility = ["//visibility:public"],
     exports = [
-<<<<<<< HEAD
-        "@tradestream_maven//:com_influxdb_client_java",
-=======
         "@tradestream_maven//:com_influxdb_influxdb_client_java",
->>>>>>> 8848dc39
     ],
 )
 
@@ -212,11 +208,7 @@
     name = "influxdb_client_kotlin",
     visibility = ["//visibility:public"],
     exports = [
-<<<<<<< HEAD
-        "@tradestream_maven//:com_influxdb_client_kotlin",
-=======
         "@tradestream_maven//:com_influxdb_influxdb_client_kotlin",
->>>>>>> 8848dc39
     ],
 )
 
