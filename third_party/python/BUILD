load("@pypi//:requirements.bzl", "requirement")
load("@rules_python//python:py_library.bzl", "py_library")

py_library(
    name = "absl_py",
    visibility = ["//visibility:public"],
    deps = [
        requirement("absl-py"),
    ],
)

py_library(
    name = "influxdb_client",
    visibility = ["//visibility:public"],
    deps = [
        requirement("influxdb-client"),
    ],
)

py_library(
    name = "kafka_python",
    visibility = ["//visibility:public"],
    deps = [
        requirement("kafka-python"),
    ],
)

py_library(
    name = "protobuf",
    visibility = ["//visibility:public"],
    deps = [
        requirement("protobuf"),
<<<<<<< HEAD
    ], 
=======
    ],
>>>>>>> aabfb304
)

py_library(
    name = "redis",
    visibility = ["//visibility:public"],
    deps = [
        requirement("redis"),
    ],
)

py_library(
    name = "requests",
    visibility = ["//visibility:public"],
    deps = [
        requirement("requests"),
    ],
)

py_library(
    name = "tenacity",
    visibility = ["//visibility:public"],
    deps = [
        requirement("tenacity"),
    ],
)<|MERGE_RESOLUTION|>--- conflicted
+++ resolved
@@ -30,11 +30,7 @@
     visibility = ["//visibility:public"],
     deps = [
         requirement("protobuf"),
-<<<<<<< HEAD
-    ], 
-=======
     ],
->>>>>>> aabfb304
 )
 
 py_library(
