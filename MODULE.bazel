bazel_dep(name = "aspect_bazel_lib", version = "2.8.1")
bazel_dep(name = "bazel_skylib", version = "1.7.1")
bazel_dep(name = "container_structure_test", version = "1.16.0")
bazel_dep(name = "rules_jvm_external", version = "6.5")
bazel_dep(name = "rules_oci", version = "2.0.1")
bazel_dep(name = "rules_java", version = "8.3.1")

# Add Java toolchain configuration
JAVA_LANGUAGE_LEVEL = "17"

java = use_extension("@rules_java//java:extensions.bzl", "java")
java.toolchain(
    name = "java",
    java_runtime = "@rules_java//toolchains:remotejdk_17",
    source_version = JAVA_LANGUAGE_LEVEL,
    target_version = JAVA_LANGUAGE_LEVEL,
)
use_repo(java, "java_tools")

# Register the toolchain
register_toolchains(
    "@rules_java//toolchains:all",
)

maven = use_extension("@rules_jvm_external//:extensions.bzl", "maven")
maven.install(
    artifacts = [
        "com.google.auto.factory:auto-factory:1.1.0",
        "com.google.auto.value:auto-value:1.10",
        "com.google.auto.value:auto-value-annotations:1.10",
        "com.google.code.gson:gson:2.9.1",
<<<<<<< HEAD
=======
        "org.knowm.xchange:xchange-core:5.2.0",
        "org.knowm.xchange:xchange-stream-core:5.2.0",
        "org.knowm.xchange:xchange-coinbasepro:5.2.0",
        "org.knowm.xchange:xchange-stream-coinbasepro:5.2.0",
        # Make sure we use RxJava 3.x as that's what xchange-stream uses
        "io.reactivex.rxjava3:rxjava:3.1.6",
        "javax.inject:javax.inject:1",
>>>>>>> 7f47dac2
        "com.google.guava:guava:31.1-jre",
        "com.google.inject:guice:7.0.0",
        "com.google.protobuf:protobuf-java:3.21.12",
        "com.ryanharter.auto.value:auto-value-gson:1.3.1",
        "com.ryanharter.auto.value:auto-value-gson-annotations:0.8.0",
        "com.ryanharter.auto.value:auto-value-gson-factory:1.3.1",
        "io.reactivex.rxjava3:rxjava:3.1.6",
        "org.apache.kafka:kafka-clients:3.6.1",
<<<<<<< HEAD
        "org.knowm.xchange:xchange-coinbasepro:5.2.0",
        "org.knowm.xchange:xchange-core:5.2.0",
        "org.knowm.xchange:xchange-stream-core:5.2.0",
        "org.knowm.xchange:xchange-stream-coinbasepro:5.2.0",
        "org.mockito:mockito-core:4.3.1",
=======
>>>>>>> 7f47dac2
        "org.slf4j:slf4j-api:2.0.12",

        # Test Dependencies
        "com.google.inject.extensions:guice-testlib:7.0.0",
        "com.google.testparameterinjector:test-parameter-injector:1.9",
<<<<<<< HEAD
        "junit:junit:4.13.2",
=======
        "com.google.truth:truth:1.1.2",
        "junit:junit:4.13.2",
        "org.mockito:mockito-core:4.3.1",
>>>>>>> 7f47dac2
    ],
    fetch_sources = True,
    repositories = [
        "https://repo1.maven.org/maven2",
        "https://jcenter.bintray.com/",
    ],
)
use_repo(maven, "maven")

oci = use_extension("@rules_oci//oci:extensions.bzl", "oci")

oci.pull(
    name = "openjdk_java",
    digest = "sha256:b76af3b248acbcd94ffae671900e9fa8e2f869688598e5733a5fb6e983e51928",
    image = "docker.io/library/openjdk",
    platforms = [
        "linux/amd64",
        "linux/arm64/v8",
    ],
)

use_repo(oci, "openjdk_java")

bazel_lib = use_extension("@aspect_bazel_lib//lib:extensions.bzl", "toolchains")
bazel_lib.jq()
bazel_lib.tar()
use_repo(bazel_lib, "bsd_tar_toolchains", "jq_toolchains")<|MERGE_RESOLUTION|>--- conflicted
+++ resolved
@@ -29,16 +29,6 @@
         "com.google.auto.value:auto-value:1.10",
         "com.google.auto.value:auto-value-annotations:1.10",
         "com.google.code.gson:gson:2.9.1",
-<<<<<<< HEAD
-=======
-        "org.knowm.xchange:xchange-core:5.2.0",
-        "org.knowm.xchange:xchange-stream-core:5.2.0",
-        "org.knowm.xchange:xchange-coinbasepro:5.2.0",
-        "org.knowm.xchange:xchange-stream-coinbasepro:5.2.0",
-        # Make sure we use RxJava 3.x as that's what xchange-stream uses
-        "io.reactivex.rxjava3:rxjava:3.1.6",
-        "javax.inject:javax.inject:1",
->>>>>>> 7f47dac2
         "com.google.guava:guava:31.1-jre",
         "com.google.inject:guice:7.0.0",
         "com.google.protobuf:protobuf-java:3.21.12",
@@ -47,26 +37,20 @@
         "com.ryanharter.auto.value:auto-value-gson-factory:1.3.1",
         "io.reactivex.rxjava3:rxjava:3.1.6",
         "org.apache.kafka:kafka-clients:3.6.1",
-<<<<<<< HEAD
         "org.knowm.xchange:xchange-coinbasepro:5.2.0",
         "org.knowm.xchange:xchange-core:5.2.0",
         "org.knowm.xchange:xchange-stream-core:5.2.0",
         "org.knowm.xchange:xchange-stream-coinbasepro:5.2.0",
         "org.mockito:mockito-core:4.3.1",
-=======
->>>>>>> 7f47dac2
         "org.slf4j:slf4j-api:2.0.12",
 
         # Test Dependencies
         "com.google.inject.extensions:guice-testlib:7.0.0",
         "com.google.testparameterinjector:test-parameter-injector:1.9",
-<<<<<<< HEAD
         "junit:junit:4.13.2",
-=======
         "com.google.truth:truth:1.1.2",
         "junit:junit:4.13.2",
         "org.mockito:mockito-core:4.3.1",
->>>>>>> 7f47dac2
     ],
     fetch_sources = True,
     repositories = [
