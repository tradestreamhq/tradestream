--- conflicted
+++ resolved
@@ -1,10 +1,6 @@
 module(
     name = "tradestream",
-<<<<<<< HEAD
-    version = "v0.0.452-develop",
-=======
     version = "v0.0.453-develop",
->>>>>>> 2dd312cc
     compatibility_level = 1,
 )
 
