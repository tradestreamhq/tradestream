bazel_dep(name = "aspect_bazel_lib", version = "2.8.1")
bazel_dep(name = "bazel_skylib", version = "1.7.1")
bazel_dep(name = "container_structure_test", version = "1.16.0")
bazel_dep(name = "rules_java", version = "8.3.1")
bazel_dep(name = "rules_jvm_external", version = "6.5")
bazel_dep(name = "rules_oci", version = "2.0.1")

# Add Java toolchain configuration
JAVA_LANGUAGE_LEVEL = "17"

java = use_extension("@rules_java//java:extensions.bzl", "java")
java.toolchain(
    name = "java",
    java_runtime = "@rules_java//toolchains:remotejdk_17",
    source_version = JAVA_LANGUAGE_LEVEL,
    target_version = JAVA_LANGUAGE_LEVEL,
)
use_repo(java, "java_tools")

# Register the toolchain
register_toolchains(
    "@rules_java//toolchains:all",
)

maven = use_extension("@rules_jvm_external//:extensions.bzl", "maven")
maven.install(
    artifacts = [
        "com.google.auto.factory:auto-factory:1.1.0",
        "com.google.auto.value:auto-value:1.10",
        "com.google.auto.value:auto-value-annotations:1.10",
        "com.google.code.gson:gson:2.9.1",
        "com.google.guava:guava:31.1-jre",
<<<<<<< HEAD
        "com.google.inject.extensions:guice-assistedinject:7.0.0", 
=======
        "com.google.inject.extensions:guice-assistedinject:7.0.0",
>>>>>>> 2d97dbb4
        "com.google.inject:guice:7.0.0",
        "com.google.protobuf:protobuf-java:3.21.12",
        "com.ryanharter.auto.value:auto-value-gson:1.3.1",
        "com.ryanharter.auto.value:auto-value-gson-annotations:0.8.0",
        "com.ryanharter.auto.value:auto-value-gson-factory:1.3.1",
        "io.reactivex.rxjava3:rxjava:3.1.6",
        "javax.inject:javax.inject:1",
        "org.apache.kafka:kafka-clients:3.6.1",
        "org.knowm.xchange:xchange-coinbasepro:5.2.0",
        "org.knowm.xchange:xchange-core:5.2.0",
        "org.knowm.xchange:xchange-stream-core:5.2.0",
        "org.knowm.xchange:xchange-stream-coinbasepro:5.2.0",
        "org.slf4j:slf4j-api:2.0.12",

        # Test Dependencies
        "com.google.inject.extensions:guice-testlib:7.0.0",
        "com.google.testparameterinjector:test-parameter-injector:1.9",
        "com.google.truth:truth:1.1.2",
        "junit:junit:4.13.2",
        "org.mockito:mockito-core:4.3.1",
    ],
    fetch_sources = True,
    repositories = [
        "https://repo1.maven.org/maven2",
        "https://jcenter.bintray.com/",
    ],
)
use_repo(maven, "maven")

oci = use_extension("@rules_oci//oci:extensions.bzl", "oci")

oci.pull(
    name = "openjdk_java",
    digest = "sha256:b76af3b248acbcd94ffae671900e9fa8e2f869688598e5733a5fb6e983e51928",
    image = "docker.io/library/openjdk",
    platforms = [
        "linux/amd64",
        "linux/arm64/v8",
    ],
)

use_repo(oci, "openjdk_java")

bazel_lib = use_extension("@aspect_bazel_lib//lib:extensions.bzl", "toolchains")
bazel_lib.jq()
bazel_lib.tar()
use_repo(bazel_lib, "bsd_tar_toolchains", "jq_toolchains")<|MERGE_RESOLUTION|>--- conflicted
+++ resolved
@@ -30,11 +30,7 @@
         "com.google.auto.value:auto-value-annotations:1.10",
         "com.google.code.gson:gson:2.9.1",
         "com.google.guava:guava:31.1-jre",
-<<<<<<< HEAD
-        "com.google.inject.extensions:guice-assistedinject:7.0.0", 
-=======
         "com.google.inject.extensions:guice-assistedinject:7.0.0",
->>>>>>> 2d97dbb4
         "com.google.inject:guice:7.0.0",
         "com.google.protobuf:protobuf-java:3.21.12",
         "com.ryanharter.auto.value:auto-value-gson:1.3.1",
