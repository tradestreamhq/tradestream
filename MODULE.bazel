--- conflicted
+++ resolved
@@ -103,27 +103,6 @@
 # Configure Python toolchain
 python = use_extension("@rules_python//python/extensions:python.bzl", "python")
 python.toolchain(
-<<<<<<< HEAD
-    python_version = "3.10",
-    configure_coverage_tool = True,
-    is_default = True,
-)
-use_repo(python, "python_3_10", "python_versions", "pythons_hub")
-
-# Initialize pip for dependency management 
-pip = use_extension("@rules_python//python/extensions:pip.bzl", "pip")
-pip.parse(
-    hub_name = "pip",  # Changed from name to hub_name
-    python_version = "3.10",
-    requirements_lock = "//third_party:requirements_lock.txt",
-    experimental_target_platforms = [
-        "linux_x86_64",
-        "osx_x86_64",
-        "osx_arm64",
-    ],
-)
-use_repo(pip, "pip")
-=======
     configure_coverage_tool = True,
     python_version = "3.9",
 )
@@ -146,5 +125,4 @@
     ],
     tag = "latest",
 )
-use_repo(oci, "ubuntu")
->>>>>>> 583b7e7f
+use_repo(oci, "ubuntu")