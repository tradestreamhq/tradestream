module(
    name = "tradestream",
    version = "0.0.1",
    compatibility_level = 1,
)

# Existing dependencies
bazel_dep(name = "aspect_bazel_lib", version = "2.8.1")
bazel_dep(name = "bazel_skylib", version = "1.7.1")
bazel_dep(name = "container_structure_test", version = "1.16.0")
<<<<<<< HEAD
=======
bazel_dep(name = "grpc-java", repo_name = "io_grpc_grpc_java", version = "1.68.1")
bazel_dep(name = "protobuf", repo_name = "com_google_protobuf", version = "29.1")
>>>>>>> be910980
bazel_dep(name = "rules_java", version = "8.5.1")
bazel_dep(name = "rules_jvm_external", version = "6.5")
bazel_dep(name = "rules_oci", version = "2.0.1")
bazel_dep(name = "rules_proto_grpc", version = "5.0.1")
<<<<<<< HEAD
bazel_dep(name = "rules_proto_grpc_java", version = "5.0.1")
=======
>>>>>>> be910980
bazel_dep(name = "rules_proto_grpc_python", version = "5.0.1")
bazel_dep(name = "rules_python", version = "0.37.2")

# Add Java toolchain configuration
JAVA_LANGUAGE_LEVEL = "17"

java = use_extension("@rules_java//java:extensions.bzl", "java")
java.toolchain(
    name = "java",
    java_runtime = "@rules_java//toolchains:remotejdk_17",
    source_version = JAVA_LANGUAGE_LEVEL,
    target_version = JAVA_LANGUAGE_LEVEL,
)
use_repo(java, "java_tools")

# Register Java toolchains
register_toolchains(
    "@rules_java//toolchains:all",
)

# Configure Maven dependencies
maven = use_extension("@rules_jvm_external//:extensions.bzl", "maven")
maven.install(
    artifacts = [
        "com.google.auto.factory:auto-factory:1.1.0",
        "com.google.auto.value:auto-value:1.11.0",
        "com.google.auto.value:auto-value-annotations:1.11.0",
        "com.google.code.gson:gson:2.11.0",
        "com.google.flogger:flogger:0.8",
        "com.google.flogger:flogger-system-backend:0.8",
        "com.google.guava:guava:31.1-jre",
        "com.google.inject.extensions:guice-assistedinject:7.0.0",
        "com.google.inject:guice:7.0.0",
        "com.google.mug:mug:8.2",
        "com.google.mug:mug-guava:8.2",
        "com.google.mug:mug-protobuf:8.2",
        "com.google.protobuf:protobuf-java:4.29.1",
        "com.ryanharter.auto.value:auto-value-gson:1.3.1",
        "com.ryanharter.auto.value:auto-value-gson-annotations:0.8.0",
        "com.ryanharter.auto.value:auto-value-gson-factory:1.3.1",
        "io.reactivex.rxjava3:rxjava:3.1.6",
        "javax.inject:javax.inject:1",
        "net.sourceforge.argparse4j:argparse4j:0.9.0",
        "org.apache.kafka:kafka-clients:3.6.1",
        "org.knowm.xchange:xchange-coinbasepro:5.2.0",
        "org.knowm.xchange:xchange-core:5.2.0",
        "org.knowm.xchange:xchange-stream-core:5.2.0",
        "org.knowm.xchange:xchange-stream-coinbasepro:5.2.0",
        "org.slf4j:slf4j-api:2.0.12",
        "org.ta4j:ta4j-core:0.17",

        # Test Dependencies
        "com.google.inject.extensions:guice-testlib:7.0.0",
        "com.google.testparameterinjector:test-parameter-injector:1.9",
        "com.google.truth:truth:1.4.2",
        "junit:junit:4.13.2",
        "org.mockito:mockito-core:4.3.1",
    ],
    fetch_sources = True,
    repositories = [
        "https://repo1.maven.org/maven2",
        "https://jcenter.bintray.com/",
    ],
)
use_repo(maven, "maven")

# Configure OCI dependencies
oci = use_extension("@rules_oci//oci:extensions.bzl", "oci")

oci.pull(
    name = "openjdk_java",
    digest = "sha256:b76af3b248acbcd94ffae671900e9fa8e2f869688598e5733a5fb6e983e51928",
    image = "docker.io/library/openjdk",
    platforms = [
        "linux/amd64",
        "linux/arm64/v8",
    ],
)

use_repo(oci, "openjdk_java")

# Configure Bazel libraries
bazel_lib = use_extension("@aspect_bazel_lib//lib:extensions.bzl", "toolchains")
bazel_lib.jq()
bazel_lib.tar()
use_repo(bazel_lib, "bsd_tar_toolchains", "jq_toolchains")

# Initialize and configure rules_python
python = use_extension("@rules_python//python/extensions:python.bzl", "python")
python.toolchain(
    configure_coverage_tool = True,
    python_version = "3.9",
)
use_repo(python, "python_3_9")

pip = use_extension("@rules_python//python/extensions:pip.bzl", "pip")
pip.parse(
    hub_name = "pip",
    python_version = "3.9",
    requirements_lock = "//third_party:requirements.txt",
)
use_repo(pip, "pip")

oci.pull(
    name = "ubuntu",
    image = "ubuntu",
    platforms = [
        "linux/arm64/v8",
        "linux/amd64",
    ],
    tag = "latest",
)
use_repo(oci, "ubuntu")<|MERGE_RESOLUTION|>--- conflicted
+++ resolved
@@ -8,19 +8,13 @@
 bazel_dep(name = "aspect_bazel_lib", version = "2.8.1")
 bazel_dep(name = "bazel_skylib", version = "1.7.1")
 bazel_dep(name = "container_structure_test", version = "1.16.0")
-<<<<<<< HEAD
-=======
 bazel_dep(name = "grpc-java", repo_name = "io_grpc_grpc_java", version = "1.68.1")
 bazel_dep(name = "protobuf", repo_name = "com_google_protobuf", version = "29.1")
->>>>>>> be910980
 bazel_dep(name = "rules_java", version = "8.5.1")
 bazel_dep(name = "rules_jvm_external", version = "6.5")
 bazel_dep(name = "rules_oci", version = "2.0.1")
 bazel_dep(name = "rules_proto_grpc", version = "5.0.1")
-<<<<<<< HEAD
 bazel_dep(name = "rules_proto_grpc_java", version = "5.0.1")
-=======
->>>>>>> be910980
 bazel_dep(name = "rules_proto_grpc_python", version = "5.0.1")
 bazel_dep(name = "rules_python", version = "0.37.2")
 
