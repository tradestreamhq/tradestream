bazel_dep(name = "aspect_bazel_lib", version = "2.8.1")
bazel_dep(name = "bazel_skylib", version = "1.7.1")
bazel_dep(name = "container_structure_test", version = "1.16.0")
bazel_dep(name = "rules_jvm_external", version = "6.5")
bazel_dep(name = "rules_oci", version = "2.0.1")
bazel_dep(name = "rules_java", version = "8.3.1")

# Add Java toolchain configuration
JAVA_LANGUAGE_LEVEL = "17"

java = use_extension("@rules_java//java:extensions.bzl", "java")
java.toolchain(
    name = "java",
    java_runtime = "@rules_java//toolchains:remotejdk_17",
    source_version = JAVA_LANGUAGE_LEVEL,
    target_version = JAVA_LANGUAGE_LEVEL,
)
use_repo(java, "java_tools")

# Register the toolchain
register_toolchains(
    "@rules_java//toolchains:all",
)

maven = use_extension("@rules_jvm_external//:extensions.bzl", "maven")
maven.install(
    artifacts = [
<<<<<<< HEAD
        "com.google.auto.factory:auto-factory:1.1.0",
        "com.google.auto.value:auto-value:1.10",
        "com.google.auto.value:auto-value-annotations:1.10",
        "com.google.code.gson:gson:2.9.1",
=======
        "com.google.auto.factory:auto-factory:1.0.1",
        "com.google.auto.value:auto-value:1.10",
        "com.google.auto.value:auto-value-annotations:1.10",
        "com.google.code.gson:gson:2.9.1",
        "com.ryanharter.auto.value:auto-value-gson:1.3.1",
        "com.ryanharter.auto.value:auto-value-gson-annotations:0.8.0",
        "com.ryanharter.auto.value:auto-value-gson-factory:1.3.1",
        "org.knowm.xchange:xchange-core:5.2.0",
        "org.knowm.xchange:xchange-stream-core:5.2.0",
        "org.knowm.xchange:xchange-coinbasepro:5.2.0",
        "org.knowm.xchange:xchange-stream-coinbasepro:5.2.0",
        # Make sure we use RxJava 3.x as that's what xchange-stream uses
        "io.reactivex.rxjava3:rxjava:3.1.6",
        "javax.inject:javax.inject:1",
>>>>>>> e81ab7db
        "com.google.guava:guava:31.1-jre",
        "com.google.inject:guice:7.0.0",
        "com.google.protobuf:protobuf-java:3.21.12",
        "com.ryanharter.auto.value:auto-value-gson:1.3.1",
        "com.ryanharter.auto.value:auto-value-gson-annotations:0.8.0",
        "com.ryanharter.auto.value:auto-value-gson-factory:1.3.1",
        "io.reactivex.rxjava3:rxjava:3.1.6",
        "org.apache.kafka:kafka-clients:3.6.1",
        "org.knowm.xchange:xchange-coinbasepro:5.2.0",
        "org.knowm.xchange:xchange-core:5.2.0",
        "org.knowm.xchange:xchange-stream-core:5.2.0",
        "org.knowm.xchange:xchange-stream-coinbasepro:5.2.0",
        "org.mockito:mockito-core:4.3.1",
        "org.slf4j:slf4j-api:2.0.12",

        # Test Dependencies
        "com.google.inject.extensions:guice-testlib:7.0.0",
        "com.google.testparameterinjector:test-parameter-injector:1.9",
        "junit:junit:4.13.2",
        "com.google.truth:truth:1.1.2",
        "junit:junit:4.13.2",
        "org.mockito:mockito-core:4.3.1",
    ],
    fetch_sources = True,
    repositories = [
        "https://repo1.maven.org/maven2",
        "https://jcenter.bintray.com/",
    ],
)
use_repo(maven, "maven")

oci = use_extension("@rules_oci//oci:extensions.bzl", "oci")

oci.pull(
    name = "openjdk_java",
    digest = "sha256:b76af3b248acbcd94ffae671900e9fa8e2f869688598e5733a5fb6e983e51928",
    image = "docker.io/library/openjdk",
    platforms = [
        "linux/amd64",
        "linux/arm64/v8",
    ],
)

use_repo(oci, "openjdk_java")

bazel_lib = use_extension("@aspect_bazel_lib//lib:extensions.bzl", "toolchains")
bazel_lib.jq()
bazel_lib.tar()
use_repo(bazel_lib, "bsd_tar_toolchains", "jq_toolchains")<|MERGE_RESOLUTION|>--- conflicted
+++ resolved
@@ -25,13 +25,7 @@
 maven = use_extension("@rules_jvm_external//:extensions.bzl", "maven")
 maven.install(
     artifacts = [
-<<<<<<< HEAD
         "com.google.auto.factory:auto-factory:1.1.0",
-        "com.google.auto.value:auto-value:1.10",
-        "com.google.auto.value:auto-value-annotations:1.10",
-        "com.google.code.gson:gson:2.9.1",
-=======
-        "com.google.auto.factory:auto-factory:1.0.1",
         "com.google.auto.value:auto-value:1.10",
         "com.google.auto.value:auto-value-annotations:1.10",
         "com.google.code.gson:gson:2.9.1",
@@ -45,7 +39,6 @@
         # Make sure we use RxJava 3.x as that's what xchange-stream uses
         "io.reactivex.rxjava3:rxjava:3.1.6",
         "javax.inject:javax.inject:1",
->>>>>>> e81ab7db
         "com.google.guava:guava:31.1-jre",
         "com.google.inject:guice:7.0.0",
         "com.google.protobuf:protobuf-java:3.21.12",
