--- conflicted
+++ resolved
@@ -41,11 +41,7 @@
         "com.google.code.gson:gson:2.11.0",
         "com.google.flogger:flogger:0.8",
         "com.google.flogger:flogger-system-backend:0.8",
-<<<<<<< HEAD
-        "com.google.guava:guava:33.2.1-android",
-=======
         "com.google.guava:guava:33.4.0-jre",
->>>>>>> 434675ec
         "com.google.inject.extensions:guice-assistedinject:7.0.0",
         "com.google.inject:guice:7.0.0",
         "com.google.mug:mug:8.2",
