--- conflicted
+++ resolved
@@ -1,10 +1,6 @@
 module(
     name = "tradestream",
-<<<<<<< HEAD
-    version = "v0.0.574-develop", 
-=======
     version = "v0.0.574-develop",
->>>>>>> 62eebf2a
     compatibility_level = 1,
 )
 
