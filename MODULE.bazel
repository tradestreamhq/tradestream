module(
    name = "tradestream",
<<<<<<< HEAD
    version = "v1.32.1-develop",
=======
    version = "v1.32.16-develop",
>>>>>>> 819a17b8
    compatibility_level = 1,
)

bazel_dep(name = "aspect_bazel_lib", version = "2.8.1")
bazel_dep(name = "aspect_rules_py", version = "1.4.0")
bazel_dep(name = "bazel_skylib", version = "1.7.1")
bazel_dep(name = "container_structure_test", version = "1.16.0")
bazel_dep(name = "protobuf", version = "31.0", repo_name = "com_google_protobuf")
bazel_dep(name = "rules_cc", version = "0.1.1")
bazel_dep(name = "rules_java", version = "8.5.1")
bazel_dep(name = "rules_jvm_external", version = "6.5")
bazel_dep(name = "rules_kotlin", version = "2.1.3")
bazel_dep(name = "rules_oci", version = "2.2.6")
bazel_dep(name = "rules_python", version = "1.4.1")

python = use_extension("@rules_python//python/extensions:python.bzl", "python")
python.toolchain(
    # We can specify the exact version.
    python_version = "3.13",
)

pip = use_extension("@rules_python//python/extensions:pip.bzl", "pip")
pip.parse(
    download_only = True,
    experimental_requirement_cycles = {
        "sphinx": [
            "sphinx",
            "sphinxcontrib-serializinghtml",
            "sphinxcontrib-qthelp",
            "sphinxcontrib-htmlhelp",
            "sphinxcontrib-devhelp",
            "sphinxcontrib-applehelp",
        ],
    },
    hub_name = "pypi",
    # We need to use the same version here as in the `python.toolchain` call.
    python_version = "3.13",
    requirements_lock = "//:requirements_lock.txt",
)
use_repo(pip, "pypi")

JAVA_LANGUAGE_LEVEL = "17"

java = use_extension("@rules_java//java:extensions.bzl", "java")
java.toolchain(
    name = "java",
    java_runtime = "@rules_java//toolchains:remotejdk_17",
    source_version = JAVA_LANGUAGE_LEVEL,
    target_version = JAVA_LANGUAGE_LEVEL,
)
use_repo(java, "java_tools")

register_toolchains(
    "@rules_java//toolchains:all",
)

# Register the Kotlin toolchain for compilation
register_toolchains("//:kotlin_toolchain")

# Configure Maven dependencies
maven = use_extension("@rules_jvm_external//:extensions.bzl", "maven")
maven.install(
    name = "tradestream_maven",
    artifacts = [
        "com.google.auto.factory:auto-factory:1.1.0",
        "com.google.auto.value:auto-value:1.11.0",
        "com.google.auto.value:auto-value-annotations:1.11.0",
        "com.google.code.gson:gson:2.11.0",
        "com.google.flogger:flogger:0.8",
        "com.google.flogger:flogger-system-backend:0.8",
        "com.google.guava:guava:33.4.0-jre",
        "com.google.inject.extensions:guice-assistedinject:7.0.0",
        "com.google.inject:guice:7.0.0",
        "com.google.mug:mug:8.2",
        "com.google.mug:mug-guava:8.2",
        "com.google.mug:mug-protobuf:8.2",
        "com.google.protobuf:protobuf-java:4.29.2",
        "com.google.protobuf:protobuf-java-util:4.29.2",
        "com.ryanharter.auto.value:auto-value-gson:1.3.1",
        "com.ryanharter.auto.value:auto-value-gson-annotations:0.8.0",
        "com.ryanharter.auto.value:auto-value-gson-factory:1.3.1",
        "io.jenetics:jenetics:7.2.0",
        "io.reactivex.rxjava3:rxjava:3.1.6",
        "javax.inject:javax.inject:1",
        "net.sourceforge.argparse4j:argparse4j:0.9.0",
        "org.apache.beam:beam-runners-direct-java:2.62.0",
        "org.apache.beam:beam-runners-flink-1.18:2.62.0",
        "org.apache.beam:beam-sdks-java-core:2.62.0",
        "org.apache.beam:beam-sdks-java-extensions-protobuf:2.62.0",
        "org.apache.beam:beam-sdks-java-io-kafka:2.62.0",
        "org.apache.beam:beam-sdks-java-test-utils:2.62.0",
        "org.apache.kafka:kafka-clients:3.6.1",
        "org.hamcrest:hamcrest:3.0",
        "org.knowm.xchange:xchange-coinbasepro:5.2.0",
        "org.knowm.xchange:xchange-core:5.2.0",
        "org.knowm.xchange:xchange-stream-core:5.2.0",
        "org.knowm.xchange:xchange-stream-coinbasepro:5.2.0",
        "org.ta4j:ta4j-core:0.17",

        # Test Dependencies
        "com.google.inject.extensions:guice-testlib:7.0.0",
        "com.google.testparameterinjector:test-parameter-injector:1.9",
        "com.google.truth:truth:1.4.4",
        "junit:junit:4.13.2",
        "org.mockito:mockito-core:5.17.0",
        "org.mockito.kotlin:mockito-kotlin:5.4.0",
    ],
    fetch_sources = True,
    repositories = [
        "https://repo1.maven.org/maven2",
        "https://jcenter.bintray.com/",
        "https://packages.confluent.io/maven/",
    ],
)
use_repo(maven, "tradestream_maven")

oci = use_extension("@rules_oci//oci:extensions.bzl", "oci")
oci.pull(
    name = "openjdk_java",
    digest = "sha256:b76af3b248acbcd94ffae671900e9fa8e2f869688598e5733a5fb6e983e51928",
    image = "docker.io/library/openjdk",
    platforms = [
        "linux/amd64",
        "linux/arm64/v8",
    ],
)
use_repo(oci, "openjdk_java")

oci.pull(
    name = "flink_java17",
    image = "docker.io/library/flink:1.18-java17",
    digest = "sha256:e3836db6fbdf5186156cebe9aaa9a8d7a6edfa43450476faa1224fae8d5c4b80",
    platforms = [
        "linux/amd64",
        "linux/arm64/v8",
    ],
)
use_repo(oci, "flink_java17")

oci.pull(
    name = "python_3_13_slim",
    image = "docker.io/library/python:3.13-slim",
    platforms = ["linux/amd64", "linux/arm64/v8"],
    digest = "sha256:914bf5c12ea40a97a78b2bff97fbdb766cc36ec903bfb4358faf2b74d73b555b",
)
use_repo(
    oci,
    "python_3_13_slim",
)

bazel_lib = use_extension("@aspect_bazel_lib//lib:extensions.bzl", "toolchains")
bazel_lib.jq()
bazel_lib.tar()
use_repo(bazel_lib, "bsd_tar_toolchains", "jq_toolchains")<|MERGE_RESOLUTION|>--- conflicted
+++ resolved
@@ -1,10 +1,6 @@
 module(
     name = "tradestream",
-<<<<<<< HEAD
-    version = "v1.32.1-develop",
-=======
     version = "v1.32.16-develop",
->>>>>>> 819a17b8
     compatibility_level = 1,
 )
 
