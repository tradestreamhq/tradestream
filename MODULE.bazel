--- conflicted
+++ resolved
@@ -13,11 +13,7 @@
 bazel_dep(name = "rules_java", version = "8.5.1")
 bazel_dep(name = "rules_jvm_external", version = "6.5")
 bazel_dep(name = "rules_kotlin", version = "2.1.3")
-<<<<<<< HEAD
-bazel_dep(name = "rules_oci", version = "2.2.6") 
-=======
 bazel_dep(name = "rules_oci", version = "2.2.6")
->>>>>>> 865f9e58
 bazel_dep(name = "rules_python", version = "1.4.1")
 
 python = use_extension("@rules_python//python/extensions:python.bzl", "python")
