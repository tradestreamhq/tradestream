module(
    name = "tradestream",
    version = "v1.29.1-develop",
    compatibility_level = 1,
)

bazel_dep(name = "aspect_bazel_lib", version = "2.8.1")
bazel_dep(name = "bazel_skylib", version = "1.7.1")
bazel_dep(name = "container_structure_test", version = "1.16.0")
bazel_dep(name = "protobuf", repo_name = "com_google_protobuf", version = "29.1")
bazel_dep(name = "rules_cc", version = "0.1.1")
bazel_dep(name = "rules_java", version = "8.5.1")
bazel_dep(name = "rules_jvm_external", version = "6.5")
bazel_dep(name = "rules_kotlin", version = "2.1.3")
bazel_dep(name = "rules_oci", version = "2.2.3")
bazel_dep(name = "rules_python", version = "1.4.1")

python = use_extension("@rules_python//python/extensions:python.bzl", "python")
python.toolchain(
    # We can specify the exact version.
    python_version = "3.13",
)

pip = use_extension("@rules_python//python/extensions:pip.bzl", "pip")
pip.parse(
    download_only = True,
    experimental_requirement_cycles = {
        "sphinx": [
            "sphinx",
            "sphinxcontrib-serializinghtml",
            "sphinxcontrib-qthelp",
            "sphinxcontrib-htmlhelp",
            "sphinxcontrib-devhelp",
            "sphinxcontrib-applehelp",
        ],
    },
    hub_name = "pypi",
    # We need to use the same version here as in the `python.toolchain` call.
    python_version = "3.13",
    requirements_lock = "//:requirements_lock.txt",
)
use_repo(pip, "pypi")

JAVA_LANGUAGE_LEVEL = "17"

java = use_extension("@rules_java//java:extensions.bzl", "java")
java.toolchain(
    name = "java",
    java_runtime = "@rules_java//toolchains:remotejdk_17",
    source_version = JAVA_LANGUAGE_LEVEL,
    target_version = JAVA_LANGUAGE_LEVEL,
)
use_repo(java, "java_tools")

register_toolchains(
    "@rules_java//toolchains:all",
)

<<<<<<< HEAD
=======
# Register the Kotlin toolchain for compilation
register_toolchains("//:kotlin_toolchain")

# Configure Maven dependencies
>>>>>>> 7c4bfcb0
maven = use_extension("@rules_jvm_external//:extensions.bzl", "maven")
maven.install(
    name = "tradestream_maven",
    artifacts = [
        "com.google.auto.factory:auto-factory:1.1.0",
        "com.google.auto.value:auto-value:1.11.0",
        "com.google.auto.value:auto-value-annotations:1.11.0",
        "com.google.code.gson:gson:2.11.0",
        "com.google.flogger:flogger:0.8",
        "com.google.flogger:flogger-system-backend:0.8",
        "com.google.guava:guava:33.4.0-jre",
        "com.google.inject.extensions:guice-assistedinject:7.0.0",
        "com.google.inject:guice:7.0.0",
        "com.google.mug:mug:8.2",
        "com.google.mug:mug-guava:8.2",
        "com.google.mug:mug-protobuf:8.2",
        "com.google.protobuf:protobuf-java:4.29.2",
        "com.google.protobuf:protobuf-java-util:4.29.2",
        "com.ryanharter.auto.value:auto-value-gson:1.3.1",
        "com.ryanharter.auto.value:auto-value-gson-annotations:0.8.0",
        "com.ryanharter.auto.value:auto-value-gson-factory:1.3.1",
        "io.jenetics:jenetics:7.2.0",
        "io.reactivex.rxjava3:rxjava:3.1.6",
        "javax.inject:javax.inject:1",
        "net.sourceforge.argparse4j:argparse4j:0.9.0",
        "org.apache.beam:beam-runners-direct-java:2.62.0",
        "org.apache.beam:beam-runners-flink-1.18:2.62.0",
        "org.apache.beam:beam-sdks-java-core:2.62.0",
        "org.apache.beam:beam-sdks-java-extensions-protobuf:2.62.0",
        "org.apache.beam:beam-sdks-java-io-kafka:2.62.0",
        "org.apache.beam:beam-sdks-java-test-utils:2.62.0",
        "org.apache.kafka:kafka-clients:3.6.1",
        "org.hamcrest:hamcrest:3.0",
        "org.knowm.xchange:xchange-coinbasepro:5.2.0",
        "org.knowm.xchange:xchange-core:5.2.0",
        "org.knowm.xchange:xchange-stream-core:5.2.0",
        "org.knowm.xchange:xchange-stream-coinbasepro:5.2.0",
        "org.ta4j:ta4j-core:0.17",
        # Test Dependencies
        "com.google.inject.extensions:guice-testlib:7.0.0",
        "com.google.testparameterinjector:test-parameter-injector:1.9",
        "com.google.truth:truth:1.4.4",
        "junit:junit:4.13.2",
        "org.mockito:mockito-core:5.17.0",
        "org.mockito.kotlin:mockito-kotlin:5.4.0",
    ],
    fetch_sources = True,
    repositories = [
        "https://repo1.maven.org/maven2",
        "https://jcenter.bintray.com/",
        "https://packages.confluent.io/maven/",
    ],
)
use_repo(maven, "tradestream_maven")

oci = use_extension("@rules_oci//oci:extensions.bzl", "oci")
oci.pull(
    name = "openjdk_java",
    digest = "sha256:b76af3b248acbcd94ffae671900e9fa8e2f869688598e5733a5fb6e983e51928",
    image = "docker.io/library/openjdk",
    platforms = [
        "linux/amd64",
        "linux/arm64/v8",
    ],
)
use_repo(oci, "openjdk_java")

oci.pull(
    name = "flink_java17",
    image = "docker.io/library/flink:1.18-java17",
    digest = "sha256:e3836db6fbdf5186156cebe9aaa9a8d7a6edfa43450476faa1224fae8d5c4b80",
    platforms = [
        "linux/amd64",
        "linux/arm64/v8",
    ],
)
use_repo(oci, "flink_java17")

bazel_lib = use_extension("@aspect_bazel_lib//lib:extensions.bzl", "toolchains")
bazel_lib.jq()
bazel_lib.tar()
use_repo(bazel_lib, "bsd_tar_toolchains", "jq_toolchains")<|MERGE_RESOLUTION|>--- conflicted
+++ resolved
@@ -56,13 +56,10 @@
     "@rules_java//toolchains:all",
 )
 
-<<<<<<< HEAD
-=======
 # Register the Kotlin toolchain for compilation
 register_toolchains("//:kotlin_toolchain")
 
 # Configure Maven dependencies
->>>>>>> 7c4bfcb0
 maven = use_extension("@rules_jvm_external//:extensions.bzl", "maven")
 maven.install(
     name = "tradestream_maven",
