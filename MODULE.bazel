--- conflicted
+++ resolved
@@ -100,28 +100,25 @@
 bazel_lib.tar()
 use_repo(bazel_lib, "bsd_tar_toolchains", "jq_toolchains")
 
-# Initialize and configure rules_python
-python = use_extension("@rules_python//python:defs.bzl", "python")
+# Configure Python toolchain
+python = use_extension("@rules_python//python/extensions:python.bzl", "python")
 python.toolchain(
-    name = "python3_10",
     python_version = "3.10",
+    configure_coverage_tool = True,
+    is_default = True,
 )
-use_repo(python, "python_3_10")
+use_repo(python, "python_3_10", "python_versions", "pythons_hub")
 
-<<<<<<< HEAD
-pip = use_extension("@rules_python//python:pip.bzl", "pip")
+# Initialize pip for dependency management 
+pip = use_extension("@rules_python//python/extensions:pip.bzl", "pip")
 pip.parse(
-    name = "pip", 
+    hub_name = "pip",  # Changed from name to hub_name
+    python_version = "3.10",
     requirements_lock = "//third_party:requirements_lock.txt",
-=======
-use_repo(python, "python_3_10", "python_3_9", "python_versions", "pythons_hub")
-
-# Parse pip dependencies for Python 3.10
-pip = use_extension("@rules_python//python:extensions.bzl", "pip")
-pip.parse(
-    hub_name = "pip",
-    requirements_lock = "//third_party:requirements_lock.txt",
-    python_version = "3.10",
->>>>>>> e61201b8
+    experimental_target_platforms = [
+        "linux_x86_64",
+        "osx_x86_64",
+        "osx_arm64",
+    ],
 )
 use_repo(pip, "pip")