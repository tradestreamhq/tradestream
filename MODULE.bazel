--- conflicted
+++ resolved
@@ -37,15 +37,12 @@
         "com.ryanharter.auto.value:auto-value-gson-factory:1.3.1",
         "io.reactivex.rxjava3:rxjava:3.1.6",
         "javax.inject:javax.inject:1",
-<<<<<<< HEAD
-=======
         "com.google.guava:guava:31.1-jre",
         "com.google.inject:guice:7.0.0",
         "com.google.protobuf:protobuf-java:3.21.12",
         "com.ryanharter.auto.value:auto-value-gson:1.3.1",
         "com.ryanharter.auto.value:auto-value-gson-annotations:0.8.0",
         "com.ryanharter.auto.value:auto-value-gson-factory:1.3.1",
->>>>>>> c28e616b
         "org.apache.kafka:kafka-clients:3.6.1",
         "org.knowm.xchange:xchange-coinbasepro:5.2.0",
         "org.knowm.xchange:xchange-core:5.2.0",
