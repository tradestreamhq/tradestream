module(
    name = "tradestream",
    version = "v1.19.1-develop",
    compatibility_level = 1,
)

# Existing dependencies
bazel_dep(name = "aspect_bazel_lib", version = "2.8.1")
bazel_dep(name = "bazel_skylib", version = "1.7.1")
bazel_dep(name = "container_structure_test", version = "1.16.0")
bazel_dep(name = "protobuf", repo_name = "com_google_protobuf", version = "29.1")
bazel_dep(name = "rules_java", version = "8.5.1")
bazel_dep(name = "rules_jvm_external", version = "6.5")
bazel_dep(name = "rules_kotlin", version = "2.1.3")
bazel_dep(name = "rules_oci", version = "2.2.3")

# Add Java toolchain configuration
JAVA_LANGUAGE_LEVEL = "17"

java = use_extension("@rules_java//java:extensions.bzl", "java")
java.toolchain(
    name = "java",
    java_runtime = "@rules_java//toolchains:remotejdk_17",
    source_version = JAVA_LANGUAGE_LEVEL,
    target_version = JAVA_LANGUAGE_LEVEL,
)
use_repo(java, "java_tools")

# Register Java toolchains
register_toolchains(
    "@rules_java//toolchains:all",
)

# Configure Maven dependencies
maven = use_extension("@rules_jvm_external//:extensions.bzl", "maven")
maven.install(
    name = "tradestream_maven",
    artifacts = [
        "com.google.auto.factory:auto-factory:1.1.0",
        "com.google.auto.value:auto-value:1.11.0",
        "com.google.auto.value:auto-value-annotations:1.11.0",
        "com.google.code.gson:gson:2.11.0",
        "com.google.flogger:flogger:0.8",
        "com.google.flogger:flogger-system-backend:0.8",
        "com.google.guava:guava:33.4.0-jre",
        "com.google.inject.extensions:guice-assistedinject:7.0.0",
        "com.google.inject:guice:7.0.0",
        "com.google.mug:mug:8.2",
        "com.google.mug:mug-guava:8.2",
        "com.google.mug:mug-protobuf:8.2",
        "com.google.protobuf:protobuf-java:4.29.2",
        "com.google.protobuf:protobuf-java-util:4.29.2",
        "com.ryanharter.auto.value:auto-value-gson:1.3.1",
        "com.ryanharter.auto.value:auto-value-gson-annotations:0.8.0",
        "com.ryanharter.auto.value:auto-value-gson-factory:1.3.1",
        "io.jenetics:jenetics:7.2.0",
        "io.reactivex.rxjava3:rxjava:3.1.6",
        "javax.inject:javax.inject:1",
        "net.sourceforge.argparse4j:argparse4j:0.9.0",
        "org.apache.beam:beam-runners-direct-java:2.62.0",
        "org.apache.beam:beam-runners-flink-1.18:2.62.0",
        "org.apache.beam:beam-sdks-java-core:2.62.0",
        "org.apache.beam:beam-sdks-java-extensions-protobuf:2.62.0",
        "org.apache.beam:beam-sdks-java-io-kafka:2.62.0",
        "org.apache.beam:beam-sdks-java-test-utils:2.62.0",
        "org.apache.kafka:kafka-clients:3.6.1",
        "org.hamcrest:hamcrest:3.0",
        "org.knowm.xchange:xchange-coinbasepro:5.2.0",
        "org.knowm.xchange:xchange-core:5.2.0",
        "org.knowm.xchange:xchange-stream-core:5.2.0",
        "org.knowm.xchange:xchange-stream-coinbasepro:5.2.0",
        "org.ta4j:ta4j-core:0.17",

        # Test Dependencies
        "com.google.inject.extensions:guice-testlib:7.0.0",
        "com.google.testparameterinjector:test-parameter-injector:1.9",
        "com.google.truth:truth:1.4.4",
        "junit:junit:4.13.2",
<<<<<<< HEAD
        "org.mockito:mockito-core:5.17.0",
=======
        "org.mockito:mockito-core:4.3.1",
        "org.mockito.kotlin:mockito-kotlin:5.4.0",
>>>>>>> 51b7b8dc
    ],
    fetch_sources = True,
    repositories = [
        "https://repo1.maven.org/maven2",
        "https://jcenter.bintray.com/",
        "https://packages.confluent.io/maven/",
    ],
)
use_repo(maven, "tradestream_maven")

# Configure OCI dependencies
oci = use_extension("@rules_oci//oci:extensions.bzl", "oci")

oci.pull(
    name = "openjdk_java",
    digest = "sha256:b76af3b248acbcd94ffae671900e9fa8e2f869688598e5733a5fb6e983e51928",
    image = "docker.io/library/openjdk",
    platforms = [
        "linux/amd64",
        "linux/arm64/v8",
    ],
)

use_repo(oci, "openjdk_java")

oci.pull(
    name = "flink_java17",
    image = "docker.io/library/flink:1.18-java17",
    digest = "sha256:e3836db6fbdf5186156cebe9aaa9a8d7a6edfa43450476faa1224fae8d5c4b80",
    platforms = [
        "linux/amd64",
        "linux/arm64/v8",
    ],
)

use_repo(oci, "flink_java17")

# Configure Bazel libraries
bazel_lib = use_extension("@aspect_bazel_lib//lib:extensions.bzl", "toolchains")
bazel_lib.jq()
bazel_lib.tar()
use_repo(bazel_lib, "bsd_tar_toolchains", "jq_toolchains")<|MERGE_RESOLUTION|>--- conflicted
+++ resolved
@@ -76,12 +76,8 @@
         "com.google.testparameterinjector:test-parameter-injector:1.9",
         "com.google.truth:truth:1.4.4",
         "junit:junit:4.13.2",
-<<<<<<< HEAD
         "org.mockito:mockito-core:5.17.0",
-=======
-        "org.mockito:mockito-core:4.3.1",
         "org.mockito.kotlin:mockito-kotlin:5.4.0",
->>>>>>> 51b7b8dc
     ],
     fetch_sources = True,
     repositories = [
