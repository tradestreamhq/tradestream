bazel_dep(name = "aspect_bazel_lib", version = "2.8.1")
bazel_dep(name = "bazel_skylib", version = "1.7.1")
bazel_dep(name = "container_structure_test", version = "1.16.0")
bazel_dep(name = "rules_java", version = "8.3.1")
bazel_dep(name = "rules_jvm_external", version = "6.5")
bazel_dep(name = "rules_oci", version = "2.0.1")

# Add Java toolchain configuration
JAVA_LANGUAGE_LEVEL = "17"

java = use_extension("@rules_java//java:extensions.bzl", "java")
java.toolchain(
    name = "java",
    java_runtime = "@rules_java//toolchains:remotejdk_17",
    source_version = JAVA_LANGUAGE_LEVEL,
    target_version = JAVA_LANGUAGE_LEVEL,
)
use_repo(java, "java_tools")

# Register the toolchain
register_toolchains(
    "@rules_java//toolchains:all",
)

maven = use_extension("@rules_jvm_external//:extensions.bzl", "maven")
maven.install(
    artifacts = [
        "com.google.auto.factory:auto-factory:1.1.0",
        "com.google.auto.value:auto-value:1.10",
        "com.google.auto.value:auto-value-annotations:1.10",
        "com.google.code.gson:gson:2.9.1",
        "com.google.flogger:flogger:0.8",
        "com.google.flogger:flogger-system-backend:0.8",
        "com.google.guava:guava:31.1-jre",
        "com.google.inject.extensions:guice-assistedinject:7.0.0",
        "com.google.inject:guice:7.0.0",
        "com.google.protobuf:protobuf-java:3.21.12",
        "com.ryanharter.auto.value:auto-value-gson:1.3.1",
        "com.ryanharter.auto.value:auto-value-gson-annotations:0.8.0",
        "com.ryanharter.auto.value:auto-value-gson-factory:1.3.1",
        "io.reactivex.rxjava3:rxjava:3.1.6",
        "javax.inject:javax.inject:1",
        "net.sourceforge.argparse4j:argparse4j:0.9.0",
        "org.apache.kafka:kafka-clients:3.6.1",
        "org.knowm.xchange:xchange-coinbasepro:5.2.0",
        "org.knowm.xchange:xchange-core:5.2.0",
        "org.knowm.xchange:xchange-stream-core:5.2.0",
        "org.knowm.xchange:xchange-stream-coinbasepro:5.2.0",
        "org.slf4j:slf4j-api:2.0.12",

        # Test Dependencies
        "com.google.inject.extensions:guice-testlib:7.0.0",
        "com.google.testparameterinjector:test-parameter-injector:1.9",
        "com.google.truth:truth:1.1.2",
        "junit:junit:4.13.2",
        "org.mockito:mockito-core:4.3.1",
    ],
    fetch_sources = True,
    repositories = [
        "https://repo1.maven.org/maven2",
        "https://jcenter.bintray.com/",
    ],
)
use_repo(maven, "maven")

oci = use_extension("@rules_oci//oci:extensions.bzl", "oci")

oci.pull(
<<<<<<< HEAD
    name = "distroless_java",
    image = "docker.io/library/openjdk:17-jdk",
    platforms = ["linux/amd64"],  # Specify the platform here
=======
    name = "openjdk_java",
    digest = "sha256:b76af3b248acbcd94ffae671900e9fa8e2f869688598e5733a5fb6e983e51928",
    image = "docker.io/library/openjdk",
    platforms = [
        "linux/amd64",
        "linux/arm64/v8",
    ],
>>>>>>> 6dca07d1
)

use_repo(oci, "openjdk_java")

bazel_lib = use_extension("@aspect_bazel_lib//lib:extensions.bzl", "toolchains")
bazel_lib.jq()
bazel_lib.tar()
use_repo(bazel_lib, "bsd_tar_toolchains", "jq_toolchains")<|MERGE_RESOLUTION|>--- conflicted
+++ resolved
@@ -66,11 +66,6 @@
 oci = use_extension("@rules_oci//oci:extensions.bzl", "oci")
 
 oci.pull(
-<<<<<<< HEAD
-    name = "distroless_java",
-    image = "docker.io/library/openjdk:17-jdk",
-    platforms = ["linux/amd64"],  # Specify the platform here
-=======
     name = "openjdk_java",
     digest = "sha256:b76af3b248acbcd94ffae671900e9fa8e2f869688598e5733a5fb6e983e51928",
     image = "docker.io/library/openjdk",
@@ -78,7 +73,6 @@
         "linux/amd64",
         "linux/arm64/v8",
     ],
->>>>>>> 6dca07d1
 )
 
 use_repo(oci, "openjdk_java")
