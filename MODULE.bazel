bazel_dep(name = "aspect_bazel_lib", version = "2.8.1")
bazel_dep(name = "bazel_skylib", version = "1.7.1")
bazel_dep(name = "container_structure_test", version = "1.16.0")
<<<<<<< HEAD
bazel_dep(name = "rules_jvm_external", version = "6.5")
bazel_dep(name = "rules_oci", version = "1.4.0")
bazel_dep(name = "rules_java", version = "8.3.1")
=======
bazel_dep(name = "rules_jvm_external", version = "5.3")
bazel_dep(name = "rules_oci", version = "2.0.1")
bazel_dep(name = "rules_java", version = "7.11.1")
>>>>>>> 28f43eba

# Add Java toolchain configuration
JAVA_LANGUAGE_LEVEL = "17"

java = use_extension("@rules_java//java:extensions.bzl", "java")
java.toolchain(
    name = "java",
    java_runtime = "@rules_java//toolchains:remotejdk_17",
    source_version = JAVA_LANGUAGE_LEVEL,
    target_version = JAVA_LANGUAGE_LEVEL,
)
use_repo(java, "java_tools")

# Register the toolchain
register_toolchains(
    "@rules_java//toolchains:all",
)

maven = use_extension("@rules_jvm_external//:extensions.bzl", "maven")
maven.install(
    artifacts = [
        "org.knowm.xchange:xchange-core:5.2.0",
        "org.knowm.xchange:xchange-stream-core:5.2.0",
        "org.knowm.xchange:xchange-coinbasepro:5.2.0",
        "org.knowm.xchange:xchange-stream-coinbasepro:5.2.0",
        # Make sure we use RxJava 3.x as that's what xchange-stream uses
        "io.reactivex.rxjava3:rxjava:3.1.6",
        "com.google.guava:guava:31.1-jre",
        "com.google.inject:guice:7.0.0",
        "com.google.protobuf:protobuf-java:3.21.12",
        "org.apache.kafka:kafka-clients:3.6.1",
        "org.slf4j:slf4j-api:2.0.12",
        "junit:junit:4.13.2",
        "org.mockito:mockito-core:4.3.1",
        "com.google.inject.extensions:guice-testlib:7.0.0",
        "com.google.truth:truth:1.1.2",
        "com.google.testparameterinjector:test-parameter-injector:1.9",
    ],
    fetch_sources = True,
    repositories = [
        "https://repo1.maven.org/maven2",
        "https://jcenter.bintray.com/",
    ],
)
use_repo(maven, "maven")

oci = use_extension("@rules_oci//oci:extensions.bzl", "oci")
oci.pull(
    name = "distroless_java",
    digest = "sha256:161a1d97d592b3f1919801578c3a47c8e932071168a96267698f4b669c24c76d",
    image = "gcr.io/distroless/java17",
)
use_repo(oci, "distroless_java")

bazel_lib = use_extension("@aspect_bazel_lib//lib:extensions.bzl", "toolchains")
bazel_lib.jq()
bazel_lib.tar()
use_repo(bazel_lib, "bsd_tar_toolchains", "jq_toolchains")<|MERGE_RESOLUTION|>--- conflicted
+++ resolved
@@ -1,15 +1,9 @@
 bazel_dep(name = "aspect_bazel_lib", version = "2.8.1")
 bazel_dep(name = "bazel_skylib", version = "1.7.1")
 bazel_dep(name = "container_structure_test", version = "1.16.0")
-<<<<<<< HEAD
 bazel_dep(name = "rules_jvm_external", version = "6.5")
-bazel_dep(name = "rules_oci", version = "1.4.0")
+bazel_dep(name = "rules_oci", version = "2.0.1")
 bazel_dep(name = "rules_java", version = "8.3.1")
-=======
-bazel_dep(name = "rules_jvm_external", version = "5.3")
-bazel_dep(name = "rules_oci", version = "2.0.1")
-bazel_dep(name = "rules_java", version = "7.11.1")
->>>>>>> 28f43eba
 
 # Add Java toolchain configuration
 JAVA_LANGUAGE_LEVEL = "17"
