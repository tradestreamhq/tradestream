--- conflicted
+++ resolved
@@ -255,7 +255,6 @@
                     current_run_max_ts_for_ticker = max(
                         current_run_max_ts_for_ticker, latest_ts_in_batch
                     )
-<<<<<<< HEAD
                     if influx_manager:
                         influx_manager.update_last_processed_timestamp(
                             ticker, "backfill", latest_ts_in_batch
@@ -263,13 +262,6 @@
                     last_backfilled_timestamps[ticker] = latest_ts_in_batch
                     logging.info(
                         f"  Successfully processed {len(historical_candles)} candles. Updated backfill state for {ticker} to {latest_ts_in_batch}"
-=======
-                    influx_manager.update_last_processed_timestamp(
-                        ticker, "backfill", latest_ts_in_batch
-                    )
-                    logging.info(
-                        f"  Successfully wrote {written_count} candles. Updated InfluxDB backfill state for {ticker} to {latest_ts_in_batch}"
->>>>>>> 1343166a
                     )
                 else:
                     logging.warning(
@@ -290,10 +282,6 @@
                 logging.info(
                     f"Waiting {api_call_delay_seconds}s before next API call/chunk for {ticker}..."
                 )
-<<<<<<< HEAD
-=======
-                # Interruptible sleep
->>>>>>> 1343166a
                 for _ in range(api_call_delay_seconds):
                     if shutdown_requested:
                         break
@@ -301,22 +289,14 @@
                 if shutdown_requested:
                     break
 
-<<<<<<< HEAD
         dry_run_tickers_processed += 1
-=======
->>>>>>> 1343166a
         if shutdown_requested:
             logging.info(f"Shutdown requested after processing chunks for {ticker}.")
             break
 
         if current_run_max_ts_for_ticker > 0:
             last_backfilled_timestamps[ticker] = max(
-<<<<<<< HEAD
                 last_backfilled_timestamps.get(ticker, 0), current_run_max_ts_for_ticker
-=======
-                last_backfilled_timestamps.get(ticker, 0),
-                current_run_max_ts_for_ticker,
->>>>>>> 1343166a
             )
 
         logging.info(
@@ -358,36 +338,24 @@
             ticker_symbol not in last_processed_timestamps
             or last_processed_timestamps.get(ticker_symbol, 0) == 0
         ):
-<<<<<<< HEAD
             polling_state_ts_ms = None
             if influx_manager:
                 polling_state_ts_ms = influx_manager.get_last_processed_timestamp(
                     ticker_symbol, "polling"
                 )
 
-=======
-            polling_state_ts_ms = influx_manager.get_last_processed_timestamp(
-                ticker_symbol, "polling"
-            )
->>>>>>> 1343166a
             if polling_state_ts_ms:
                 last_processed_timestamps[ticker_symbol] = polling_state_ts_ms
                 logging.info(
                     f"Found last polling state for {ticker_symbol}: {datetime.fromtimestamp(polling_state_ts_ms / 1000.0, timezone.utc).isoformat()}"
                 )
             else:
-<<<<<<< HEAD
                 backfill_state_ts_ms = None
                 if influx_manager:
                     backfill_state_ts_ms = influx_manager.get_last_processed_timestamp(
                         ticker_symbol, "backfill"
                     )
 
-=======
-                backfill_state_ts_ms = influx_manager.get_last_processed_timestamp(
-                    ticker_symbol, "backfill"
-                )
->>>>>>> 1343166a
                 if backfill_state_ts_ms:
                     last_processed_timestamps[ticker_symbol] = backfill_state_ts_ms
                     logging.info(
@@ -409,12 +377,9 @@
                     default_catchup_start_ms = int(
                         default_catchup_start_dt_aligned.timestamp() * 1000
                     )
-<<<<<<< HEAD
                     default_catchup_start_ms = int(
                         default_catchup_start_dt_aligned.timestamp() * 1000
                     )
-=======
->>>>>>> 1343166a
                     last_processed_timestamps[ticker_symbol] = default_catchup_start_ms
                     logging.info(
                         f"No backfill or polling state for {ticker_symbol}. "
@@ -424,12 +389,9 @@
             logging.info(
                 f"Using pre-existing/backfill timestamp for {ticker_symbol} for polling start: {datetime.fromtimestamp(last_processed_timestamps[ticker_symbol] / 1000.0, timezone.utc).isoformat()}"
             )
-<<<<<<< HEAD
 
     dry_run_polling_cycles = 0
     max_dry_run_polling_cycles = 2
-=======
->>>>>>> 1343166a
 
     try:
         while not shutdown_requested:
@@ -438,7 +400,6 @@
             logging.info(
                 f"Starting polling cycle at {current_cycle_time_utc.isoformat()}"
             )
-<<<<<<< HEAD
 
             if (
                 run_mode == "dry"
@@ -449,8 +410,6 @@
                 )
                 shutdown_requested = True
                 break
-=======
->>>>>>> 1343166a
 
             for ticker in tiingo_tickers:
                 if shutdown_requested:
@@ -464,7 +423,6 @@
                         logging.error(
                             f"CRITICAL: Missing last_ts_ms for {ticker} at start of polling iteration. This should not happen."
                         )
-<<<<<<< HEAD
                         last_ts_ms = int(
                             (
                                 datetime.now(timezone.utc)
@@ -473,13 +431,6 @@
                             * 1000
                         )
                         last_processed_timestamps[ticker] = last_ts_ms
-=======
-                        last_ts_ms = (
-                            datetime.now(timezone.utc)
-                            - timedelta(days=initial_catchup_days)
-                        ).timestamp() * 1000
-                        last_processed_timestamps[ticker] = int(last_ts_ms)
->>>>>>> 1343166a
 
                     last_known_candle_start_dt_utc = datetime.fromtimestamp(
                         last_ts_ms / 1000.0, timezone.utc
@@ -516,7 +467,6 @@
                         )
                         continue
 
-<<<<<<< HEAD
                     query_start_str = (
                         query_start_dt_utc.strftime("%Y-%m-%dT%H:%M:%S")
                         if candle_granularity_minutes < 1440
@@ -526,29 +476,6 @@
                         effective_query_end_dt_utc.strftime("%Y-%m-%dT%H:%M:%S")
                         if candle_granularity_minutes < 1440
                         else effective_query_end_dt_utc.strftime("%Y-%m-%d")
-=======
-                    if candle_granularity_minutes >= 1440:
-                        query_start_str = query_start_dt_utc.strftime("%Y-%m-%d")
-                        query_end_str = effective_query_end_dt_utc.strftime("%Y-%m-%d")
-                    else:
-                        query_start_str = query_start_dt_utc.strftime(
-                            "%Y-%m-%dT%H:%M:%S"
-                        )
-                        query_end_str = effective_query_end_dt_utc.strftime(
-                            "%Y-%m-%dT%H:%M:%S"
-                        )
-
-                    logging.info(
-                        f"Polling for {ticker} from {query_start_str} to {query_end_str}"
-                    )
-
-                    polled_candles = get_historical_candles_tiingo(
-                        tiingo_api_key,
-                        ticker,
-                        query_start_str,
-                        query_end_str,
-                        resample_freq,
->>>>>>> 1343166a
                     )
 
                     polled_candles = []
@@ -600,7 +527,6 @@
                             logging.info(
                                 f"Fetched {len(new_candles_to_write)} new, closed candle(s) for {ticker} via polling."
                             )
-<<<<<<< HEAD
                             written_count = 0
                             if influx_manager:
                                 written_count = influx_manager.write_candles_batch(
@@ -608,30 +534,16 @@
                                 )
 
                             if written_count > 0 or run_mode == "dry":
-=======
-                            written_count = influx_manager.write_candles_batch(
-                                new_candles_to_write
-                            )
-                            if written_count > 0:
->>>>>>> 1343166a
                                 latest_polled_ts_ms = new_candles_to_write[-1][
                                     "timestamp_ms"
                                 ]
                                 last_processed_timestamps[ticker] = latest_polled_ts_ms
-<<<<<<< HEAD
                                 if influx_manager:
                                     influx_manager.update_last_processed_timestamp(
                                         ticker, "polling", latest_polled_ts_ms
                                     )
                                 logging.info(
                                     f"  Successfully processed {written_count if written_count > 0 else len(new_candles_to_write)} candles. Updated polling state for {ticker} to {latest_polled_ts_ms}"
-=======
-                                influx_manager.update_last_processed_timestamp(
-                                    ticker, "polling", latest_polled_ts_ms
-                                )
-                                logging.info(
-                                    f"  Successfully wrote {written_count} candles. Updated InfluxDB polling state for {ticker} to {latest_polled_ts_ms}"
->>>>>>> 1343166a
                                 )
                             else:
                                 logging.warning(
@@ -652,12 +564,7 @@
                         )
                         break
 
-<<<<<<< HEAD
                     if len(tiingo_tickers) > 1 and run_mode == "wet":
-=======
-                    if len(tiingo_tickers) > 1:
-                        # Interruptible sleep
->>>>>>> 1343166a
                         for _ in range(api_call_delay_seconds):
                             if shutdown_requested:
                                 break
@@ -679,10 +586,6 @@
                 logging.info(
                     f"Polling cycle finished in {loop_duration:.2f}s. Sleeping for {sleep_time:.2f}s."
                 )
-<<<<<<< HEAD
-=======
-                # Interruptible sleep - iterate for integer number of seconds
->>>>>>> 1343166a
                 for _ in range(int(sleep_time)):
                     if shutdown_requested:
                         break
@@ -713,10 +616,7 @@
     signal.signal(signal.SIGTERM, handle_shutdown_signal)
 
     logging.info("Configuration:")
-<<<<<<< HEAD
     logging.info(f"  Run Mode: {FLAGS.run_mode}")
-=======
->>>>>>> 1343166a
     logging.info(
         f"  CoinMarketCap API Key: {'****' if FLAGS.cmc_api_key else 'Not Set/Loaded from Env'}"
     )
@@ -735,16 +635,6 @@
     logging.info(f"  Tiingo API Call Delay: {FLAGS.tiingo_api_call_delay_seconds}s")
     logging.info(
         f"  Polling Initial Catchup Days: {FLAGS.polling_initial_catchup_days}"
-<<<<<<< HEAD
-=======
-    )
-
-    influx_manager_global = InfluxDBManager(
-        url=FLAGS.influxdb_url,
-        token=FLAGS.influxdb_token,
-        org=FLAGS.influxdb_org,
-        bucket=FLAGS.influxdb_bucket,
->>>>>>> 1343166a
     )
 
     if FLAGS.run_mode == "wet":
@@ -767,7 +657,6 @@
             influx_manager_global.close()
         sys.exit(0)
 
-<<<<<<< HEAD
     tiingo_tickers = []
     if FLAGS.run_mode == "dry":
         logging.info("DRY RUN: Using dummy crypto symbols.")
@@ -781,13 +670,6 @@
         logging.error("No symbols fetched. Exiting.")
         if influx_manager_global:
             influx_manager_global.close()
-=======
-    tiingo_tickers = get_top_n_crypto_symbols(FLAGS.cmc_api_key, FLAGS.top_n_cryptos)
-
-    if not tiingo_tickers:
-        logging.error("No symbols fetched from CoinMarketCap. Exiting.")
-        influx_manager_global.close()
->>>>>>> 1343166a
         return 1
     logging.info(f"Target Tiingo tickers: {tiingo_tickers}")
 
@@ -795,7 +677,6 @@
 
     try:
         if FLAGS.backfill_start_date.lower() != "skip":
-<<<<<<< HEAD
             if FLAGS.run_mode == "wet" and influx_manager_global:
                 logging.info(
                     "Attempting to pre-populate backfill states from InfluxDB..."
@@ -815,24 +696,6 @@
                         logging.info(
                             f"  No prior backfill state found in DB for {ticker_symbol}."
                         )
-=======
-            logging.info("Attempting to pre-populate backfill states from InfluxDB...")
-            for ticker_symbol in tiingo_tickers:
-                if shutdown_requested:
-                    break
-                db_state_ts_ms = influx_manager_global.get_last_processed_timestamp(
-                    ticker_symbol, "backfill"
-                )
-                if db_state_ts_ms:
-                    last_processed_candle_timestamps[ticker_symbol] = db_state_ts_ms
-                    logging.info(
-                        f"  Pre-populated backfill state for {ticker_symbol}: {datetime.fromtimestamp(db_state_ts_ms / 1000.0, timezone.utc).isoformat()}"
-                    )
-                else:
-                    logging.info(
-                        f"  No prior backfill state found in DB for {ticker_symbol}."
-                    )
->>>>>>> 1343166a
 
             if not shutdown_requested:
                 run_backfill(
@@ -865,13 +728,9 @@
     except Exception as e:
         logging.exception(f"Critical error in main execution: {e}")
     finally:
-<<<<<<< HEAD
         logging.info(
             "Main process finished. Ensuring InfluxDB connection is closed if it was opened."
         )
-=======
-        logging.info("Main process finished. Ensuring InfluxDB connection is closed.")
->>>>>>> 1343166a
         if influx_manager_global and influx_manager_global.get_client():
             influx_manager_global.close()
 
