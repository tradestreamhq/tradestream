--- conflicted
+++ resolved
@@ -1,11 +1,6 @@
 import os
-<<<<<<< HEAD
 import signal
 import sys
-=======
-import signal  # Added
-import sys  # Added
->>>>>>> 83fb41ab
 import time
 from datetime import datetime, timedelta, timezone
 
@@ -227,12 +222,8 @@
 
         if current_run_max_ts_for_ticker > 0:
             last_backfilled_timestamps[ticker] = max(
-<<<<<<< HEAD
                 last_backfilled_timestamps.get(ticker, 0),
                 current_run_max_ts_for_ticker,
-=======
-                last_backfilled_timestamps.get(ticker, 0), current_run_max_ts_for_ticker
->>>>>>> 83fb41ab
             )
 
         logging.info(
@@ -298,12 +289,6 @@
                     default_catchup_start_ms = int(
                         default_catchup_start_dt_aligned.timestamp() * 1000
                     )
-<<<<<<< HEAD
-=======
-                    default_catchup_start_ms = int(
-                        default_catchup_start_dt_aligned.timestamp() * 1000
-                    )
->>>>>>> 83fb41ab
                     last_processed_timestamps[ticker_symbol] = default_catchup_start_ms
                     logging.info(
                         f"No backfill or polling state for {ticker_symbol}. "
@@ -556,13 +541,8 @@
         if FLAGS.backfill_start_date.lower() != "skip":
             logging.info("Attempting to pre-populate backfill states from InfluxDB...")
             for ticker_symbol in tiingo_tickers:
-<<<<<<< HEAD
-                if shutdown_requested:  # Added
+                if shutdown_requested:
                     break
-=======
-                if shutdown_requested:
-                    break  # Added
->>>>>>> 83fb41ab
                 db_state_ts_ms = influx_manager_global.get_last_processed_timestamp(
                     ticker_symbol, "backfill"
                 )
