--- conflicted
+++ resolved
@@ -43,24 +43,17 @@
             logging.info(
                 f"Attempting to connect to InfluxDB at {self.url} for org '{self.org}'"
             )
-<<<<<<< HEAD
             if self.client.ping():
                 logging.info("Successfully connected to InfluxDB and pinged server.")
             else:
-=======
-            if not self.client.ping():
->>>>>>> 56459cc4
                 # This path might be less common as ping() itself might raise on failure
                 logging.error(
                     f"Failed to ping InfluxDB at {self.url}. Check connection and configuration."
                 )
                 self.client = None
                 raise InfluxDBError(message="Ping failed")  # Raise to trigger retry
-<<<<<<< HEAD
-=======
 
             logging.info("Successfully connected to InfluxDB and pinged server.")
->>>>>>> 56459cc4
         except Exception as e:
             logging.error(f"Error connecting to InfluxDB at {self.url}: {e}")
             self.client = None
