load("@rules_python//python:defs.bzl", "py_binary", "py_library", "py_test")
load("@aspect_rules_py//py:defs.bzl", "py_image_layer")
load("@rules_oci//oci:defs.bzl", "oci_image", "oci_image_index", "oci_push")
load("@aspect_bazel_lib//lib:tar.bzl", "tar")

py_library(
    name = "strategy_monitor_api_lib",
    srcs = ["main.py"],
    deps = [
        "//third_party/python:psycopg2_binary",
        "//third_party/python:absl_py",
        "//third_party/python:flask",
        "//third_party/python:flask_cors",
    ],
)

py_binary(
    name = "strategy_monitor_api",
    srcs = ["main.py"],
    main = "main.py",
    deps = [":strategy_monitor_api_lib"],
)

py_test(
    name = "strategy_monitor_api_test",
    srcs = ["main_test.py"],
    main = "main_test.py",
    deps = [
        ":strategy_monitor_api_lib",
        "//third_party/python:psycopg2_binary",
        "//third_party/python:absl_py",
        "//third_party/python:flask",
        "//third_party/python:flask_cors",
    ],
    python_version = "PY3",
<<<<<<< HEAD
    size = "medium",
    timeout = "short",
)

# Container structure test
filegroup(
    name = "container_structure_test_files",
    srcs = ["container-structure-test.yaml"],
=======
>>>>>>> 45f77458
)

# --- OCI Image Rules ---
py_image_layer(
    name = "layers",
    binary = ":strategy_monitor_api",
)

oci_image(
    name = "image",
    base = "@python_3_13_slim",
    entrypoint = ["/services/strategy_monitor_api/strategy_monitor_api"],
    tars = [":layers"],
    user = "nobody",
    workdir = "/services/strategy_monitor_api",
)

oci_image_index(
    name = "images",
    images = [
        ":image",
    ],
)

oci_push(
    name = "push_strategy_monitor_api_image",
    image = ":images",
    repository = "tradestreamhq/strategy-monitor-api",
)<|MERGE_RESOLUTION|>--- conflicted
+++ resolved
@@ -33,17 +33,8 @@
         "//third_party/python:flask_cors",
     ],
     python_version = "PY3",
-<<<<<<< HEAD
     size = "medium",
     timeout = "short",
-)
-
-# Container structure test
-filegroup(
-    name = "container_structure_test_files",
-    srcs = ["container-structure-test.yaml"],
-=======
->>>>>>> 45f77458
 )
 
 # --- OCI Image Rules ---
@@ -72,4 +63,11 @@
     name = "push_strategy_monitor_api_image",
     image = ":images",
     repository = "tradestreamhq/strategy-monitor-api",
+)
+
+container_structure_test(
+    name = "container_test",
+    configs = ["container-structure-test.yaml"],
+    image = ":image",
+    tags = ["requires-docker"],
 )