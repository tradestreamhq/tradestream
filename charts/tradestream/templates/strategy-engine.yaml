apiVersion: apps/v1
kind: Deployment
metadata:
  name: {{ include "tradestream.fullname" . }}-strategy-engine
  namespace: {{ .Release.Namespace }}
  labels:
    app: {{ include "tradestream.name" . }}
    component: strategy-engine
    release: {{ .Release.Name }}
spec:
  replicas: {{ .Values.strategyEngine.replicaCount }}
  selector:
    matchLabels:
      app: {{ include "tradestream.name" . }}
      component: strategy-engine
  template:
    metadata:
      labels:
        app: {{ include "tradestream.name" . }}
        component: strategy-engine
    spec:
      containers:
        - name: strategy-engine
          args:
<<<<<<< HEAD
            - "--candleTopic={{ .Values.strategyEngine.args.candleTopic }}"
            - "--runMode={{ .Values.strategyEngine.args.runMode }}"
            - "--tradeSignalTopic={{ .Values.strategyEngine.args.tradeSignalTopic }}"
=======
          {{- range .Values.strategyEngine.args }}
            - {{ . }}
          {{- end }}
>>>>>>> 295c44ab
          image: "{{ .Values.strategyEngine.image.repository }}:{{ .Values.strategyEngine.image.tag }}"
          imagePullPolicy: {{ default "IfNotPresent" .Values.strategyEngine.image.pullPolicy }}
          ports:
            - containerPort: {{ .Values.strategyEngine.service.port }}<|MERGE_RESOLUTION|>--- conflicted
+++ resolved
@@ -22,15 +22,9 @@
       containers:
         - name: strategy-engine
           args:
-<<<<<<< HEAD
-            - "--candleTopic={{ .Values.strategyEngine.args.candleTopic }}"
-            - "--runMode={{ .Values.strategyEngine.args.runMode }}"
-            - "--tradeSignalTopic={{ .Values.strategyEngine.args.tradeSignalTopic }}"
-=======
           {{- range .Values.strategyEngine.args }}
             - {{ . }}
           {{- end }}
->>>>>>> 295c44ab
           image: "{{ .Values.strategyEngine.image.repository }}:{{ .Values.strategyEngine.image.tag }}"
           imagePullPolicy: {{ default "IfNotPresent" .Values.strategyEngine.image.pullPolicy }}
           ports:
