apiVersion: apps/v1
kind: Deployment
metadata:
  name: {{ include "tradestream.fullname" . }}-strategy-engine
  namespace: {{ .Release.Namespace }}
  labels:
    app: {{ include "tradestream.name" . }}
    component: strategy-engine
    release: {{ .Release.Name }}
spec:
  replicas: {{ .Values.strategyEngine.replicaCount }}
  selector:
    matchLabels:
      app: {{ include "tradestream.name" . }}
      component: strategy-engine
  template:
    metadata:
      labels:
        app: {{ include "tradestream.name" . }}
        component: strategy-engine
    spec:
      containers:
        - name: strategy-engine
          args:
<<<<<<< HEAD
            - "--candleTopic={{ .Values.strategyEngine.args.candleTopic }}"
            - "--runMode={{ .Values.strategyEngine.args.runMode }}"
            - "--tradeSignal={{ .Values.strategyEngine.args.tradeSignal }}"
          candleTopic: candles
          tradeSignalTopic: tradeSignals
=======
           {{  range .Values.strategyEngine.args }}
             - {{ . }}
           {{ end }}
>>>>>>> 65820eb0
          image: "{{ .Values.strategyEngine.image.repository }}:{{ .Values.strategyEngine.image.tag }}"
          imagePullPolicy: {{ default "IfNotPresent" .Values.strategyEngine.image.pullPolicy }}
          ports:
            - containerPort: {{ .Values.strategyEngine.service.port }}<|MERGE_RESOLUTION|>--- conflicted
+++ resolved
@@ -22,17 +22,9 @@
       containers:
         - name: strategy-engine
           args:
-<<<<<<< HEAD
-            - "--candleTopic={{ .Values.strategyEngine.args.candleTopic }}"
-            - "--runMode={{ .Values.strategyEngine.args.runMode }}"
-            - "--tradeSignal={{ .Values.strategyEngine.args.tradeSignal }}"
-          candleTopic: candles
-          tradeSignalTopic: tradeSignals
-=======
            {{  range .Values.strategyEngine.args }}
              - {{ . }}
            {{ end }}
->>>>>>> 65820eb0
           image: "{{ .Values.strategyEngine.image.repository }}:{{ .Values.strategyEngine.image.tag }}"
           imagePullPolicy: {{ default "IfNotPresent" .Values.strategyEngine.image.pullPolicy }}
           ports:
