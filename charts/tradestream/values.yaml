kafka:
  replicaCount: 2
  persistence:
    enabled: true
    size: 10Gi
    accessModes:
  listeners:
    client:
      protocol: 'PLAINTEXT'
    controller:
      protocol: 'PLAINTEXT'
kafkaUi:
  replicaCount: 1
  image:
    repository: "provectuslabs/kafka-ui"
    tag: "latest"
    pullPolicy: IfNotPresent
  service:
    type: ClusterIP
    port: 8080
dataIngestion:
  args:
    - --candlePublisherTopic=candles 
    - --kafka.acks=all
    - --kafka.retries=5
    - --kafka.linger.ms=50
    - --runMode=wet
  replicaCount: 1
  image:
    repository: "tradestreamhq/tradestream-data-ingestion"
    tag: "v0.0.544-develop"
  service:
    port: 8080
strategyEngine:
  args:
<<<<<<< HEAD
    candleTopic: candles
    runMode: wet
    tradeSignalTopic: tradeSignals
=======
    - --runMode=wet
>>>>>>> 295c44ab
  image:
    repository: "tradestreamhq/tradestream-strategy-engine"
    tag: "v0.0.544-develop"
  service:
    port: 8081<|MERGE_RESOLUTION|>--- conflicted
+++ resolved
@@ -33,13 +33,9 @@
     port: 8080
 strategyEngine:
   args:
-<<<<<<< HEAD
-    candleTopic: candles
-    runMode: wet
-    tradeSignalTopic: tradeSignals
-=======
+    - --candleTopic=candles
     - --runMode=wet
->>>>>>> 295c44ab
+    - --tradeSignalTopic=tradeSignals
   image:
     repository: "tradestreamhq/tradestream-strategy-engine"
     tag: "v0.0.544-develop"
