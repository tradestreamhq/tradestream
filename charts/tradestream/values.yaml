influxdb:
  enabled: true
  # Authentication configuration
  adminUser:
    # Organization and bucket settings
    organization: "tradestream-org"
    bucket: "tradestream-data"
    retention_policy: "365d"
    # User credentials
    user: "admin"
    # Use existing secret (this will ignore password and token values)
    existingSecret: "influxdb-admin-secret"
    # Remove these when using existingSecret:
    # password: ""
    # token: ""
  # Storage configuration
  persistence:
    enabled: true
    size: 20Gi
kafka:
  replicaCount: 3
  persistence:
    enabled: true
    size: 10Gi
    accessModes:
      - ReadWriteOnce
  listeners:
    client:
      protocol: PLAINTEXT
    controller:
      protocol: PLAINTEXT
  configurationOverrides:
    "controller.quorum.voters": "0@kafka-0.kafka-headless:9093,1@kafka-1.kafka-headless:9093,2@kafka-2.kafka-headless:9093"
  podSecurityContext:
    runAsUser: 1001
    fsGroup: 1001
  resources:
    requests:
      cpu: "1"
      memory: "2Gi"
    limits:
      cpu: "2"
      memory: "4Gi"
kafkaUi:
  replicaCount: 1
  image:
    repository: provectuslabs/kafka-ui
    tag: latest
    pullPolicy: IfNotPresent
  service:
    type: ClusterIP
    port: 8080
<<<<<<< HEAD
=======
pipeline:
  enabled: true
  runMode: wet
  image:
    repository: tradestreamhq/tradestream-data-pipeline
    tag: v2.45.19-develop
    pullPolicy: IfNotPresent
  version: v1_18
  configuration:
    env.java.opts.jobmanager: "-Dio.jenetics.util.defaultRandomGenerator=Random"
    env.java.opts.taskmanager: "-Dio.jenetics.util.defaultRandomGenerator=Random"
    taskmanager.numberOfTaskSlots: "1"
    execution.checkpointing.interval: "300000"
    execution.checkpointing.mode: "EXACTLY_ONCE"
    execution.checkpointing.timeout: "1800000"
    execution.checkpointing.externalized-checkpoint-retention: "RETAIN_ON_CANCELLATION"
    state.backend: "rocksdb"
    state.backend.incremental: "true"
  serviceAccount: flink
  jobManager:
    memory: 4096m
    cpu: 2
  taskManager:
    memory: 4096m
    cpu: 2
  job:
    entryClass: com.verlumen.tradestream.pipeline.App
    jarURI: local:///src/main/java/com/verlumen/tradestream/pipeline/app_deploy.jar
    parallelism: 1
>>>>>>> dfde7280
    upgradeMode: stateless
strategyDiscoveryPipeline:
  enabled: true
  image:
    repository: tradestreamhq/strategy-discovery-pipeline
    tag: v2.45.19-develop
    pullPolicy: IfNotPresent
  version: v1_18
  configuration:
    env.java.opts.jobmanager: "-Dio.jenetics.util.defaultRandomGenerator=Random"
    env.java.opts.taskmanager: "-Dio.jenetics.util.defaultRandomGenerator=Random"
    taskmanager.numberOfTaskSlots: "1"
    execution.checkpointing.interval: "300000"
    execution.checkpointing.mode: "EXACTLY_ONCE"
    execution.checkpointing.timeout: "1800000"
    execution.checkpointing.externalized-checkpoint-retention: "RETAIN_ON_CANCELLATION"
    state.backend: "rocksdb"
    state.backend.incremental: "true"
  serviceAccount: flink
  jobManager:
    memory: 4096m
    cpu: 2
  taskManager:
    memory: 4096m
    cpu: 2
  job:
    entryClass: com.verlumen.tradestream.discovery.StrategyDiscoveryPipelineRunner
    jarURI: local:///src/main/java/com/verlumen/tradestream/discovery/app_deploy.jar
    parallelism: 1
    upgradeMode: stateless
  # Database configuration - now uses the PostgreSQL chart
  database:
    # These will be templated to use the PostgreSQL service from the chart
    host: '{{ include "tradestream.fullname" . }}-postgresql'
    port: 5432
    database: "tradestream"
    username: "postgres"
    # Reference the auto-generated PostgreSQL secret
    passwordSecret:
      name: '{{ include "tradestream.fullname" . }}-postgresql'
      key: "postgres-password"
candleIngestor:
  enabled: true
  schedule: "*/1 * * * *" # Run every 1 minute
  runMode: "wet" # Default run mode for the job
  job:
    backoffLimit: 2
    ttlSecondsAfterFinished: 3600 # Cleans up finished jobs after 1 hour
    restartPolicy: "OnFailure"
  image:
    repository: "tradestreamhq/candle-ingestor"
    pullPolicy: IfNotPresent
    tag: "v2.45.19-develop"
  config:
    # CCXT Exchange Configuration
    exchanges:
      - "coinbase" # High volume, U.S. based
      - "kraken" # High volume, U.S. friendly
      - "binanceus" # U.S. specific, good U.S. volume
      - "bitstamp" # Good volume, U.S. accessible
      - "cryptocom" # Decent volume, U.S. regulated
      - "gemini" # Decent volume, U.S. regulated
    minExchangesRequired: 2
    # minExchangesRequired: 0 # 0 = auto-detect
    candleGranularityMinutes: 1
    backfillStartDate: "1_year_ago" # Configurable backfill start
    catchUpInitialDays: 7 # Configurable initial catch-up
    apiCallDelaySeconds: 2 # Delay between API calls to respect rate limits
    # Storage Configuration
    influxDbBucket: "tradestream-data"
    redisKeyCryptoSymbols: "top_cryptocurrencies"
    # Debug/Testing Configuration (optional)
    # dryRunLimit: 5  # Uncomment to limit symbols processed in dry run mode
  secrets:
    # InfluxDB credentials
    influxDb:
      name: "influxdb-admin-secret"
      tokenKey: "admin-token"
  redis:
    host: '{{ include "tradestream.fullname" . }}-redis-master'
    port: 6379
  resources:
    requests:
      cpu: "200m"
      memory: "512Mi"
    limits:
      cpu: "500m"
      memory: "1Gi"
  concurrencyPolicy: "Forbid" # Prevents multiple jobs from running concurrently
  failedJobsHistoryLimit: 2
  successfulJobsHistoryLimit: 3
# Redis configuration
redis:
  enabled: true # Set to true to deploy Redis
  architecture: standalone # Use standalone for simplicity, can be changed to replication or sentinel
  auth:
    enabled: false # Disable password for simplicity, enable in production
    # persistence:
    #   enabled: true
    #   size: 8Gi
# PostgreSQL configuration
postgresql:
  enabled: true
  auth:
    postgresPassword: "tradestream123" # Change this for production
    username: "postgres"
    database: "tradestream"
  primary:
    persistence:
      enabled: true
      size: 20Gi
    resources:
      requests:
        cpu: "500m"
        memory: "1Gi"
      limits:
        cpu: "1"
        memory: "2Gi"
# Top Crypto Updater CronJob configuration
topCryptoUpdaterCronjob:
  enabled: true
  schedule: "*/15 * * * *" # Run every 15 minutes
  image:
    repository: "tradestreamhq/top-crypto-updater"
    pullPolicy: IfNotPresent
    tag: "v2.45.19-develop"
  concurrencyPolicy: "Forbid" # Prevents multiple jobs from running concurrently
  failedJobsHistoryLimit: 1
  successfulJobsHistoryLimit: 3
  config:
    topNCryptos: 20 # Number of top cryptos to fetch
    redisKey: "top_cryptocurrencies"
  # Secrets for CMC API key and Redis connection details will be mounted if needed
  # For now, assuming Redis is accessible via service name within the same namespace
  # and CMC API key is passed as an environment variable from a secret
  secrets:
    cmcApiKey:
      name: "coinmarketcap" # Assuming this secret exists and has the apiKey
      key: "apiKey"
  redis:
    host: '{{ include "tradestream.fullname" . }}-redis-master' # Dynamically set Redis host
    port: 6379
# Strategy Discovery Request Factory CronJob configuration
strategyDiscoveryRequestFactory:
  enabled: true
  schedule: "* * * * *" # Run every minute
  image:
    repository: "tradestreamhq/strategy-discovery-request-factory"
    pullPolicy: IfNotPresent
    tag: "v2.45.19-develop"
  concurrencyPolicy: "Forbid" # Prevents multiple jobs from running concurrently
  failedJobsHistoryLimit: 1
  successfulJobsHistoryLimit: 3
  config:
    influxDbBucketTracker: "tradestream-data" # Bucket for tracker state
    kafkaTopic: "strategy-discovery-requests"
    trackerServiceName: "strategy_discovery_processor" # Name for this service's own state
    globalStatusTrackerServiceName: "global_candle_status" # Name of the service that reports latest candle data
    minProcessingAdvanceMinutes: 1 # Min minutes new data must be ahead to trigger (reduced from 5 to 1)
    fibonacciWindowsMinutes: # Fibonacci sequence windows in minutes
      - "60" # ~1 hour (added for testing and initial data availability)
      - "1597" # ~1.1 days
      - "2584" # ~1.8 days
      - "4181" # ~2.9 days
      - "6765" # ~4.7 days
      - "10946" # ~7.6 days
      - "17711" # ~12.3 days
      - "28657" # ~19.9 days
      - "46368" # ~32.2 days
      - "75025" # ~52.1 days
      - "121393" # ~84.3 days
    defaultTopN: 5
    defaultPopulationSize: 50
  redis:
    host: '{{ include "tradestream.fullname" . }}-redis-master'
    port: 6379
    keyCryptoSymbols: "top_cryptocurrencies"
  resources:
    requests:
      cpu: "100m"
      memory: "256Mi"
    limits:
      cpu: "200m"
      memory: "512Mi"<|MERGE_RESOLUTION|>--- conflicted
+++ resolved
@@ -50,38 +50,6 @@
   service:
     type: ClusterIP
     port: 8080
-<<<<<<< HEAD
-=======
-pipeline:
-  enabled: true
-  runMode: wet
-  image:
-    repository: tradestreamhq/tradestream-data-pipeline
-    tag: v2.45.19-develop
-    pullPolicy: IfNotPresent
-  version: v1_18
-  configuration:
-    env.java.opts.jobmanager: "-Dio.jenetics.util.defaultRandomGenerator=Random"
-    env.java.opts.taskmanager: "-Dio.jenetics.util.defaultRandomGenerator=Random"
-    taskmanager.numberOfTaskSlots: "1"
-    execution.checkpointing.interval: "300000"
-    execution.checkpointing.mode: "EXACTLY_ONCE"
-    execution.checkpointing.timeout: "1800000"
-    execution.checkpointing.externalized-checkpoint-retention: "RETAIN_ON_CANCELLATION"
-    state.backend: "rocksdb"
-    state.backend.incremental: "true"
-  serviceAccount: flink
-  jobManager:
-    memory: 4096m
-    cpu: 2
-  taskManager:
-    memory: 4096m
-    cpu: 2
-  job:
-    entryClass: com.verlumen.tradestream.pipeline.App
-    jarURI: local:///src/main/java/com/verlumen/tradestream/pipeline/app_deploy.jar
-    parallelism: 1
->>>>>>> dfde7280
     upgradeMode: stateless
 strategyDiscoveryPipeline:
   enabled: true
