kafka:
  replicaCount: 2
  persistence:
    enabled: true
    size: 10Gi
    accessModes:
  listeners:
    client:
      protocol: 'PLAINTEXT'
    controller:
      protocol: 'PLAINTEXT'
dataIngestion:
  args:
    - "--runMode=wet"
    - "--candlePublisherTopic=candles"
    - "--kafka.acks=all"
    - "--kafka.retries=5"
    - "--kafka.linger.ms=50"
    # Note: Using only existing args from ConfigArguments.java
  replicaCount: 1
  image:
    repository: "tradestreamhq/tradestream-data-ingestion"
    pullPolicy: IfNotPresent
<<<<<<< HEAD
    tag: v0.0.328-develop
=======
    tag: v0.0.1-main
>>>>>>> 035dcbde
  service:
    port: 8080<|MERGE_RESOLUTION|>--- conflicted
+++ resolved
@@ -21,10 +21,6 @@
   image:
     repository: "tradestreamhq/tradestream-data-ingestion"
     pullPolicy: IfNotPresent
-<<<<<<< HEAD
-    tag: v0.0.328-develop
-=======
     tag: v0.0.1-main
->>>>>>> 035dcbde
   service:
     port: 8080