--- conflicted
+++ resolved
@@ -26,10 +26,6 @@
   replicaCount: 1
   image:
     repository: "tradestreamhq/tradestream-data-ingestion"
-<<<<<<< HEAD
-    tag: v0.0.163-develop
-=======
     tag: v0.0.164-develop
->>>>>>> 82e7bbfd
   service:
     port: 8080