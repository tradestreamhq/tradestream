--- conflicted
+++ resolved
@@ -86,7 +86,6 @@
   enabled: true
   replicaCount: 1
   image:
-<<<<<<< HEAD
     repository: "tradestreamhq/candle-ingestor"
     pullPolicy: IfNotPresent
     tag: "v1.31.1-develop"
@@ -105,8 +104,4 @@
     influxDb:
       name: "influxdb-candle-ingestor-credentials"
       tokenKey: "INFLUXDB_TOKEN"
-      orgKey: "INFLUXDB_ORG"
-=======
-    repository: tradestreamhq/candle-ingestor
-    tag: v1.32.16-develop
->>>>>>> b02724ba
+      orgKey: "INFLUXDB_ORG"