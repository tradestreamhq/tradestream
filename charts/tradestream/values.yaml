influxdb:
  enabled: true
  # Authentication configuration
  adminUser:
    # Organization and bucket settings
    organization: "tradestream-org"
    bucket: "tradestream-data"
    retention_policy: "365d"
    # User credentials
    user: "admin"
    # Use existing secret (this will ignore password and token values)
    existingSecret: "influxdb-admin-secret"
    # Remove these when using existingSecret:
    # password: ""
    # token: ""
  # Storage configuration
  persistence:
    enabled: true
    size: 20Gi
kafka:
  replicaCount: 3
  persistence:
    enabled: true
    size: 10Gi
    accessModes:
      - ReadWriteOnce
  listeners:
    client:
      protocol: PLAINTEXT
    controller:
      protocol: PLAINTEXT
  configurationOverrides:
    "controller.quorum.voters": "0@kafka-0.kafka-headless:9093,1@kafka-1.kafka-headless:9093,2@kafka-2.kafka-headless:9093"
  podSecurityContext:
    runAsUser: 1001
    fsGroup: 1001
  resources:
    requests:
      cpu: "1"
      memory: "2Gi"
    limits:
      cpu: "2"
      memory: "4Gi"
kafkaUi:
  replicaCount: 1
  image:
    repository: provectuslabs/kafka-ui
    tag: latest
    pullPolicy: IfNotPresent
  service:
    type: ClusterIP
    port: 8080
pipeline:
  enabled: true
  runMode: wet
  image:
    repository: tradestreamhq/tradestream-data-pipeline
    tag: v1.32.47-develop
    pullPolicy: IfNotPresent
  version: v1_18
  configuration:
    env.java.opts.jobmanager: "-Dio.jenetics.util.defaultRandomGenerator=Random"
    env.java.opts.taskmanager: "-Dio.jenetics.util.defaultRandomGenerator=Random"
    taskmanager.numberOfTaskSlots: "1"
    execution.checkpointing.interval: "300000"
    execution.checkpointing.mode: "EXACTLY_ONCE"
    execution.checkpointing.timeout: "1800000"
    execution.checkpointing.externalized-checkpoint-retention: "RETAIN_ON_CANCELLATION"
    state.backend: "rocksdb"
    state.backend.incremental: "true"
  serviceAccount: flink
  jobManager:
    memory: 4096m
    cpu: 2
  taskManager:
    memory: 4096m
    cpu: 2
  job:
    entryClass: com.verlumen.tradestream.pipeline.App
    jarURI: local:///src/main/java/com/verlumen/tradestream/pipeline/app_deploy.jar
    parallelism: 1
    upgradeMode: stateless
candleIngestor:
  enabled: true
  schedule: "@hourly" # Example: run every hour. Adjust as needed.
  runMode: "wet" # Default run mode for the job
  job:
    backoffLimit: 2
    ttlSecondsAfterFinished: 3600 # Cleans up finished jobs after 1 hour
    restartPolicy: "OnFailure"
  image:
    repository: "tradestreamhq/candle-ingestor"
    pullPolicy: IfNotPresent
    tag: "v1.32.47-develop"
  config:
    topNCryptos: 10
    candleGranularityMinutes: 1
    influxDbBucket: "tradestream-data"
    dataSources: "tiingo" # Adjusted as CMC is primarily for symbol discovery here
    backfillStartDate: "1_year_ago" # Configurable backfill start
    catchUpInitialDays: 7 # Configurable initial catch-up
  secrets:
    cmcApiKey:
      name: "coinmarketcap"
      key: "apiKey"
    tiingoApiKey:
      name: "tiingo"
      key: "apiKey"
    influxDb:
<<<<<<< HEAD
      name: "influxdb-admin-secret" # Assuming this secret holds the token
      tokenKey: "admin-token" # Key within the secret that holds the InfluxDB token
=======
      name: "influxdb-admin-secret"
      tokenKey: "admin-token"

# Redis configuration
redis:
  enabled: true # Set to true to deploy Redis
  architecture: standalone # Use standalone for simplicity, can be changed to replication or sentinel
  auth:
    enabled: false # Disable password for simplicity, enable in production
  # persistence:
  #   enabled: true
  #   size: 8Gi

# Top Crypto Updater CronJob configuration
topCryptoUpdaterCronjob:
  enabled: true
  schedule: "*/15 * * * *" # Run every 15 minutes
  image:
    repository: "tradestreamhq/top-crypto-updater"
    pullPolicy: IfNotPresent
    tag: "latest"
  concurrencyPolicy: "Forbid" # Prevents multiple jobs from running concurrently
  failedJobsHistoryLimit: 1
  successfulJobsHistoryLimit: 3
  config:
    topNCryptos: 20 # Number of top cryptos to fetch
    redisKey: "top_cryptocurrencies"
  # Secrets for CMC API key and Redis connection details will be mounted if needed
  # For now, assuming Redis is accessible via service name within the same namespace
  # and CMC API key is passed as an environment variable from a secret
  secrets:
    cmcApiKey:
      name: "coinmarketcap" # Assuming this secret exists and has the apiKey
      key: "apiKey"
  redis:
    host: '{{ include "tradestream.fullname" . }}-redis-master' # Dynamically set Redis host
    port: 6379
>>>>>>> cfb48a9d
<|MERGE_RESOLUTION|>--- conflicted
+++ resolved
@@ -107,10 +107,6 @@
       name: "tiingo"
       key: "apiKey"
     influxDb:
-<<<<<<< HEAD
-      name: "influxdb-admin-secret" # Assuming this secret holds the token
-      tokenKey: "admin-token" # Key within the secret that holds the InfluxDB token
-=======
       name: "influxdb-admin-secret"
       tokenKey: "admin-token"
 
@@ -147,5 +143,4 @@
       key: "apiKey"
   redis:
     host: '{{ include "tradestream.fullname" . }}-redis-master' # Dynamically set Redis host
-    port: 6379
->>>>>>> cfb48a9d
+    port: 6379