kafka:
  replicaCount: 3
  persistence:
    enabled: true
    size: 10Gi
    accessModes:
      - ReadWriteOnce
  listeners:
    client:
      protocol: PLAINTEXT
    controller:
      protocol: PLAINTEXT
  configurationOverrides:
    "controller.quorum.voters": "0@kafka-0.kafka-headless:9093,1@kafka-1.kafka-headless:9093,2@kafka-2.kafka-headless:9093"
  podSecurityContext:
    runAsUser: 1001
    fsGroup: 1001
  resources:
    requests:
      cpu: "1"
      memory: "2Gi"
    limits:
      cpu: "2"
      memory: "4Gi"
kafkaUi:
  replicaCount: 1
  image:
    repository: provectuslabs/kafka-ui
    tag: latest
    pullPolicy: IfNotPresent
  service:
    type: ClusterIP
    port: 8080
<<<<<<< HEAD
=======
dataIngestion:
  runMode: wet
  replicaCount: 1
  image:
    repository: tradestreamhq/tradestream-data-ingestion
    tag: v0.36.0-develop
  service:
    port: 8080
  tradeTopic: trades
>>>>>>> 1ab88875
pipeline:
  runMode: wet
  image:
    repository: tradestreamhq/tradestream-data-pipeline
    tag: v0.36.0-develop
    pullPolicy: IfNotPresent
  version: v1_18
  configuration:
    env.java.opts.jobmanager: "-Dio.jenetics.util.defaultRandomGenerator=Random"
    env.java.opts.taskmanager: "-Dio.jenetics.util.defaultRandomGenerator=Random"
    taskmanager.numberOfTaskSlots: "1"
  serviceAccount: flink
  jobManager:
    memory: 2048m
    cpu: 1
  taskManager:
    memory: 2048m
    cpu: 1
  job:
    entryClass: com.verlumen.tradestream.pipeline.App
    jarURI: local:///src/main/java/com/verlumen/tradestream/pipeline/app_deploy.jar
    parallelism: 1
    upgradeMode: stateless<|MERGE_RESOLUTION|>--- conflicted
+++ resolved
@@ -31,18 +31,6 @@
   service:
     type: ClusterIP
     port: 8080
-<<<<<<< HEAD
-=======
-dataIngestion:
-  runMode: wet
-  replicaCount: 1
-  image:
-    repository: tradestreamhq/tradestream-data-ingestion
-    tag: v0.36.0-develop
-  service:
-    port: 8080
-  tradeTopic: trades
->>>>>>> 1ab88875
 pipeline:
   runMode: wet
   image:
