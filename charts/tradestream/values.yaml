kafka:
  replicaCount: 2
  persistence:
    enabled: true
    size: 10Gi
    accessModes:
  listeners:
    client:
      protocol: 'PLAINTEXT'
    controller:
      protocol: 'PLAINTEXT'
dataIngestion:
  args:
    - "--runMode=wet"
    - "--candlePublisherTopic=candles"
    - "--kafka.acks=all"
    - "--kafka.retries=5"
    - "--kafka.linger.ms=50"
    # Note: Using only existing args from ConfigArguments.java
  replicaCount: 1
  image:
    repository: "tradestreamhq/tradestream-data-ingestion"
    tag: "v0.0.341-develop"
  service:
    port: 8080
strategyEngine:
  image:
<<<<<<< HEAD
    repository: "tradestreamhq/tradestream-strategy-engine"
    tag: "v0.0.339-develop"
=======
    repository: tradestreamhq/tradestream-strategy-engine
    tag: v0.0.341-develop
>>>>>>> 1859bff5
<|MERGE_RESOLUTION|>--- conflicted
+++ resolved
@@ -25,10 +25,5 @@
     port: 8080
 strategyEngine:
   image:
-<<<<<<< HEAD
     repository: "tradestreamhq/tradestream-strategy-engine"
-    tag: "v0.0.339-develop"
-=======
-    repository: tradestreamhq/tradestream-strategy-engine
-    tag: v0.0.341-develop
->>>>>>> 1859bff5
+    tag: "v0.0.341-develop"