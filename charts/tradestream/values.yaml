kafka:
  replicaCount: 2
  persistence:
    enabled: true
    size: 10Gi
    accessModes:
  listeners:
    client:
      protocol: 'PLAINTEXT'
    controller:
      protocol: 'PLAINTEXT'
dataIngestion:
  args:
    - "--runMode=wet"
    - "--candlePublisherTopic=candles"
    - "--kafka.acks=all"
    - "--kafka.retries=5"
    - "--kafka.linger.ms=50"
    # Note: Using only existing args from ConfigArguments.java
  replicaCount: 1
  image:
    repository: "tradestreamhq/tradestream-data-ingestion"
    tag: "v0.0.339-develop"
  service:
    port: 8080
strategyEngine:
  image:
<<<<<<< HEAD
    repository: "tradestreamhq/tradestream-strategy-engine"
    tag: "v0.0.338-develop"
=======
    repository: tradestreamhq/tradestream-strategy-engine
    tag: v0.0.339-develop
>>>>>>> ed806631
<|MERGE_RESOLUTION|>--- conflicted
+++ resolved
@@ -25,10 +25,5 @@
     port: 8080
 strategyEngine:
   image:
-<<<<<<< HEAD
     repository: "tradestreamhq/tradestream-strategy-engine"
-    tag: "v0.0.338-develop"
-=======
-    repository: tradestreamhq/tradestream-strategy-engine
-    tag: v0.0.339-develop
->>>>>>> ed806631
+    tag: "v0.0.339-develop"