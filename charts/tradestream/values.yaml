influxdb:
  enabled: true
  # Authentication configuration
  adminUser:
    # Organization and bucket settings
    organization: "tradestream-org"
    bucket: "tradestream-data"
    retention_policy: "365d"
    # User credentials
    user: "admin"
    # Use existing secret (this will ignore password and token values)
    existingSecret: "influxdb-admin-secret"
    # Remove these when using existingSecret:
    # password: ""
    # token: ""
  # Storage configuration
  persistence:
    enabled: true
    size: 20Gi
kafka:
  replicaCount: 3
  persistence:
    enabled: true
    size: 10Gi
    accessModes:
      - ReadWriteOnce
  listeners:
    client:
      protocol: PLAINTEXT
    controller:
      protocol: PLAINTEXT
  configurationOverrides:
    "controller.quorum.voters": "0@kafka-0.kafka-headless:9093,1@kafka-1.kafka-headless:9093,2@kafka-2.kafka-headless:9093"
  podSecurityContext:
    runAsUser: 1001
    fsGroup: 1001
  resources:
    requests:
      cpu: "1"
      memory: "2Gi"
    limits:
      cpu: "2"
      memory: "4Gi"
kafkaUi:
  replicaCount: 1
  image:
    repository: provectuslabs/kafka-ui
    tag: latest
    pullPolicy: IfNotPresent
  service:
    type: ClusterIP
    port: 8080
pipeline:
  enabled: true
  runMode: wet
  image:
    repository: tradestreamhq/tradestream-data-pipeline
    tag: v1.36.3-develop
    pullPolicy: IfNotPresent
  version: v1_18
  configuration:
    env.java.opts.jobmanager: "-Dio.jenetics.util.defaultRandomGenerator=Random"
    env.java.opts.taskmanager: "-Dio.jenetics.util.defaultRandomGenerator=Random"
    taskmanager.numberOfTaskSlots: "1"
    execution.checkpointing.interval: "300000"
    execution.checkpointing.mode: "EXACTLY_ONCE"
    execution.checkpointing.timeout: "1800000"
    execution.checkpointing.externalized-checkpoint-retention: "RETAIN_ON_CANCELLATION"
    state.backend: "rocksdb"
    state.backend.incremental: "true"
  serviceAccount: flink
  jobManager:
    memory: 4096m
    cpu: 2
  taskManager:
    memory: 4096m
    cpu: 2
  job:
    entryClass: com.verlumen.tradestream.pipeline.App
    jarURI: local:///src/main/java/com/verlumen/tradestream/pipeline/app_deploy.jar
    parallelism: 1
    upgradeMode: stateless
candleIngestor:
  enabled: true
  schedule: "*/1 * * * *" # Run every 1 minute
  runMode: "wet" # Default run mode for the job
  
  job:
    backoffLimit: 2
    ttlSecondsAfterFinished: 3600 # Cleans up finished jobs after 1 hour
    restartPolicy: "OnFailure"
  
  image:
    repository: "tradestreamhq/candle-ingestor"
    pullPolicy: IfNotPresent
<<<<<<< HEAD
    tag: "v1.36.1-develop"
  
=======
    tag: "v1.36.3-develop"
>>>>>>> 8178471a
  config:
    # CCXT Exchange Configuration
    exchanges:
      - "binance"          # Primary exchange (first in priority order)
      - "coinbasepro"      # Secondary exchange
      - "kraken"           # Tertiary exchange
    minExchangesRequired: 0  # 0 = auto-detect (will require all 3 exchanges by default)
    
    # Candle Processing Configuration
    candleGranularityMinutes: 1
    backfillStartDate: "1_year_ago" # Configurable backfill start
    catchUpInitialDays: 7 # Configurable initial catch-up
    apiCallDelaySeconds: 2 # Delay between API calls to respect rate limits
    
    # Storage Configuration
    influxDbBucket: "tradestream-data"
    redisKeyCryptoSymbols: "top_cryptocurrencies"
    
    # Debug/Testing Configuration (optional)
    # dryRunLimit: 5  # Uncomment to limit symbols processed in dry run mode
  
  secrets:
    # InfluxDB credentials
    influxDb:
      name: "influxdb-admin-secret"
      tokenKey: "admin-token"
  
  redis:
    host: '{{ include "tradestream.fullname" . }}-redis-master'
    port: 6379
  
  resources:
    requests:
      cpu: "200m"
      memory: "512Mi"
    limits:
      cpu: "500m"
      memory: "1Gi"
  
  concurrencyPolicy: "Forbid" # Prevents multiple jobs from running concurrently
  failedJobsHistoryLimit: 2
  successfulJobsHistoryLimit: 3
# Redis configuration
redis:
  enabled: true # Set to true to deploy Redis
  architecture: standalone # Use standalone for simplicity, can be changed to replication or sentinel
  auth:
    enabled: false # Disable password for simplicity, enable in production
    # persistence:
    #   enabled: true
    #   size: 8Gi
# Top Crypto Updater CronJob configuration
topCryptoUpdaterCronjob:
  enabled: true
  schedule: "*/15 * * * *" # Run every 15 minutes
  image:
    repository: "tradestreamhq/top-crypto-updater"
    pullPolicy: IfNotPresent
    tag: "v1.36.3-develop"
  concurrencyPolicy: "Forbid" # Prevents multiple jobs from running concurrently
  failedJobsHistoryLimit: 1
  successfulJobsHistoryLimit: 3
  config:
    topNCryptos: 20 # Number of top cryptos to fetch
    redisKey: "top_cryptocurrencies"
  # Secrets for CMC API key and Redis connection details will be mounted if needed
  # For now, assuming Redis is accessible via service name within the same namespace
  # and CMC API key is passed as an environment variable from a secret
  secrets:
    cmcApiKey:
      name: "coinmarketcap" # Assuming this secret exists and has the apiKey
      key: "apiKey"
  redis:
    host: '{{ include "tradestream.fullname" . }}-redis-master' # Dynamically set Redis host
    port: 6379
# Strategy Discovery Request Factory CronJob configuration
strategyDiscoveryRequestFactory:
  enabled: true
  schedule: "* * * * *" # Run at the start of every hour
  image:
    repository: "tradestreamhq/strategy-discovery-request-factory"
    pullPolicy: IfNotPresent
    tag: "v1.36.3-develop"
  concurrencyPolicy: "Forbid" # Prevents multiple jobs from running concurrently
  failedJobsHistoryLimit: 1
  successfulJobsHistoryLimit: 3
  config:
    influxDbBucketTracker: "tradestream-data" # Bucket for tracker state
    kafkaTopic: "strategy-discovery-requests"
    trackerServiceName: "strategy_discovery_processor" # Name for this service's own state
    globalStatusTrackerServiceName: "global_candle_status" # Name of the service that reports latest candle data
    minProcessingAdvanceMinutes: 5 # Min minutes new data must be ahead to trigger
    currencyPairs:
      - "BTC/USD"
      - "ETH/USD"
      - "ADA/USD"
      - "SOL/USD"
      - "DOGE/USD"
    fibonacciWindowsMinutes: # Fibonacci sequence windows in minutes
      - "1597" # ~1.1 days
      - "2584" # ~1.8 days
      - "4181" # ~2.9 days
      - "6765" # ~4.7 days
      - "10946" # ~7.6 days
      - "17711" # ~12.3 days
      - "28657" # ~19.9 days
      - "46368" # ~32.2 days
      - "75025" # ~52.1 days
      - "121393" # ~84.3 days
    defaultTopN: 5
    defaultMaxGenerations: 30
    defaultPopulationSize: 50
  resources:
    requests:
      cpu: "100m"
      memory: "256Mi"
    limits:
      cpu: "200m"
      memory: "512Mi"<|MERGE_RESOLUTION|>--- conflicted
+++ resolved
@@ -93,12 +93,7 @@
   image:
     repository: "tradestreamhq/candle-ingestor"
     pullPolicy: IfNotPresent
-<<<<<<< HEAD
-    tag: "v1.36.1-develop"
-  
-=======
     tag: "v1.36.3-develop"
->>>>>>> 8178471a
   config:
     # CCXT Exchange Configuration
     exchanges:
