kafka:
  replicaCount: 2
  persistence:
    enabled: true
    size: 10Gi
    accessModes:
  listeners:
    client:
      protocol: 'PLAINTEXT'
    controller:
      protocol: 'PLAINTEXT'
dataIngestion:
  args:
    - "--runMode=wet"
    - "--candlePublisherTopic=candles"
    - "--kafka.acks=all"
    - "--kafka.retries=5"
    - "--kafka.linger.ms=50"
    # Note: Using only existing args from ConfigArguments.java
  replicaCount: 1
  image:
    repository: "tradestreamhq/tradestream-data-ingestion"
    pullPolicy: IfNotPresent
<<<<<<< HEAD
    tag: "v0.0.332-develop"
=======
    tag: "v0.0.3-main"
>>>>>>> 1d656b04
  service:
    port: 8080<|MERGE_RESOLUTION|>--- conflicted
+++ resolved
@@ -21,10 +21,6 @@
   image:
     repository: "tradestreamhq/tradestream-data-ingestion"
     pullPolicy: IfNotPresent
-<<<<<<< HEAD
-    tag: "v0.0.332-develop"
-=======
     tag: "v0.0.3-main"
->>>>>>> 1d656b04
   service:
     port: 8080