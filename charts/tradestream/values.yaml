--- conflicted
+++ resolved
@@ -29,10 +29,6 @@
   image:
     repository: "tradestreamhq/tradestream-data-ingestion"
     pullPolicy: IfNotPresent
-<<<<<<< HEAD
-    tag: v0.0.317-develop
-=======
     tag: v0.0.318-develop
->>>>>>> 9d53bcba
   service:
     port: 8080