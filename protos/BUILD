--- conflicted
+++ resolved
@@ -1,13 +1,12 @@
 load("@io_grpc_grpc_java//:java_grpc_library.bzl", "java_grpc_library")
 
-<<<<<<< HEAD
 package(
     default_visibility = ["//visibility:public"]
-=======
+)
+
 java_proto_library(
     name = "any_java_proto",
     deps = ["@com_google_protobuf//:any_proto"],
->>>>>>> ba15da26
 )
 
 proto_library(
