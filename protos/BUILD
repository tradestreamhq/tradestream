load("@rules_python//python:proto.bzl", "py_proto_library")

proto_library(
    name = "backtesting_proto",
    srcs = ["backtesting.proto"],
    deps = [
        ":marketdata_proto",
        ":strategies_proto",
        "@com_google_protobuf//:any_proto",
    ],
)

java_proto_library(
    name = "backtesting_java_proto",
    visibility = ["//visibility:public"],
    deps = [":backtesting_proto"],
)

py_proto_library(
    name = "backtesting_py_proto",
<<<<<<< HEAD
=======
    visibility = ["//visibility:public"],
>>>>>>> 6774f39f
    deps = [":backtesting_proto"],
)

proto_library(
    name = "marketdata_proto",
    srcs = ["marketdata.proto"],
    deps = [
        "@com_google_protobuf//:timestamp_proto",
    ],
)

java_proto_library(
    name = "marketdata_java_proto",
    visibility = ["//visibility:public"],
    deps = [":marketdata_proto"],
)

py_proto_library(
    name = "marketdata_py_proto",
    visibility = ["//visibility:public"],
    deps = [":marketdata_proto"],
)

proto_library(
    name = "strategies_proto",
    srcs = ["strategies.proto"],
    deps = [
        "@com_google_protobuf//:any_proto",
    ],
)

java_proto_library(
    name = "strategies_java_proto",
    visibility = ["//visibility:public"],
    deps = [":strategies_proto"],
)

py_proto_library(
    name = "strategies_py_proto",
    visibility = ["//visibility:public"],
    deps = [":strategies_proto"],
)

proto_library(
    name = "trade_signals_proto",
    srcs = ["trade_signals.proto"],
    deps = [
        ":strategies_proto",
    ],
)

java_proto_library(
    name = "trade_signals_java_proto",
    visibility = ["//visibility:public"],
    deps = [":trade_signals_proto"],
)<|MERGE_RESOLUTION|>--- conflicted
+++ resolved
@@ -18,10 +18,7 @@
 
 py_proto_library(
     name = "backtesting_py_proto",
-<<<<<<< HEAD
-=======
     visibility = ["//visibility:public"],
->>>>>>> 6774f39f
     deps = [":backtesting_proto"],
 )
 
