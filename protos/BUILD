load("@com_google_protobuf//bazel:proto_library.bzl", "proto_library")
load("@io_grpc_grpc_java//:java_grpc_library.bzl", "java_grpc_library")
<<<<<<< HEAD
load("@rules_python//python:proto.bzl", "py_proto_library")
=======
>>>>>>> ebe6739a

proto_library(
    name = "backtesting_proto",
    srcs = ["backtesting.proto"],
    deps = [
        "@com_google_protobuf//:any_proto",
        ":marketdata_proto",
        ":strategies_proto",
    ],
)

java_grpc_library(
    name = "backtesting_java_grpc",
    visibility = ["//visibility:public"],
    srcs = [":backtesting_proto"],
    deps = [":backtesting_java_proto"],
)

java_proto_library(
    name = "backtesting_java_proto",
    visibility = ["//visibility:public"],
<<<<<<< HEAD
    deps = [":backtesting_proto"],
)

py_proto_library(
    name = "backtesting_py_proto",
    visibility = ["//visibility:public"],
=======
>>>>>>> ebe6739a
    deps = [":backtesting_proto"],
)

proto_library(
    name = "marketdata_proto",
    srcs = ["marketdata.proto"],
)

java_proto_library(
    name = "marketdata_java_proto",
    visibility = ["//visibility:public"],
    deps = [":marketdata_proto"],
)

proto_library(
    name = "strategies_proto",
    srcs = ["strategies.proto"],
)

java_proto_library(
    name = "strategies_java_proto",
<<<<<<< HEAD
    visibility = ["//visibility:private"],
=======
    visibility = ["//visibility:public"],
>>>>>>> ebe6739a
    deps = [":strategies_proto"],
)<|MERGE_RESOLUTION|>--- conflicted
+++ resolved
@@ -1,9 +1,6 @@
 load("@com_google_protobuf//bazel:proto_library.bzl", "proto_library")
 load("@io_grpc_grpc_java//:java_grpc_library.bzl", "java_grpc_library")
-<<<<<<< HEAD
 load("@rules_python//python:proto.bzl", "py_proto_library")
-=======
->>>>>>> ebe6739a
 
 proto_library(
     name = "backtesting_proto",
@@ -25,15 +22,12 @@
 java_proto_library(
     name = "backtesting_java_proto",
     visibility = ["//visibility:public"],
-<<<<<<< HEAD
     deps = [":backtesting_proto"],
 )
 
 py_proto_library(
     name = "backtesting_py_proto",
     visibility = ["//visibility:public"],
-=======
->>>>>>> ebe6739a
     deps = [":backtesting_proto"],
 )
 
@@ -55,10 +49,6 @@
 
 java_proto_library(
     name = "strategies_java_proto",
-<<<<<<< HEAD
-    visibility = ["//visibility:private"],
-=======
     visibility = ["//visibility:public"],
->>>>>>> ebe6739a
     deps = [":strategies_proto"],
 )