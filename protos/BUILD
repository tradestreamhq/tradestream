load("@io_grpc_grpc_java//:java_grpc_library.bzl", "java_grpc_library")

proto_library(
    name = "backtesting_proto",
    srcs = ["backtesting.proto"],
    deps = [
        "@com_google_protobuf//:any_proto",
        ":marketdata_proto",
        ":strategies_proto",
    ],
)

java_grpc_library(
    name = "backtesting_java_grpc",
    visibility = ["//visibility:public"],
    srcs = [":backtesting_proto"],
    deps = [":backtesting_java_proto"],
)

java_proto_library(
    name = "backtesting_java_proto",
    visibility = ["//visibility:public"],
    deps = [":backtesting_proto"],
)

proto_library(
    name = "marketdata_proto",
    srcs = ["marketdata.proto"],
)

java_proto_library(
    name = "marketdata_java_proto",
    visibility = ["//visibility:public"],
    deps = [":marketdata_proto"],
)

proto_library(
    name = "strategies_proto",
    srcs = ["strategies.proto"],
    deps = [
        "@com_google_protobuf//:any_proto",
    ],
)

java_proto_library(
    name = "strategies_java_proto",
    visibility = ["//visibility:public"],
    deps = [":strategies_proto"],
)

<<<<<<< HEAD
=======
proto_library(
    name = "trade_signals_proto",
    srcs = ["trade_signals.proto"],
    deps = [
        ":strategies_proto",
    ],
)

java_proto_library(
    name = "trade_signals_java_proto",
    visibility = ["//visibility:public"],
    deps = [":trade_signals_proto"],
)
>>>>>>> 341e6e06
<|MERGE_RESOLUTION|>--- conflicted
+++ resolved
@@ -48,8 +48,6 @@
     deps = [":strategies_proto"],
 )
 
-<<<<<<< HEAD
-=======
 proto_library(
     name = "trade_signals_proto",
     srcs = ["trade_signals.proto"],
@@ -62,5 +60,4 @@
     name = "trade_signals_java_proto",
     visibility = ["//visibility:public"],
     deps = [":trade_signals_proto"],
-)
->>>>>>> 341e6e06
+)